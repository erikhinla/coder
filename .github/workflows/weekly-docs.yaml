name: weekly-docs
# runs every monday at 9 am
on:
  schedule:
    - cron: "0 9 * * 1"
  workflow_dispatch: # allows to run manually for testing
  pull_request:
    branches:
      - main
    paths:
      - "docs/**"

permissions:
  contents: read

jobs:
  check-docs:
    # later versions of Ubuntu have disabled unprivileged user namespaces, which are required by the action
    runs-on: ubuntu-22.04
    permissions:
      pull-requests: write # required to post PR review comments by the action
    steps:
      - name: Harden Runner
        uses: step-security/harden-runner@c6295a65d1254861815972266d5933fd6e532bdf # v2.11.1
        with:
          egress-policy: audit

      - name: Checkout
        uses: actions/checkout@11bd71901bbe5b1630ceea73d27597364c9af683 # v4.2.2

      - name: Check Markdown links
<<<<<<< HEAD
        uses: lycheeverse/lychee-action@v1
        id: lychee
=======
        uses: umbrelladocs/action-linkspector@a0567ce1c7c13de4a2358587492ed43cab5d0102 # v1.3.4
        id: markdown-link-check
>>>>>>> 0ef7d0b3
        # checks all markdown files from /docs including all subfolders
        with:
          args: >-
            --verbose
            --no-progress
            --exclude-mail
            --exclude-loopback
            --exclude-private
            --ignore-file=.github/docs/.lycheeignore
            './docs/**/*.md'
          format: json
          output: ./lychee-result.json
          fail: true

      - name: Send Slack notification
        if: failure() && github.event_name == 'schedule'
        run: |
          curl -X POST -H 'Content-type: application/json' -d '{"msg":"Broken links found in the documentation. Please check the logs at ${{ env.LOGS_URL }}"}' ${{ secrets.DOCS_LINK_SLACK_WEBHOOK }}
          echo "Sent Slack notification"
        env:
          LOGS_URL: https://github.com/coder/coder/actions/runs/${{ github.run_id }}<|MERGE_RESOLUTION|>--- conflicted
+++ resolved
@@ -29,13 +29,8 @@
         uses: actions/checkout@11bd71901bbe5b1630ceea73d27597364c9af683 # v4.2.2
 
       - name: Check Markdown links
-<<<<<<< HEAD
         uses: lycheeverse/lychee-action@v1
         id: lychee
-=======
-        uses: umbrelladocs/action-linkspector@a0567ce1c7c13de4a2358587492ed43cab5d0102 # v1.3.4
-        id: markdown-link-check
->>>>>>> 0ef7d0b3
         # checks all markdown files from /docs including all subfolders
         with:
           args: >-
