--- conflicted
+++ resolved
@@ -61,12 +61,8 @@
 	"github.com/coder/serpent"
 	"github.com/coder/wgtunnel/tunnelsdk"
 
-<<<<<<< HEAD
 	"github.com/coder/coder/v2/aibridged"
 	aibridgedproto "github.com/coder/coder/v2/aibridged/proto"
-	"github.com/coder/coder/v2/coderd/ai"
-=======
->>>>>>> efca9b43
 	"github.com/coder/coder/v2/coderd/entitlements"
 	"github.com/coder/coder/v2/coderd/notifications/reports"
 	"github.com/coder/coder/v2/coderd/runtimeconfig"
@@ -1053,13 +1049,13 @@
 			}()
 
 			// Built in aibridge daemons.
-			for i := int64(0); i < vals.AI.Value.BridgeConfig.Daemons.Value(); i++ {
+			for i := int64(0); i < vals.AI.BridgeConfig.Daemons.Value(); i++ {
 				suffix := fmt.Sprintf("%d", i)
 				// The suffix is added to the hostname, so we may need to trim to fit into
 				// the 64 character limit.
 				hostname := stringutil.Truncate(cliutil.Hostname(), 63-len(suffix))
 				name := fmt.Sprintf("%s-%s", hostname, suffix)
-				daemon, err := newAIBridgeDaemon(ctx, coderAPI, name, vals.AI.Value.BridgeConfig)
+				daemon, err := newAIBridgeDaemon(ctx, coderAPI, name, vals.AI.BridgeConfig)
 				if err != nil {
 					return xerrors.Errorf("create provisioner daemon: %w", err)
 				}
