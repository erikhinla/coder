--- conflicted
+++ resolved
@@ -27,11 +27,7 @@
  * workspace is in the middle of a transition and will eventually reach a more
  * stable state/status.
  */
-<<<<<<< HEAD
 export const ACTIVE_BUILD_STATUSES: readonly WorkspaceStatus[] = [
-=======
-const ACTIVE_BUILD_STATUSES: readonly WorkspaceStatus[] = [
->>>>>>> 0c203b0c
 	"canceling",
 	"deleting",
 	"pending",
@@ -238,21 +234,12 @@
 				}}
 			/>
 
-<<<<<<< HEAD
 			<BatchUpdateModalForm
 				open={activeBatchAction === "update"}
 				workspacesToUpdate={checkedWorkspaces}
 				isProcessing={batchActions.isProcessing}
 				onCancel={() => setActiveBatchAction(undefined)}
 				onSubmit={async () => {
-=======
-			<BatchUpdateConfirmation
-				open={activeBatchAction === "update"}
-				checkedWorkspaces={checkedWorkspaces}
-				isLoading={batchActions.isProcessing}
-				onClose={() => setActiveBatchAction(undefined)}
-				onConfirm={async () => {
->>>>>>> 0c203b0c
 					await batchActions.updateTemplateVersions({
 						workspaces: checkedWorkspaces,
 						isDynamicParametersEnabled: false,
