--- conflicted
+++ resolved
@@ -289,17 +289,14 @@
 											const index = presetOptions.findIndex(
 												(preset) => preset.value === option?.value,
 											);
-<<<<<<< HEAD
+											if (index === -1) {
+												return;
+											}
+											setSelectedPresetIndex(index);
 											form.setFieldValue(
 												"template_version_preset_id",
 												option?.value,
 											);
-=======
-											if (index === -1) {
-												return;
-											}
-											setSelectedPresetIndex(index);
->>>>>>> 2312f41d
 										}}
 										placeholder="Select a preset"
 										selectedOption={presetOptions[selectedPresetIndex]}
