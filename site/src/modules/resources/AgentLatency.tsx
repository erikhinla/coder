import { type Theme, useTheme } from "@emotion/react";
import type { DERPRegion, WorkspaceAgent } from "api/typesGenerated";
import {
	HelpTooltip,
	HelpTooltipContent,
	HelpTooltipText,
	HelpTooltipTitle,
	HelpTooltipTrigger,
} from "components/HelpTooltip/HelpTooltip";
import { Stack } from "components/Stack/Stack";
import { TooltipTrigger } from "components/Tooltip/Tooltip";
import type { FC } from "react";
import { getLatencyColor } from "utils/latency";

const getDisplayLatency = (theme: Theme, agent: WorkspaceAgent) => {
	// Find the right latency to display
	const latencyValues = Object.values(agent.latency ?? {});
	const latency =
		latencyValues.find((derp) => derp.preferred) ??
		// Accessing an array index can return undefined as well
		// for some reason TS does not handle that
		(latencyValues[0] as DERPRegion | undefined);

	if (!latency) {
		return undefined;
	}

	return {
		...latency,
		color: getLatencyColor(theme, latency.latency_ms),
	};
};

interface AgentLatencyProps {
	agent: WorkspaceAgent;
}

export const AgentLatency: FC<AgentLatencyProps> = ({ agent }) => {
	const theme = useTheme();
	const latency = getDisplayLatency(theme, agent);

	if (!latency || !agent.latency) {
		return null;
	}

	return (
		<HelpTooltip>
<<<<<<< HEAD
			<TooltipTrigger asChild>
=======
			<HelpTooltipTrigger asChild>
>>>>>>> f402ec99
				<span
					role="presentation"
					aria-label="latency"
					css={{ cursor: "pointer", color: latency.color }}
				>
					{Math.round(latency.latency_ms)}ms
				</span>
<<<<<<< HEAD
			</TooltipTrigger>
=======
			</HelpTooltipTrigger>
>>>>>>> f402ec99
			<HelpTooltipContent>
				<HelpTooltipTitle>Latency</HelpTooltipTitle>
				<HelpTooltipText>
					This is the latency overhead on non peer to peer connections. The
					first row is the preferred relay.
				</HelpTooltipText>
				<Stack direction="column" spacing={1} css={{ marginTop: 16 }}>
					{Object.entries(agent.latency)
						.sort(([, a], [, b]) => a.latency_ms - b.latency_ms)
						.map(([regionName, region]) => (
							<Stack
								direction="row"
								key={regionName}
								spacing={0.5}
								justifyContent="space-between"
								css={
									region.preferred && {
										color: theme.palette.text.primary,
									}
								}
							>
								<strong>{regionName}</strong>
								{Math.round(region.latency_ms)}ms
							</Stack>
						))}
				</Stack>
			</HelpTooltipContent>
		</HelpTooltip>
	);
};<|MERGE_RESOLUTION|>--- conflicted
+++ resolved
@@ -8,7 +8,6 @@
 	HelpTooltipTrigger,
 } from "components/HelpTooltip/HelpTooltip";
 import { Stack } from "components/Stack/Stack";
-import { TooltipTrigger } from "components/Tooltip/Tooltip";
 import type { FC } from "react";
 import { getLatencyColor } from "utils/latency";
 
@@ -45,11 +44,7 @@
 
 	return (
 		<HelpTooltip>
-<<<<<<< HEAD
-			<TooltipTrigger asChild>
-=======
 			<HelpTooltipTrigger asChild>
->>>>>>> f402ec99
 				<span
 					role="presentation"
 					aria-label="latency"
@@ -57,11 +52,7 @@
 				>
 					{Math.round(latency.latency_ms)}ms
 				</span>
-<<<<<<< HEAD
-			</TooltipTrigger>
-=======
 			</HelpTooltipTrigger>
->>>>>>> f402ec99
 			<HelpTooltipContent>
 				<HelpTooltipTitle>Latency</HelpTooltipTitle>
 				<HelpTooltipText>
