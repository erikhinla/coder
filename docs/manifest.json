--- conflicted
+++ resolved
@@ -1,1606 +1,4 @@
 {
-<<<<<<< HEAD
-  "versions": [
-    "main"
-  ],
-  "routes": [
-    {
-      "title": "About",
-      "description": "Coder docs",
-      "path": "./README.md",
-      "icon_path": "./images/icons/home.svg",
-      "children": [
-        {
-          "title": "Quickstart",
-          "description": "Learn how to install and run Coder quickly",
-          "path": "./tutorials/quickstart.md"
-        },
-        {
-          "title": "Screenshots",
-          "description": "View screenshots of the Coder platform",
-          "path": "./start/screenshots.md"
-        },
-        {
-          "title": "Feature stages",
-          "description": "Information about pre-GA stages.",
-          "path": "./about/feature-stages.md"
-        }
-      ]
-    },
-    {
-      "title": "Install",
-      "description": "Installing Coder",
-      "path": "./install/index.md",
-      "icon_path": "./images/icons/download.svg",
-      "children": [
-        {
-          "title": "Coder CLI",
-          "description": "Install the standalone binary",
-          "path": "./install/cli.md",
-          "icon_path": "./images/icons/terminal.svg"
-        },
-        {
-          "title": "Docker",
-          "description": "Install Coder using Docker",
-          "path": "./install/docker.md",
-          "icon_path": "./images/icons/docker.svg"
-        },
-        {
-          "title": "Kubernetes",
-          "description": "Install Coder on Kubernetes",
-          "path": "./install/kubernetes.md",
-          "icon_path": "./images/icons/kubernetes.svg"
-        },
-        {
-          "title": "Rancher",
-          "description": "Deploy Coder on Rancher",
-          "path": "./install/rancher.md",
-          "icon_path": "./images/icons/rancher.svg"
-        },
-        {
-          "title": "OpenShift",
-          "description": "Install Coder on OpenShift",
-          "path": "./install/openshift.md",
-          "icon_path": "./images/icons/openshift.svg"
-        },
-        {
-          "title": "Cloud Providers",
-          "description": "Install Coder on cloud providers",
-          "path": "./install/cloud/index.md",
-          "icon_path": "./images/icons/cloud.svg",
-          "children": [
-            {
-              "title": "AWS EC2",
-              "description": "Install Coder on AWS EC2",
-              "path": "./install/cloud/ec2.md"
-            },
-            {
-              "title": "GCP Compute Engine",
-              "description": "Install Coder on GCP Compute Engine",
-              "path": "./install/cloud/compute-engine.md"
-            },
-            {
-              "title": "Azure VM",
-              "description": "Install Coder on an Azure VM",
-              "path": "./install/cloud/azure-vm.md"
-            }
-          ]
-        },
-        {
-          "title": "Offline Deployments",
-          "description": "Run Coder in offline / air-gapped environments",
-          "path": "./install/offline.md",
-          "icon_path": "./images/icons/lan.svg"
-        },
-        {
-          "title": "Unofficial Install Methods",
-          "description": "Other installation methods",
-          "path": "./install/other/index.md",
-          "icon_path": "./images/icons/generic.svg"
-        },
-        {
-          "title": "Upgrading",
-          "description": "Learn how to upgrade Coder",
-          "path": "./install/upgrade.md",
-          "icon_path": "./images/icons/upgrade.svg"
-        },
-        {
-          "title": "Uninstall",
-          "description": "Learn how to uninstall Coder",
-          "path": "./install/uninstall.md",
-          "icon_path": "./images/icons/trash.svg"
-        },
-        {
-          "title": "Releases",
-          "description": "Learn about the Coder release channels and schedule",
-          "path": "./install/releases.md",
-          "icon_path": "./images/icons/star.svg"
-        }
-      ]
-    },
-    {
-      "title": "User Guides",
-      "description": "Guides for end-users of Coder",
-      "path": "./user-guides/index.md",
-      "icon_path": "./images/icons/users.svg",
-      "children": [
-        {
-          "title": "Access Workspaces",
-          "description": "Connect to your Coder workspaces",
-          "path": "./user-guides/workspace-access/index.md",
-          "icon_path": "./images/icons/access.svg",
-          "children": [
-            {
-              "title": "Visual Studio Code",
-              "description": "Use VSCode with Coder in the desktop or browser",
-              "path": "./user-guides/workspace-access/vscode.md"
-            },
-            {
-              "title": "JetBrains IDEs",
-              "description": "Use JetBrains IDEs with Gateway",
-              "path": "./user-guides/workspace-access/jetbrains.md"
-            },
-            {
-              "title": "Remote Desktop",
-              "description": "Use RDP in Coder",
-              "path": "./user-guides/workspace-access/remote-desktops.md"
-            },
-            {
-              "title": "Emacs TRAMP",
-              "description": "Use Emacs TRAMP in Coder",
-              "path": "./user-guides/workspace-access/emacs-tramp.md"
-            },
-            {
-              "title": "Port Forwarding",
-              "description": "Access ports on your workspace",
-              "path": "./user-guides/workspace-access/port-forwarding.md"
-            },
-            {
-              "title": "Filebrowser",
-              "description": "Access your workspace files",
-              "path": "./user-guides/workspace-access/filebrowser.md"
-            },
-            {
-              "title": "Web IDEs and Coder Apps",
-              "description": "Access your workspace with IDEs in the browser",
-              "path": "./user-guides/workspace-access/web-ides.md"
-            },
-            {
-              "title": "Zed",
-              "description": "Access your workspace with Zed",
-              "path": "./user-guides/workspace-access/zed.md"
-            }
-          ]
-        },
-        {
-          "title": "Coder Desktop",
-          "description": "Use Coder Desktop to access your workspace like it's a local machine",
-          "path": "./user-guides/desktop/index.md",
-          "icon_path": "./images/icons/computer-code.svg",
-          "state": [
-            "early access"
-          ]
-        },
-        {
-          "title": "Workspace Management",
-          "description": "Manage workspaces",
-          "path": "./user-guides/workspace-management.md",
-          "icon_path": "./images/icons/generic.svg"
-        },
-        {
-          "title": "Workspace Scheduling",
-          "description": "Cost control with workspace schedules",
-          "path": "./user-guides/workspace-scheduling.md",
-          "icon_path": "./images/icons/stopwatch.svg"
-        },
-        {
-          "title": "Workspace Lifecycle",
-          "description": "Cost control with workspace schedules",
-          "path": "./user-guides/workspace-lifecycle.md",
-          "icon_path": "./images/icons/circle-dot.svg"
-        },
-        {
-          "title": "Dotfiles",
-          "description": "Personalize your environment with dotfiles",
-          "path": "./user-guides/workspace-dotfiles.md",
-          "icon_path": "./images/icons/art-pad.svg"
-        }
-      ]
-    },
-    {
-      "title": "Administration",
-      "description": "Guides for template and deployment administrators",
-      "path": "./admin/index.md",
-      "icon_path": "./images/icons/wrench.svg",
-      "children": [
-        {
-          "title": "Setup",
-          "description": "Configure user access to your control plane.",
-          "path": "./admin/setup/index.md",
-          "icon_path": "./images/icons/toggle_on.svg",
-          "children": [
-            {
-              "title": "Appearance",
-              "description": "Learn how to configure the appearance of Coder",
-              "path": "./admin/setup/appearance.md",
-              "state": [
-                "enterprise",
-                "premium"
-              ]
-            },
-            {
-              "title": "Telemetry",
-              "description": "Learn what usage telemetry Coder collects",
-              "path": "./admin/setup/telemetry.md"
-            }
-          ]
-        },
-        {
-          "title": "Infrastructure",
-          "description": "How to integrate Coder with your organization's compute",
-          "path": "./admin/infrastructure/index.md",
-          "icon_path": "./images/icons/container.svg",
-          "children": [
-            {
-              "title": "Architecture",
-              "description": "Learn about Coder's architecture",
-              "path": "./admin/infrastructure/architecture.md"
-            },
-            {
-              "title": "Validated Architectures",
-              "description": "Architectures for large Coder deployments",
-              "path": "./admin/infrastructure/validated-architectures/index.md",
-              "children": [
-                {
-                  "title": "Up to 1,000 Users",
-                  "path": "./admin/infrastructure/validated-architectures/1k-users.md"
-                },
-                {
-                  "title": "Up to 2,000 Users",
-                  "path": "./admin/infrastructure/validated-architectures/2k-users.md"
-                },
-                {
-                  "title": "Up to 3,000 Users",
-                  "path": "./admin/infrastructure/validated-architectures/3k-users.md"
-                }
-              ]
-            },
-            {
-              "title": "Scale Testing",
-              "description": "Ensure your deployment can handle your organization's needs",
-              "path": "./admin/infrastructure/scale-testing.md"
-            },
-            {
-              "title": "Scaling Utilities",
-              "description": "Tools to help you scale your deployment",
-              "path": "./admin/infrastructure/scale-utility.md"
-            },
-            {
-              "title": "Scaling best practices",
-              "description": "How to prepare a Coder deployment for scale",
-              "path": "./tutorials/best-practices/scale-coder.md"
-            }
-          ]
-        },
-        {
-          "title": "Users",
-          "description": "Learn how to manage and audit users",
-          "path": "./admin/users/index.md",
-          "icon_path": "./images/icons/users.svg",
-          "children": [
-            {
-              "title": "OIDC Authentication",
-              "path": "./admin/users/oidc-auth.md"
-            },
-            {
-              "title": "GitHub Authentication",
-              "path": "./admin/users/github-auth.md"
-            },
-            {
-              "title": "Password Authentication",
-              "path": "./admin/users/password-auth.md"
-            },
-            {
-              "title": "Headless Authentication",
-              "path": "./admin/users/headless-auth.md"
-            },
-            {
-              "title": "Groups \u0026 Roles",
-              "path": "./admin/users/groups-roles.md",
-              "state": [
-                "enterprise",
-                "premium"
-              ]
-            },
-            {
-              "title": "IdP Sync",
-              "path": "./admin/users/idp-sync.md",
-              "state": [
-                "enterprise",
-                "premium"
-              ]
-            },
-            {
-              "title": "Organizations",
-              "path": "./admin/users/organizations.md",
-              "state": [
-                "premium"
-              ]
-            },
-            {
-              "title": "Quotas",
-              "path": "./admin/users/quotas.md",
-              "state": [
-                "enterprise",
-                "premium"
-              ]
-            },
-            {
-              "title": "Sessions \u0026 API Tokens",
-              "path": "./admin/users/sessions-tokens.md"
-            }
-          ]
-        },
-        {
-          "title": "Templates",
-          "description": "Learn how to author and maintain Coder templates",
-          "path": "./admin/templates/index.md",
-          "icon_path": "./images/icons/picture.svg",
-          "children": [
-            {
-              "title": "Creating Templates",
-              "description": "Learn how to create templates with Terraform",
-              "path": "./admin/templates/creating-templates.md"
-            },
-            {
-              "title": "Managing Templates",
-              "description": "Learn how to manage templates and best practices",
-              "path": "./admin/templates/managing-templates/index.md",
-              "children": [
-                {
-                  "title": "Image Management",
-                  "description": "Learn about template image management",
-                  "path": "./admin/templates/managing-templates/image-management.md"
-                },
-                {
-                  "title": "Change Management",
-                  "description": "Learn about template change management and versioning",
-                  "path": "./admin/templates/managing-templates/change-management.md"
-                },
-                {
-                  "title": "Dev containers",
-                  "description": "Learn about using development containers in templates",
-                  "path": "./admin/templates/managing-templates/devcontainers/index.md",
-                  "children": [
-                    {
-                      "title": "Add a dev container template",
-                      "description": "How to add a dev container template to Coder",
-                      "path": "./admin/templates/managing-templates/devcontainers/add-devcontainer.md"
-                    },
-                    {
-                      "title": "Dev container security and caching",
-                      "description": "Configure dev container authentication and caching",
-                      "path": "./admin/templates/managing-templates/devcontainers/devcontainer-security-caching.md"
-                    },
-                    {
-                      "title": "Dev container releases and known issues",
-                      "description": "Dev container releases and known issues",
-                      "path": "./admin/templates/managing-templates/devcontainers/devcontainer-releases-known-issues.md"
-                    }
-                  ]
-                },
-                {
-                  "title": "Template Dependencies",
-                  "description": "Learn how to manage template dependencies",
-                  "path": "./admin/templates/managing-templates/dependencies.md"
-                },
-                {
-                  "title": "Workspace Scheduling",
-                  "description": "Learn how to control how workspaces are started and stopped",
-                  "path": "./admin/templates/managing-templates/schedule.md"
-                }
-              ]
-            },
-            {
-              "title": "Extending Templates",
-              "description": "Learn best practices in extending templates",
-              "path": "./admin/templates/extending-templates/index.md",
-              "children": [
-                {
-                  "title": "Agent Metadata",
-                  "description": "Retrieve real-time stats from the workspace agent",
-                  "path": "./admin/templates/extending-templates/agent-metadata.md"
-                },
-                {
-                  "title": "Build Parameters",
-                  "description": "Use parameters to customize workspaces at build",
-                  "path": "./admin/templates/extending-templates/parameters.md"
-                },
-                {
-                  "title": "Icons",
-                  "description": "Customize your template with built-in icons",
-                  "path": "./admin/templates/extending-templates/icons.md"
-                },
-                {
-                  "title": "Resource Metadata",
-                  "description": "Display resource state in the workspace dashboard",
-                  "path": "./admin/templates/extending-templates/resource-metadata.md"
-                },
-                {
-                  "title": "Resource Monitoring",
-                  "description": "Monitor resources in the workspace dashboard",
-                  "path": "./admin/templates/extending-templates/resource-monitoring.md"
-                },
-                {
-                  "title": "Resource Ordering",
-                  "description": "Design the UI of workspaces",
-                  "path": "./admin/templates/extending-templates/resource-ordering.md"
-                },
-                {
-                  "title": "Resource Persistence",
-                  "description": "Control resource persistence",
-                  "path": "./admin/templates/extending-templates/resource-persistence.md"
-                },
-                {
-                  "title": "Terraform Variables",
-                  "description": "Use variables to manage template state",
-                  "path": "./admin/templates/extending-templates/variables.md"
-                },
-                {
-                  "title": "Terraform Modules",
-                  "description": "Reuse terraform code across templates",
-                  "path": "./admin/templates/extending-templates/modules.md"
-                },
-                {
-                  "title": "Web IDEs and Coder Apps",
-                  "description": "Add and configure Web IDEs in your templates as coder apps",
-                  "path": "./admin/templates/extending-templates/web-ides.md"
-                },
-                {
-                  "title": "Docker in Workspaces",
-                  "description": "Use Docker in your workspaces",
-                  "path": "./admin/templates/extending-templates/docker-in-workspaces.md"
-                },
-                {
-                  "title": "Workspace Tags",
-                  "description": "Control provisioning using Workspace Tags and Parameters",
-                  "path": "./admin/templates/extending-templates/workspace-tags.md"
-                },
-                {
-                  "title": "Provider Authentication",
-                  "description": "Authenticate with provider APIs to provision workspaces",
-                  "path": "./admin/templates/extending-templates/provider-authentication.md"
-                },
-                {
-                  "title": "Process Logging",
-                  "description": "Log workspace processes",
-                  "path": "./admin/templates/extending-templates/process-logging.md",
-                  "state": [
-                    "enterprise",
-                    "premium"
-                  ]
-                }
-              ]
-            },
-            {
-              "title": "Open in Coder",
-              "description": "Open workspaces in Coder",
-              "path": "./admin/templates/open-in-coder.md"
-            },
-            {
-              "title": "Permissions \u0026 Policies",
-              "description": "Learn how to create templates with Terraform",
-              "path": "./admin/templates/template-permissions.md",
-              "state": [
-                "enterprise",
-                "premium"
-              ]
-            },
-            {
-              "title": "Troubleshooting Templates",
-              "description": "Learn how to troubleshoot template issues",
-              "path": "./admin/templates/troubleshooting.md"
-            }
-          ]
-        },
-        {
-          "title": "External Provisioners",
-          "description": "Learn how to run external provisioners with Coder",
-          "path": "./admin/provisioners.md",
-          "icon_path": "./images/icons/key.svg",
-          "state": [
-            "enterprise",
-            "premium"
-          ]
-        },
-        {
-          "title": "External Auth",
-          "description": "Learn how to configure external authentication",
-          "path": "./admin/external-auth.md",
-          "icon_path": "./images/icons/plug.svg"
-        },
-        {
-          "title": "Integrations",
-          "description": "Use integrations to extend Coder",
-          "path": "./admin/integrations/index.md",
-          "icon_path": "./images/icons/puzzle.svg",
-          "children": [
-            {
-              "title": "Prometheus",
-              "description": "Collect deployment metrics with Prometheus",
-              "path": "./admin/integrations/prometheus.md"
-            },
-            {
-              "title": "Kubernetes Logging",
-              "description": "Stream K8s event logs on workspace startup",
-              "path": "./admin/integrations/kubernetes-logs.md"
-            },
-            {
-              "title": "Additional Kubernetes Clusters",
-              "description": "Deploy workspaces on additional Kubernetes clusters",
-              "path": "./admin/integrations/multiple-kube-clusters.md"
-            },
-            {
-              "title": "JFrog Artifactory",
-              "description": "Integrate Coder with JFrog Artifactory",
-              "path": "./admin/integrations/jfrog-artifactory.md"
-            },
-            {
-              "title": "JFrog Xray",
-              "description": "Integrate Coder with JFrog Xray",
-              "path": "./admin/integrations/jfrog-xray.md"
-            },
-            {
-              "title": "Island Secure Browser",
-              "description": "Integrate Coder with Island's Secure Browser",
-              "path": "./admin/integrations/island.md"
-            },
-            {
-              "title": "DX PlatformX",
-              "description": "Integrate Coder with DX PlatformX",
-              "path": "./admin/integrations/platformx.md"
-            },
-            {
-              "title": "Hashicorp Vault",
-              "description": "Integrate Coder with Hashicorp Vault",
-              "path": "./admin/integrations/vault.md"
-            }
-          ]
-        },
-        {
-          "title": "Networking",
-          "description": "Understand Coder's networking layer",
-          "path": "./admin/networking/index.md",
-          "icon_path": "./images/icons/networking.svg",
-          "children": [
-            {
-              "title": "Port Forwarding",
-              "description": "Learn how to forward ports in Coder",
-              "path": "./admin/networking/port-forwarding.md"
-            },
-            {
-              "title": "STUN and NAT",
-              "description": "Learn how to forward ports in Coder",
-              "path": "./admin/networking/stun.md"
-            },
-            {
-              "title": "Workspace Proxies",
-              "description": "Run geo distributed workspace proxies",
-              "path": "./admin/networking/workspace-proxies.md",
-              "state": [
-                "enterprise",
-                "premium"
-              ]
-            },
-            {
-              "title": "High Availability",
-              "description": "Learn how to configure Coder for High Availability",
-              "path": "./admin/networking/high-availability.md",
-              "state": [
-                "enterprise",
-                "premium"
-              ]
-            },
-            {
-              "title": "Troubleshooting",
-              "description": "Troubleshoot networking issues in Coder",
-              "path": "./admin/networking/troubleshooting.md"
-            }
-          ]
-        },
-        {
-          "title": "Monitoring",
-          "description": "Configure security policy and audit your deployment",
-          "path": "./admin/monitoring/index.md",
-          "icon_path": "./images/icons/speed.svg",
-          "children": [
-            {
-              "title": "Logs",
-              "description": "Learn about Coder's logs",
-              "path": "./admin/monitoring/logs.md"
-            },
-            {
-              "title": "Metrics",
-              "description": "Learn about Coder's logs",
-              "path": "./admin/monitoring/metrics.md"
-            },
-            {
-              "title": "Health Check",
-              "description": "Learn about Coder's automated health checks",
-              "path": "./admin/monitoring/health-check.md"
-            },
-            {
-              "title": "Notifications",
-              "description": "Configure notifications for your deployment",
-              "path": "./admin/monitoring/notifications/index.md",
-              "state": [
-                "beta"
-              ],
-              "children": [
-                {
-                  "title": "Slack Notifications",
-                  "description": "Learn how to setup Slack notifications",
-                  "path": "./admin/monitoring/notifications/slack.md",
-                  "state": [
-                    "beta"
-                  ]
-                },
-                {
-                  "title": "Microsoft Teams Notifications",
-                  "description": "Learn how to setup Microsoft Teams notifications",
-                  "path": "./admin/monitoring/notifications/teams.md",
-                  "state": [
-                    "beta"
-                  ]
-                }
-              ]
-            }
-          ]
-        },
-        {
-          "title": "Security",
-          "description": "Configure security policy and audit your deployment",
-          "path": "./admin/security/index.md",
-          "icon_path": "./images/icons/lock.svg",
-          "children": [
-            {
-              "title": "Audit Logs",
-              "description": "Audit actions taken inside Coder",
-              "path": "./admin/security/audit-logs.md",
-              "state": [
-                "enterprise",
-                "premium"
-              ]
-            },
-            {
-              "title": "Secrets",
-              "description": "Use sensitive variables in your workspaces",
-              "path": "./admin/security/secrets.md"
-            },
-            {
-              "title": "Database Encryption",
-              "description": "Encrypt the database to prevent unauthorized access",
-              "path": "./admin/security/database-encryption.md",
-              "state": [
-                "enterprise",
-                "premium"
-              ]
-            }
-          ]
-        },
-        {
-          "title": "Licensing",
-          "description": "Configure licensing for your deployment",
-          "path": "./admin/licensing/index.md",
-          "icon_path": "./images/icons/licensing.svg"
-        }
-      ]
-    },
-    {
-      "title": "Contributing",
-      "description": "Learn how to contribute to Coder",
-      "path": "./CONTRIBUTING.md",
-      "icon_path": "./images/icons/contributing.svg",
-      "children": [
-        {
-          "title": "Code of Conduct",
-          "description": "See the code of conduct for contributing to Coder",
-          "path": "./contributing/CODE_OF_CONDUCT.md",
-          "icon_path": "./images/icons/circle-dot.svg"
-        },
-        {
-          "title": "Documentation",
-          "description": "Our style guide for use when authoring documentation",
-          "path": "./contributing/documentation.md",
-          "icon_path": "./images/icons/document.svg"
-        },
-        {
-          "title": "Frontend",
-          "description": "Our guide for frontend development",
-          "path": "./contributing/frontend.md",
-          "icon_path": "./images/icons/frontend.svg"
-        },
-        {
-          "title": "Security",
-          "description": "Our guide for security",
-          "path": "./contributing/SECURITY.md",
-          "icon_path": "./images/icons/lock.svg"
-        }
-      ]
-    },
-    {
-      "title": "Tutorials",
-      "description": "Coder knowledgebase for administrating your deployment",
-      "path": "./tutorials/index.md",
-      "icon_path": "./images/icons/generic.svg",
-      "children": [
-        {
-          "title": "Quickstart",
-          "description": "Learn how to install and run Coder quickly",
-          "path": "./tutorials/quickstart.md"
-        },
-        {
-          "title": "Write a Template from Scratch",
-          "description": "Learn how to author Coder templates",
-          "path": "./tutorials/template-from-scratch.md"
-        },
-        {
-          "title": "Using an External Database",
-          "description": "Use Coder with an external database",
-          "path": "./tutorials/external-database.md"
-        },
-        {
-          "title": "Image Management",
-          "description": "Learn about image management with Coder",
-          "path": "./admin/templates/managing-templates/image-management.md"
-        },
-        {
-          "title": "Generate a Support Bundle",
-          "description": "Generate and upload a Support Bundle to Coder Support",
-          "path": "./tutorials/support-bundle.md"
-        },
-        {
-          "title": "Configuring Okta",
-          "description": "Custom claims/scopes with Okta for group/role sync",
-          "path": "./tutorials/configuring-okta.md"
-        },
-        {
-          "title": "Google to AWS Federation",
-          "description": "Federating a Google Cloud service account to AWS",
-          "path": "./tutorials/gcp-to-aws.md"
-        },
-        {
-          "title": "JFrog Artifactory Integration",
-          "description": "Integrate Coder with JFrog Artifactory",
-          "path": "./admin/integrations/jfrog-artifactory.md"
-        },
-        {
-          "title": "Istio Integration",
-          "description": "Integrate Coder with Istio",
-          "path": "./admin/integrations/istio.md"
-        },
-        {
-          "title": "Island Secure Browser Integration",
-          "description": "Integrate Coder with Island's Secure Browser",
-          "path": "./admin/integrations/island.md"
-        },
-        {
-          "title": "Template ImagePullSecrets",
-          "description": "Creating ImagePullSecrets for private registries",
-          "path": "./tutorials/image-pull-secret.md"
-        },
-        {
-          "title": "Postgres SSL",
-          "description": "Configure Coder to connect to Postgres over SSL",
-          "path": "./tutorials/postgres-ssl.md"
-        },
-        {
-          "title": "Azure Federation",
-          "description": "Federating Coder to Azure",
-          "path": "./tutorials/azure-federation.md"
-        },
-        {
-          "title": "Scanning Workspaces with JFrog Xray",
-          "description": "Integrate Coder with JFrog Xray",
-          "path": "./admin/integrations/jfrog-xray.md"
-        },
-        {
-          "title": "Cloning Git Repositories",
-          "description": "Learn how to clone Git repositories in Coder",
-          "path": "./tutorials/cloning-git-repositories.md"
-        },
-        {
-          "title": "Test Templates Through CI/CD",
-          "description": "Learn how to test and publish Coder templates in a CI/CD pipeline",
-          "path": "./tutorials/testing-templates.md"
-        },
-        {
-          "title": "Use Apache as a Reverse Proxy",
-          "description": "Learn how to use Apache as a reverse proxy",
-          "path": "./tutorials/reverse-proxy-apache.md"
-        },
-        {
-          "title": "Use Caddy as a Reverse Proxy",
-          "description": "Learn how to use Caddy as a reverse proxy",
-          "path": "./tutorials/reverse-proxy-caddy.md"
-        },
-        {
-          "title": "Use NGINX as a Reverse Proxy",
-          "description": "Learn how to use NGINX as a reverse proxy",
-          "path": "./tutorials/reverse-proxy-nginx.md"
-        },
-        {
-          "title": "FAQs",
-          "description": "Miscellaneous FAQs from our community",
-          "path": "./tutorials/faqs.md"
-        },
-        {
-          "title": "Best practices",
-          "description": "Guides to help you make the most of your Coder experience",
-          "path": "./tutorials/best-practices/index.md",
-          "children": [
-            {
-              "title": "Organizations - best practices",
-              "description": "How to make the best use of Coder Organizations",
-              "path": "./tutorials/best-practices/organizations.md"
-            },
-            {
-              "title": "Scale Coder",
-              "description": "How to prepare a Coder deployment for scale",
-              "path": "./tutorials/best-practices/scale-coder.md"
-            },
-            {
-              "title": "Security - best practices",
-              "description": "Make your Coder deployment more secure",
-              "path": "./tutorials/best-practices/security-best-practices.md"
-            },
-            {
-              "title": "Speed up your workspaces",
-              "description": "Speed up your Coder templates and workspaces",
-              "path": "./tutorials/best-practices/speed-up-templates.md"
-            }
-          ]
-        }
-      ]
-    },
-    {
-      "title": "Reference",
-      "description": "Reference",
-      "path": "./reference/index.md",
-      "icon_path": "./images/icons/notes.svg",
-      "children": [
-        {
-          "title": "REST API",
-          "description": "Learn how to use Coderd API",
-          "path": "./reference/api/index.md",
-          "icon_path": "./images/icons/api.svg",
-          "children": [
-            {
-              "title": "General",
-              "path": "./reference/api/general.md"
-            },
-            {
-              "title": "Agents",
-              "path": "./reference/api/agents.md"
-            },
-            {
-              "title": "Applications",
-              "path": "./reference/api/applications.md"
-            },
-            {
-              "title": "Audit",
-              "path": "./reference/api/audit.md"
-            },
-            {
-              "title": "Authentication",
-              "path": "./reference/api/authentication.md"
-            },
-            {
-              "title": "Authorization",
-              "path": "./reference/api/authorization.md"
-            },
-            {
-              "title": "Builds",
-              "path": "./reference/api/builds.md"
-            },
-            {
-              "title": "Debug",
-              "path": "./reference/api/debug.md"
-            },
-            {
-              "title": "Enterprise",
-              "path": "./reference/api/enterprise.md"
-            },
-            {
-              "title": "Files",
-              "path": "./reference/api/files.md"
-            },
-            {
-              "title": "Git",
-              "path": "./reference/api/git.md"
-            },
-            {
-              "title": "Insights",
-              "path": "./reference/api/insights.md"
-            },
-            {
-              "title": "Members",
-              "path": "./reference/api/members.md"
-            },
-            {
-              "title": "Organizations",
-              "path": "./reference/api/organizations.md"
-            },
-            {
-              "title": "PortSharing",
-              "path": "./reference/api/portsharing.md"
-            },
-            {
-              "title": "Schemas",
-              "path": "./reference/api/schemas.md"
-            },
-            {
-              "title": "Templates",
-              "path": "./reference/api/templates.md"
-            },
-            {
-              "title": "Users",
-              "path": "./reference/api/users.md"
-            },
-            {
-              "title": "WorkspaceProxies",
-              "path": "./reference/api/workspaceproxies.md"
-            },
-            {
-              "title": "Workspaces",
-              "path": "./reference/api/workspaces.md"
-            }
-          ]
-        },
-        {
-          "title": "Command Line",
-          "description": "Learn how to use Coder CLI",
-          "path": "./reference/cli/index.md",
-          "icon_path": "./images/icons/terminal.svg",
-          "children": [
-            {
-              "title": "autoupdate",
-              "description": "Toggle auto-update policy for a workspace",
-              "path": "reference/cli/autoupdate.md"
-            },
-            {
-              "title": "coder",
-              "path": "reference/cli/index.md"
-            },
-            {
-              "title": "completion",
-              "description": "Install or update shell completion scripts for the detected or chosen shell.",
-              "path": "reference/cli/completion.md"
-            },
-            {
-              "title": "config-ssh",
-              "description": "Add an SSH Host entry for your workspaces \"ssh coder.workspace\"",
-              "path": "reference/cli/config-ssh.md"
-            },
-            {
-              "title": "create",
-              "description": "Create a workspace",
-              "path": "reference/cli/create.md"
-            },
-            {
-              "title": "delete",
-              "description": "Delete a workspace",
-              "path": "reference/cli/delete.md"
-            },
-            {
-              "title": "dotfiles",
-              "description": "Personalize your workspace by applying a canonical dotfiles repository",
-              "path": "reference/cli/dotfiles.md"
-            },
-            {
-              "title": "external-auth",
-              "description": "Manage external authentication",
-              "path": "reference/cli/external-auth.md"
-            },
-            {
-              "title": "external-auth access-token",
-              "description": "Print auth for an external provider",
-              "path": "reference/cli/external-auth_access-token.md"
-            },
-            {
-              "title": "favorite",
-              "description": "Add a workspace to your favorites",
-              "path": "reference/cli/favorite.md"
-            },
-            {
-              "title": "features",
-              "description": "List Enterprise features",
-              "path": "reference/cli/features.md"
-            },
-            {
-              "title": "features list",
-              "path": "reference/cli/features_list.md"
-            },
-            {
-              "title": "groups",
-              "description": "Manage groups",
-              "path": "reference/cli/groups.md"
-            },
-            {
-              "title": "groups create",
-              "description": "Create a user group",
-              "path": "reference/cli/groups_create.md"
-            },
-            {
-              "title": "groups delete",
-              "description": "Delete a user group",
-              "path": "reference/cli/groups_delete.md"
-            },
-            {
-              "title": "groups edit",
-              "description": "Edit a user group",
-              "path": "reference/cli/groups_edit.md"
-            },
-            {
-              "title": "groups list",
-              "description": "List user groups",
-              "path": "reference/cli/groups_list.md"
-            },
-            {
-              "title": "licenses",
-              "description": "Add, delete, and list licenses",
-              "path": "reference/cli/licenses.md"
-            },
-            {
-              "title": "licenses add",
-              "description": "Add license to Coder deployment",
-              "path": "reference/cli/licenses_add.md"
-            },
-            {
-              "title": "licenses delete",
-              "description": "Delete license by ID",
-              "path": "reference/cli/licenses_delete.md"
-            },
-            {
-              "title": "licenses list",
-              "description": "List licenses (including expired)",
-              "path": "reference/cli/licenses_list.md"
-            },
-            {
-              "title": "list",
-              "description": "List workspaces",
-              "path": "reference/cli/list.md"
-            },
-            {
-              "title": "login",
-              "description": "Authenticate with Coder deployment",
-              "path": "reference/cli/login.md"
-            },
-            {
-              "title": "logout",
-              "description": "Unauthenticate your local session",
-              "path": "reference/cli/logout.md"
-            },
-            {
-              "title": "netcheck",
-              "description": "Print network debug information for DERP and STUN",
-              "path": "reference/cli/netcheck.md"
-            },
-            {
-              "title": "notifications",
-              "description": "Manage Coder notifications",
-              "path": "reference/cli/notifications.md"
-            },
-            {
-              "title": "notifications pause",
-              "description": "Pause notifications",
-              "path": "reference/cli/notifications_pause.md"
-            },
-            {
-              "title": "notifications resume",
-              "description": "Resume notifications",
-              "path": "reference/cli/notifications_resume.md"
-            },
-            {
-              "title": "notifications test",
-              "description": "Send a test notification",
-              "path": "reference/cli/notifications_test.md"
-            },
-            {
-              "title": "open",
-              "description": "Open a workspace",
-              "path": "reference/cli/open.md"
-            },
-            {
-              "title": "open app",
-              "description": "Open a workspace application.",
-              "path": "reference/cli/open_app.md"
-            },
-            {
-              "title": "open vscode",
-              "description": "Open a workspace in VS Code Desktop",
-              "path": "reference/cli/open_vscode.md"
-            },
-            {
-              "title": "organizations",
-              "description": "Organization related commands",
-              "path": "reference/cli/organizations.md"
-            },
-            {
-              "title": "organizations create",
-              "description": "Create a new organization.",
-              "path": "reference/cli/organizations_create.md"
-            },
-            {
-              "title": "organizations members",
-              "description": "Manage organization members",
-              "path": "reference/cli/organizations_members.md"
-            },
-            {
-              "title": "organizations members add",
-              "description": "Add a new member to the current organization",
-              "path": "reference/cli/organizations_members_add.md"
-            },
-            {
-              "title": "organizations members edit-roles",
-              "description": "Edit organization member's roles",
-              "path": "reference/cli/organizations_members_edit-roles.md"
-            },
-            {
-              "title": "organizations members list",
-              "description": "List all organization members",
-              "path": "reference/cli/organizations_members_list.md"
-            },
-            {
-              "title": "organizations members remove",
-              "description": "Remove a new member to the current organization",
-              "path": "reference/cli/organizations_members_remove.md"
-            },
-            {
-              "title": "organizations roles",
-              "description": "Manage organization roles.",
-              "path": "reference/cli/organizations_roles.md"
-            },
-            {
-              "title": "organizations roles edit",
-              "description": "Edit an organization custom role",
-              "path": "reference/cli/organizations_roles_edit.md"
-            },
-            {
-              "title": "organizations roles show",
-              "description": "Show role(s)",
-              "path": "reference/cli/organizations_roles_show.md"
-            },
-            {
-              "title": "organizations settings",
-              "description": "Manage organization settings.",
-              "path": "reference/cli/organizations_settings.md"
-            },
-            {
-              "title": "organizations settings set",
-              "description": "Update specified organization setting.",
-              "path": "reference/cli/organizations_settings_set.md"
-            },
-            {
-              "title": "organizations settings set group-sync",
-              "description": "Group sync settings to sync groups from an IdP.",
-              "path": "reference/cli/organizations_settings_set_group-sync.md"
-            },
-            {
-              "title": "organizations settings set organization-sync",
-              "description": "Organization sync settings to sync organization memberships from an IdP.",
-              "path": "reference/cli/organizations_settings_set_organization-sync.md"
-            },
-            {
-              "title": "organizations settings set role-sync",
-              "description": "Role sync settings to sync organization roles from an IdP.",
-              "path": "reference/cli/organizations_settings_set_role-sync.md"
-            },
-            {
-              "title": "organizations settings show",
-              "description": "Outputs specified organization setting.",
-              "path": "reference/cli/organizations_settings_show.md"
-            },
-            {
-              "title": "organizations settings show group-sync",
-              "description": "Group sync settings to sync groups from an IdP.",
-              "path": "reference/cli/organizations_settings_show_group-sync.md"
-            },
-            {
-              "title": "organizations settings show organization-sync",
-              "description": "Organization sync settings to sync organization memberships from an IdP.",
-              "path": "reference/cli/organizations_settings_show_organization-sync.md"
-            },
-            {
-              "title": "organizations settings show role-sync",
-              "description": "Role sync settings to sync organization roles from an IdP.",
-              "path": "reference/cli/organizations_settings_show_role-sync.md"
-            },
-            {
-              "title": "organizations show",
-              "description": "Show the organization. Using \"selected\" will show the selected organization from the \"--org\" flag. Using \"me\" will show all organizations you are a member of.",
-              "path": "reference/cli/organizations_show.md"
-            },
-            {
-              "title": "ping",
-              "description": "Ping a workspace",
-              "path": "reference/cli/ping.md"
-            },
-            {
-              "title": "port-forward",
-              "description": "Forward ports from a workspace to the local machine. For reverse port forwarding, use \"coder ssh -R\".",
-              "path": "reference/cli/port-forward.md"
-            },
-            {
-              "title": "provisioner",
-              "description": "View and manage provisioner daemons and jobs",
-              "path": "reference/cli/provisioner.md"
-            },
-            {
-              "title": "provisioner jobs",
-              "description": "View and manage provisioner jobs",
-              "path": "reference/cli/provisioner_jobs.md"
-            },
-            {
-              "title": "provisioner jobs cancel",
-              "description": "Cancel a provisioner job",
-              "path": "reference/cli/provisioner_jobs_cancel.md"
-            },
-            {
-              "title": "provisioner jobs list",
-              "description": "List provisioner jobs",
-              "path": "reference/cli/provisioner_jobs_list.md"
-            },
-            {
-              "title": "provisioner keys",
-              "description": "Manage provisioner keys",
-              "path": "reference/cli/provisioner_keys.md"
-            },
-            {
-              "title": "provisioner keys create",
-              "description": "Create a new provisioner key",
-              "path": "reference/cli/provisioner_keys_create.md"
-            },
-            {
-              "title": "provisioner keys delete",
-              "description": "Delete a provisioner key",
-              "path": "reference/cli/provisioner_keys_delete.md"
-            },
-            {
-              "title": "provisioner keys list",
-              "description": "List provisioner keys in an organization",
-              "path": "reference/cli/provisioner_keys_list.md"
-            },
-            {
-              "title": "provisioner list",
-              "description": "List provisioner daemons in an organization",
-              "path": "reference/cli/provisioner_list.md"
-            },
-            {
-              "title": "provisioner start",
-              "description": "Run a provisioner daemon",
-              "path": "reference/cli/provisioner_start.md"
-            },
-            {
-              "title": "publickey",
-              "description": "Output your Coder public key used for Git operations",
-              "path": "reference/cli/publickey.md"
-            },
-            {
-              "title": "rename",
-              "description": "Rename a workspace",
-              "path": "reference/cli/rename.md"
-            },
-            {
-              "title": "reset-password",
-              "description": "Directly connect to the database to reset a user's password",
-              "path": "reference/cli/reset-password.md"
-            },
-            {
-              "title": "restart",
-              "description": "Restart a workspace",
-              "path": "reference/cli/restart.md"
-            },
-            {
-              "title": "schedule",
-              "description": "Schedule automated start and stop times for workspaces",
-              "path": "reference/cli/schedule.md"
-            },
-            {
-              "title": "schedule extend",
-              "description": "Extend the stop time of a currently running workspace instance.",
-              "path": "reference/cli/schedule_extend.md"
-            },
-            {
-              "title": "schedule show",
-              "description": "Show workspace schedules",
-              "path": "reference/cli/schedule_show.md"
-            },
-            {
-              "title": "schedule start",
-              "description": "Edit workspace start schedule",
-              "path": "reference/cli/schedule_start.md"
-            },
-            {
-              "title": "schedule stop",
-              "description": "Edit workspace stop schedule",
-              "path": "reference/cli/schedule_stop.md"
-            },
-            {
-              "title": "server",
-              "description": "Start a Coder server",
-              "path": "reference/cli/server.md"
-            },
-            {
-              "title": "server create-admin-user",
-              "description": "Create a new admin user with the given username, email and password and adds it to every organization.",
-              "path": "reference/cli/server_create-admin-user.md"
-            },
-            {
-              "title": "server dbcrypt",
-              "description": "Manage database encryption.",
-              "path": "reference/cli/server_dbcrypt.md"
-            },
-            {
-              "title": "server dbcrypt decrypt",
-              "description": "Decrypt a previously encrypted database.",
-              "path": "reference/cli/server_dbcrypt_decrypt.md"
-            },
-            {
-              "title": "server dbcrypt delete",
-              "description": "Delete all encrypted data from the database. THIS IS A DESTRUCTIVE OPERATION.",
-              "path": "reference/cli/server_dbcrypt_delete.md"
-            },
-            {
-              "title": "server dbcrypt rotate",
-              "description": "Rotate database encryption keys.",
-              "path": "reference/cli/server_dbcrypt_rotate.md"
-            },
-            {
-              "title": "server postgres-builtin-serve",
-              "description": "Run the built-in PostgreSQL deployment.",
-              "path": "reference/cli/server_postgres-builtin-serve.md"
-            },
-            {
-              "title": "server postgres-builtin-url",
-              "description": "Output the connection URL for the built-in PostgreSQL deployment.",
-              "path": "reference/cli/server_postgres-builtin-url.md"
-            },
-            {
-              "title": "show",
-              "description": "Display details of a workspace's resources and agents",
-              "path": "reference/cli/show.md"
-            },
-            {
-              "title": "speedtest",
-              "description": "Run upload and download tests from your machine to a workspace",
-              "path": "reference/cli/speedtest.md"
-            },
-            {
-              "title": "ssh",
-              "description": "Start a shell into a workspace",
-              "path": "reference/cli/ssh.md"
-            },
-            {
-              "title": "start",
-              "description": "Start a workspace",
-              "path": "reference/cli/start.md"
-            },
-            {
-              "title": "stat",
-              "description": "Show resource usage for the current workspace.",
-              "path": "reference/cli/stat.md"
-            },
-            {
-              "title": "stat cpu",
-              "description": "Show CPU usage, in cores.",
-              "path": "reference/cli/stat_cpu.md"
-            },
-            {
-              "title": "stat disk",
-              "description": "Show disk usage, in gigabytes.",
-              "path": "reference/cli/stat_disk.md"
-            },
-            {
-              "title": "stat mem",
-              "description": "Show memory usage, in gigabytes.",
-              "path": "reference/cli/stat_mem.md"
-            },
-            {
-              "title": "state",
-              "description": "Manually manage Terraform state to fix broken workspaces",
-              "path": "reference/cli/state.md"
-            },
-            {
-              "title": "state pull",
-              "description": "Pull a Terraform state file from a workspace.",
-              "path": "reference/cli/state_pull.md"
-            },
-            {
-              "title": "state push",
-              "description": "Push a Terraform state file to a workspace.",
-              "path": "reference/cli/state_push.md"
-            },
-            {
-              "title": "stop",
-              "description": "Stop a workspace",
-              "path": "reference/cli/stop.md"
-            },
-            {
-              "title": "support",
-              "description": "Commands for troubleshooting issues with a Coder deployment.",
-              "path": "reference/cli/support.md"
-            },
-            {
-              "title": "support bundle",
-              "description": "Generate a support bundle to troubleshoot issues connecting to a workspace.",
-              "path": "reference/cli/support_bundle.md"
-            },
-            {
-              "title": "templates",
-              "description": "Manage templates",
-              "path": "reference/cli/templates.md"
-            },
-            {
-              "title": "templates archive",
-              "description": "Archive unused or failed template versions from a given template(s)",
-              "path": "reference/cli/templates_archive.md"
-            },
-            {
-              "title": "templates create",
-              "description": "DEPRECATED: Create a template from the current directory or as specified by flag",
-              "path": "reference/cli/templates_create.md"
-            },
-            {
-              "title": "templates delete",
-              "description": "Delete templates",
-              "path": "reference/cli/templates_delete.md"
-            },
-            {
-              "title": "templates edit",
-              "description": "Edit the metadata of a template by name.",
-              "path": "reference/cli/templates_edit.md"
-            },
-            {
-              "title": "templates init",
-              "description": "Get started with a templated template.",
-              "path": "reference/cli/templates_init.md"
-            },
-            {
-              "title": "templates list",
-              "description": "List all the templates available for the organization",
-              "path": "reference/cli/templates_list.md"
-            },
-            {
-              "title": "templates pull",
-              "description": "Download the active, latest, or specified version of a template to a path.",
-              "path": "reference/cli/templates_pull.md"
-            },
-            {
-              "title": "templates push",
-              "description": "Create or update a template from the current directory or as specified by flag",
-              "path": "reference/cli/templates_push.md"
-            },
-            {
-              "title": "templates versions",
-              "description": "Manage different versions of the specified template",
-              "path": "reference/cli/templates_versions.md"
-            },
-            {
-              "title": "templates versions archive",
-              "description": "Archive a template version(s).",
-              "path": "reference/cli/templates_versions_archive.md"
-            },
-            {
-              "title": "templates versions list",
-              "description": "List all the versions of the specified template",
-              "path": "reference/cli/templates_versions_list.md"
-            },
-            {
-              "title": "templates versions promote",
-              "description": "Promote a template version to active.",
-              "path": "reference/cli/templates_versions_promote.md"
-            },
-            {
-              "title": "templates versions unarchive",
-              "description": "Unarchive a template version(s).",
-              "path": "reference/cli/templates_versions_unarchive.md"
-            },
-            {
-              "title": "tokens",
-              "description": "Manage personal access tokens",
-              "path": "reference/cli/tokens.md"
-            },
-            {
-              "title": "tokens create",
-              "description": "Create a token",
-              "path": "reference/cli/tokens_create.md"
-            },
-            {
-              "title": "tokens list",
-              "description": "List tokens",
-              "path": "reference/cli/tokens_list.md"
-            },
-            {
-              "title": "tokens remove",
-              "description": "Delete a token",
-              "path": "reference/cli/tokens_remove.md"
-            },
-            {
-              "title": "unfavorite",
-              "description": "Remove a workspace from your favorites",
-              "path": "reference/cli/unfavorite.md"
-            },
-            {
-              "title": "update",
-              "description": "Will update and start a given workspace if it is out of date",
-              "path": "reference/cli/update.md"
-            },
-            {
-              "title": "users",
-              "description": "Manage users",
-              "path": "reference/cli/users.md"
-            },
-            {
-              "title": "users activate",
-              "description": "Update a user's status to 'active'. Active users can fully interact with the platform",
-              "path": "reference/cli/users_activate.md"
-            },
-            {
-              "title": "users create",
-              "path": "reference/cli/users_create.md"
-            },
-            {
-              "title": "users delete",
-              "description": "Delete a user by username or user_id.",
-              "path": "reference/cli/users_delete.md"
-            },
-            {
-              "title": "users list",
-              "path": "reference/cli/users_list.md"
-            },
-            {
-              "title": "users show",
-              "description": "Show a single user. Use 'me' to indicate the currently authenticated user.",
-              "path": "reference/cli/users_show.md"
-            },
-            {
-              "title": "users suspend",
-              "description": "Update a user's status to 'suspended'. A suspended user cannot log into the platform",
-              "path": "reference/cli/users_suspend.md"
-            },
-            {
-              "title": "version",
-              "description": "Show coder version",
-              "path": "reference/cli/version.md"
-            },
-            {
-              "title": "whoami",
-              "description": "Fetch authenticated user info for Coder deployment",
-              "path": "reference/cli/whoami.md"
-            }
-          ]
-        },
-        {
-          "title": "Agent API",
-          "description": "Learn how to use Coder Agent API",
-          "path": "./reference/agent-api/index.md",
-          "icon_path": "./images/icons/api.svg",
-          "children": [
-            {
-              "title": "Debug",
-              "path": "./reference/agent-api/debug.md"
-            },
-            {
-              "title": "Schemas",
-              "path": "./reference/agent-api/schemas.md"
-            }
-          ]
-        }
-      ]
-    }
-  ]
-=======
 	"versions": ["main"],
 	"routes": [
 		{
@@ -3156,5 +1554,4 @@
 			]
 		}
 	]
->>>>>>> 9bc727e9
 }