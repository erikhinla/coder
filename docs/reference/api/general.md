--- conflicted
+++ resolved
@@ -161,25 +161,13 @@
       "user": {}
     },
     "agent_stat_refresh_interval": 0,
-<<<<<<< HEAD
     "ai": {
-      "value": {
-        "bridge": {
-          "daemons": 0
-        },
-        "providers": [
-          {
-            "base_url": "string",
-            "models": [
-              "string"
-            ],
-            "type": "string"
-          }
-        ]
+      "bridge": {
+        "anthropic_base_url": "string",
+        "daemons": 0,
+        "openai_base_url": "string"
       }
     },
-=======
->>>>>>> efca9b43
     "allow_workspace_renames": true,
     "autobuild_poll_interval": 0,
     "browser_only": true,
