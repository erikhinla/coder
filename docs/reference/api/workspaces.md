--- conflicted
+++ resolved
@@ -25,11 +25,8 @@
 {
   "automatic_updates": "always",
   "autostart_schedule": "string",
-<<<<<<< HEAD
   "claim_prebuild_if_available": true,
-=======
   "enable_dynamic_parameters": true,
->>>>>>> fc921a58
   "name": "string",
   "rich_parameter_values": [
     {
@@ -610,11 +607,8 @@
 {
   "automatic_updates": "always",
   "autostart_schedule": "string",
-<<<<<<< HEAD
   "claim_prebuild_if_available": true,
-=======
   "enable_dynamic_parameters": true,
->>>>>>> fc921a58
   "name": "string",
   "rich_parameter_values": [
     {
