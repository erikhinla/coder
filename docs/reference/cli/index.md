--- conflicted
+++ resolved
@@ -22,54 +22,6 @@
 
 ## Subcommands
 
-<<<<<<< HEAD
-| Name                                               | Purpose                                                                                                                      |
-|----------------------------------------------------|------------------------------------------------------------------------------------------------------------------------------|
-| [<code>completion</code>](./completion.md)         | Install or update shell completion scripts for the detected or chosen shell.                                                 |
-| [<code>dotfiles</code>](./dotfiles.md)             | Personalize your workspace by applying a canonical dotfiles repository                                                       |
-| [<code>external-auth</code>](./external-auth.md)   | Manage external authentication                                                                                               |
-| [<code>login</code>](./login.md)                   | Authenticate with Coder deployment                                                                                           |
-| [<code>logout</code>](./logout.md)                 | Unauthenticate your local session                                                                                            |
-| [<code>netcheck</code>](./netcheck.md)             | Print network debug information for DERP and STUN                                                                            |
-| [<code>notifications</code>](./notifications.md)   | Manage Coder notifications                                                                                                   |
-| [<code>organizations</code>](./organizations.md)   | Organization related commands                                                                                                |
-| [<code>port-forward</code>](./port-forward.md)     | Forward ports from a workspace to the local machine. For reverse port forwarding, use "coder ssh -R".                        |
-| [<code>publickey</code>](./publickey.md)           | Output your Coder public key used for Git operations                                                                         |
-| [<code>api</code>](./api.md)                       | Make requests to the Coder API                                                                                               |
-| [<code>reset-password</code>](./reset-password.md) | Directly connect to the database to reset a user's password                                                                  |
-| [<code>state</code>](./state.md)                   | Manually manage Terraform state to fix broken workspaces                                                                     |
-| [<code>templates</code>](./templates.md)           | Manage templates                                                                                                             |
-| [<code>tokens</code>](./tokens.md)                 | Manage personal access tokens                                                                                                |
-| [<code>users</code>](./users.md)                   | Manage users                                                                                                                 |
-| [<code>version</code>](./version.md)               | Show coder version                                                                                                           |
-| [<code>autoupdate</code>](./autoupdate.md)         | Toggle auto-update policy for a workspace                                                                                    |
-| [<code>config-ssh</code>](./config-ssh.md)         | Add an SSH Host entry for your workspaces "ssh workspace.coder"                                                              |
-| [<code>create</code>](./create.md)                 | Create a workspace                                                                                                           |
-| [<code>delete</code>](./delete.md)                 | Delete a workspace                                                                                                           |
-| [<code>favorite</code>](./favorite.md)             | Add a workspace to your favorites                                                                                            |
-| [<code>list</code>](./list.md)                     | List workspaces                                                                                                              |
-| [<code>open</code>](./open.md)                     | Open a workspace                                                                                                             |
-| [<code>ping</code>](./ping.md)                     | Ping a workspace                                                                                                             |
-| [<code>rename</code>](./rename.md)                 | Rename a workspace                                                                                                           |
-| [<code>restart</code>](./restart.md)               | Restart a workspace                                                                                                          |
-| [<code>schedule</code>](./schedule.md)             | Schedule automated start and stop times for workspaces                                                                       |
-| [<code>show</code>](./show.md)                     | Display details of a workspace's resources and agents                                                                        |
-| [<code>speedtest</code>](./speedtest.md)           | Run upload and download tests from your machine to a workspace                                                               |
-| [<code>ssh</code>](./ssh.md)                       | Start a shell into a workspace or run a command                                                                              |
-| [<code>start</code>](./start.md)                   | Start a workspace                                                                                                            |
-| [<code>stat</code>](./stat.md)                     | Show resource usage for the current workspace.                                                                               |
-| [<code>stop</code>](./stop.md)                     | Stop a workspace                                                                                                             |
-| [<code>unfavorite</code>](./unfavorite.md)         | Remove a workspace from your favorites                                                                                       |
-| [<code>update</code>](./update.md)                 | Will update and start a given workspace if it is out of date. If the workspace is already running, it will be stopped first. |
-| [<code>whoami</code>](./whoami.md)                 | Fetch authenticated user info for Coder deployment                                                                           |
-| [<code>support</code>](./support.md)               | Commands for troubleshooting issues with a Coder deployment.                                                                 |
-| [<code>server</code>](./server.md)                 | Start a Coder server                                                                                                         |
-| [<code>features</code>](./features.md)             | List Enterprise features                                                                                                     |
-| [<code>licenses</code>](./licenses.md)             | Add, delete, and list licenses                                                                                               |
-| [<code>groups</code>](./groups.md)                 | Manage groups                                                                                                                |
-| [<code>prebuilds</code>](./prebuilds.md)           | Manage Coder prebuilds                                                                                                       |
-| [<code>provisioner</code>](./provisioner.md)       | View and manage provisioner daemons and jobs                                                                                 |
-=======
 | Name                                                         | Purpose                                                                                                                      |
 |--------------------------------------------------------------|------------------------------------------------------------------------------------------------------------------------------|
 | [<code>completion</code>](./completion.md)                   | Install or update shell completion scripts for the detected or chosen shell.                                                 |
@@ -82,6 +34,7 @@
 | [<code>organizations</code>](./organizations.md)             | Organization related commands                                                                                                |
 | [<code>port-forward</code>](./port-forward.md)               | Forward ports from a workspace to the local machine. For reverse port forwarding, use "coder ssh -R".                        |
 | [<code>publickey</code>](./publickey.md)                     | Output your Coder public key used for Git operations                                                                         |
+| [<code>api</code>](./api.md)                                 | Make requests to the Coder API                                                                                               |
 | [<code>reset-password</code>](./reset-password.md)           | Directly connect to the database to reset a user's password                                                                  |
 | [<code>state</code>](./state.md)                             | Manually manage Terraform state to fix broken workspaces                                                                     |
 | [<code>templates</code>](./templates.md)                     | Manage templates                                                                                                             |
@@ -116,7 +69,6 @@
 | [<code>prebuilds</code>](./prebuilds.md)                     | Manage Coder prebuilds                                                                                                       |
 | [<code>provisioner</code>](./provisioner.md)                 | View and manage provisioner daemons and jobs                                                                                 |
 | [<code>external-workspaces</code>](./external-workspaces.md) | Create or manage external workspaces                                                                                         |
->>>>>>> 6d390770
 
 ## Options
 
