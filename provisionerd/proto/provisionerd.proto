--- conflicted
+++ resolved
@@ -84,11 +84,7 @@
         repeated provisioner.ExternalAuthProviderResource external_auth_providers = 5;
         repeated provisioner.Module start_modules = 6;
         repeated provisioner.Module stop_modules = 7;
-<<<<<<< HEAD
-		repeated provisioner.Preset presets = 8;
-=======
         repeated provisioner.Preset presets = 8;
->>>>>>> 46e04c68
     }
     message TemplateDryRun {
         repeated provisioner.Resource resources = 1;
