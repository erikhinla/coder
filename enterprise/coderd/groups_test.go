--- conflicted
+++ resolved
@@ -823,15 +823,8 @@
 
 	t.Run("everyoneGroupReturnsEmpty", func(t *testing.T) {
 		// TODO (sasswart): this test seems to have drifted from its original intention. evaluate and remove/fix
-<<<<<<< HEAD
-		// "everyone group returns empty", but it returns 5 members?
-		t.Parallel()
-
-		// TODO: we should not be returning the prebuilds user in Group, and this is not returned in dbmem.
-=======
-		t.Parallel()
-
->>>>>>> 390a1fd4
+		t.Parallel()
+
 		if !dbtestutil.WillUsePostgres() {
 			t.Skip("This test requires postgres")
 		}
@@ -846,10 +839,7 @@
 		_, user2 := coderdtest.CreateAnotherUser(t, client, user.OrganizationID)
 		ctx := testutil.Context(t, testutil.WaitLong)
 
-<<<<<<< HEAD
-=======
 		// nolint:gocritic // "This client is operating as the owner user" is fine in this case.
->>>>>>> 390a1fd4
 		prebuildsUser, err := client.User(ctx, prebuilds.OwnerID.String())
 		require.NoError(t, err)
 		// The 'Everyone' group always has an ID that matches the organization ID.
