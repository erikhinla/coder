package terraform_test

import (
	"context"
	"encoding/json"
	"fmt"
	"os"
	"path/filepath"
	"runtime"
	"sort"
	"strings"
	"testing"

	"github.com/google/go-cmp/cmp"
	tfjson "github.com/hashicorp/terraform-json"
	"github.com/stretchr/testify/require"
	protobuf "google.golang.org/protobuf/proto"

	"cdr.dev/slog"
	"cdr.dev/slog/sloggers/slogtest"
	"github.com/coder/coder/v2/testutil"

	"github.com/coder/coder/v2/cryptorand"
	"github.com/coder/coder/v2/provisioner/terraform"
	"github.com/coder/coder/v2/provisionersdk/proto"
)

func ctxAndLogger(t *testing.T) (context.Context, slog.Logger) {
	return context.Background(), testutil.Logger(t)
}

func TestConvertResources(t *testing.T) {
	t.Parallel()
	// nolint:dogsled
	_, filename, _, _ := runtime.Caller(0)
	type testCase struct {
		resources             []*proto.Resource
		parameters            []*proto.RichParameter
		Presets               []*proto.Preset
		externalAuthProviders []*proto.ExternalAuthProviderResource
	}

	// If a user doesn't specify 'display_apps' then they default
	// into all apps except VSCode Insiders.
	displayApps := proto.DisplayApps{
		Vscode:               true,
		VscodeInsiders:       false,
		WebTerminal:          true,
		PortForwardingHelper: true,
		SshHelper:            true,
	}

	// nolint:paralleltest
	for folderName, expected := range map[string]testCase{
		// When a resource depends on another, the shortest route
		// to a resource should always be chosen for the agent.
		"chaining-resources": {
			resources: []*proto.Resource{{
				Name: "a",
				Type: "null_resource",
			}, {
				Name: "b",
				Type: "null_resource",
				Agents: []*proto.Agent{{
					Name:                     "main",
					OperatingSystem:          "linux",
					Architecture:             "amd64",
					Auth:                     &proto.Agent_Token{},
					ConnectionTimeoutSeconds: 120,
					DisplayApps:              &displayApps,
					ResourcesMonitoring:      &proto.ResourcesMonitoring{},
				}},
			}},
		},
		// This can happen when resources hierarchically conflict.
		// When multiple resources exist at the same level, the first
		// listed in state will be chosen.
		"conflicting-resources": {
			resources: []*proto.Resource{{
				Name: "first",
				Type: "null_resource",
				Agents: []*proto.Agent{{
					Name:                     "main",
					OperatingSystem:          "linux",
					Architecture:             "amd64",
					Auth:                     &proto.Agent_Token{},
					ConnectionTimeoutSeconds: 120,
					DisplayApps:              &displayApps,
					ResourcesMonitoring:      &proto.ResourcesMonitoring{},
				}},
			}, {
				Name: "second",
				Type: "null_resource",
			}},
		},
		// Ensures the instance ID authentication type surfaces.
		"instance-id": {
			resources: []*proto.Resource{{
				Name: "main",
				Type: "null_resource",
				Agents: []*proto.Agent{{
					Name:                     "main",
					OperatingSystem:          "linux",
					Architecture:             "amd64",
					Auth:                     &proto.Agent_InstanceId{},
					ConnectionTimeoutSeconds: 120,
					DisplayApps:              &displayApps,
					ResourcesMonitoring:      &proto.ResourcesMonitoring{},
				}},
			}},
		},
		// Ensures that calls to resources through modules work
		// as expected.
		"calling-module": {
			resources: []*proto.Resource{{
				Name: "example",
				Type: "null_resource",
				Agents: []*proto.Agent{{
					Name:                     "main",
					OperatingSystem:          "linux",
					Architecture:             "amd64",
					Auth:                     &proto.Agent_Token{},
					ConnectionTimeoutSeconds: 120,
					DisplayApps:              &displayApps,
					ResourcesMonitoring:      &proto.ResourcesMonitoring{},
				}},
				ModulePath: "module.module",
			}},
		},
		// Ensures the attachment of multiple agents to a single
		// resource is successful.
		"multiple-agents": {
			resources: []*proto.Resource{{
				Name: "dev",
				Type: "null_resource",
				Agents: []*proto.Agent{{
					Name:                     "dev1",
					OperatingSystem:          "linux",
					Architecture:             "amd64",
					Auth:                     &proto.Agent_Token{},
					ConnectionTimeoutSeconds: 120,
					DisplayApps:              &displayApps,
					ResourcesMonitoring:      &proto.ResourcesMonitoring{},
				}, {
					Name:                     "dev2",
					OperatingSystem:          "darwin",
					Architecture:             "amd64",
					Auth:                     &proto.Agent_Token{},
					ConnectionTimeoutSeconds: 1,
					MotdFile:                 "/etc/motd",
					DisplayApps:              &displayApps,
					ResourcesMonitoring:      &proto.ResourcesMonitoring{},
					Scripts: []*proto.Script{{
						Icon:        "/emojis/25c0.png",
						DisplayName: "Shutdown Script",
						RunOnStop:   true,
						LogPath:     "coder-shutdown-script.log",
						Script:      "echo bye bye",
					}},
				}, {
					Name:                     "dev3",
					OperatingSystem:          "windows",
					Architecture:             "arm64",
					Auth:                     &proto.Agent_Token{},
					ConnectionTimeoutSeconds: 120,
					TroubleshootingUrl:       "https://coder.com/troubleshoot",
					DisplayApps:              &displayApps,
					ResourcesMonitoring:      &proto.ResourcesMonitoring{},
				}, {
					Name:                     "dev4",
					OperatingSystem:          "linux",
					Architecture:             "amd64",
					Auth:                     &proto.Agent_Token{},
					ConnectionTimeoutSeconds: 120,
					DisplayApps:              &displayApps,
					ResourcesMonitoring:      &proto.ResourcesMonitoring{},
				}},
			}},
		},
		// Ensures multiple applications can be set for a single agent.
		"multiple-apps": {
			resources: []*proto.Resource{{
				Name: "dev",
				Type: "null_resource",
				Agents: []*proto.Agent{{
					Name:            "dev1",
					OperatingSystem: "linux",
					Architecture:    "amd64",
					Apps: []*proto.App{
						{
							Slug:        "app1",
							DisplayName: "app1",
							// Subdomain defaults to false if unspecified.
							Subdomain: false,
							OpenIn:    proto.AppOpenIn_SLIM_WINDOW,
						},
						{
							Slug:        "app2",
							DisplayName: "app2",
							Subdomain:   true,
							Healthcheck: &proto.Healthcheck{
								Url:       "http://localhost:13337/healthz",
								Interval:  5,
								Threshold: 6,
							},
							OpenIn: proto.AppOpenIn_SLIM_WINDOW,
						},
						{
							Slug:        "app3",
							DisplayName: "app3",
							Subdomain:   false,
							OpenIn:      proto.AppOpenIn_SLIM_WINDOW,
						},
					},
					Auth:                     &proto.Agent_Token{},
					ConnectionTimeoutSeconds: 120,
					DisplayApps:              &displayApps,
					ResourcesMonitoring:      &proto.ResourcesMonitoring{},
				}},
			}},
		},
		"mapped-apps": {
			resources: []*proto.Resource{{
				Name: "dev",
				Type: "null_resource",
				Agents: []*proto.Agent{{
					Name:            "dev",
					OperatingSystem: "linux",
					Architecture:    "amd64",
					Apps: []*proto.App{
						{
							Slug:        "app1",
							DisplayName: "app1",
							OpenIn:      proto.AppOpenIn_SLIM_WINDOW,
						},
						{
							Slug:        "app2",
							DisplayName: "app2",
							OpenIn:      proto.AppOpenIn_SLIM_WINDOW,
						},
					},
					Auth:                     &proto.Agent_Token{},
					ConnectionTimeoutSeconds: 120,
					DisplayApps:              &displayApps,
					ResourcesMonitoring:      &proto.ResourcesMonitoring{},
				}},
			}},
		},
		"multiple-agents-multiple-apps": {
			resources: []*proto.Resource{{
				Name: "dev1",
				Type: "null_resource",
				Agents: []*proto.Agent{{
					Name:            "dev1",
					OperatingSystem: "linux",
					Architecture:    "amd64",
					Apps: []*proto.App{
						{
							Slug:        "app1",
							DisplayName: "app1",
							// Subdomain defaults to false if unspecified.
							Subdomain: false,
							OpenIn:    proto.AppOpenIn_SLIM_WINDOW,
						},
						{
							Slug:        "app2",
							DisplayName: "app2",
							Subdomain:   true,
							Healthcheck: &proto.Healthcheck{
								Url:       "http://localhost:13337/healthz",
								Interval:  5,
								Threshold: 6,
							},
							OpenIn: proto.AppOpenIn_SLIM_WINDOW,
						},
					},
					Auth:                     &proto.Agent_Token{},
					ConnectionTimeoutSeconds: 120,
					DisplayApps:              &displayApps,
					ResourcesMonitoring:      &proto.ResourcesMonitoring{},
				}},
			}, {
				Name: "dev2",
				Type: "null_resource",
				Agents: []*proto.Agent{{
					Name:            "dev2",
					OperatingSystem: "linux",
					Architecture:    "amd64",
					Apps: []*proto.App{
						{
							Slug:        "app3",
							DisplayName: "app3",
							Subdomain:   false,
							OpenIn:      proto.AppOpenIn_SLIM_WINDOW,
						},
					},
					Auth:                     &proto.Agent_Token{},
					ConnectionTimeoutSeconds: 120,
					DisplayApps:              &displayApps,
					ResourcesMonitoring:      &proto.ResourcesMonitoring{},
				}},
			}},
		},
		"multiple-agents-multiple-envs": {
			resources: []*proto.Resource{{
				Name: "dev1",
				Type: "null_resource",
				Agents: []*proto.Agent{{
					Name:            "dev1",
					OperatingSystem: "linux",
					Architecture:    "amd64",
					ExtraEnvs: []*proto.Env{
						{
							Name:  "ENV_1",
							Value: "Env 1",
						},
						{
							Name:  "ENV_2",
							Value: "Env 2",
						},
					},
					Auth:                     &proto.Agent_Token{},
					ConnectionTimeoutSeconds: 120,
					DisplayApps:              &displayApps,
					ResourcesMonitoring:      &proto.ResourcesMonitoring{},
				}},
			}, {
				Name: "dev2",
				Type: "null_resource",
				Agents: []*proto.Agent{{
					Name:            "dev2",
					OperatingSystem: "linux",
					Architecture:    "amd64",
					ExtraEnvs: []*proto.Env{
						{
							Name:  "ENV_3",
							Value: "Env 3",
						},
					},
					Auth:                     &proto.Agent_Token{},
					ConnectionTimeoutSeconds: 120,
					DisplayApps:              &displayApps,
					ResourcesMonitoring:      &proto.ResourcesMonitoring{},
				}},
			}, {
				Name: "env1",
				Type: "coder_env",
			}, {
				Name: "env2",
				Type: "coder_env",
			}, {
				Name: "env3",
				Type: "coder_env",
			}},
		},
		"multiple-agents-multiple-monitors": {
			resources: []*proto.Resource{{
				Name: "dev",
				Type: "null_resource",
				Agents: []*proto.Agent{
					{
						Name:            "dev1",
						OperatingSystem: "linux",
						Architecture:    "amd64",
						Apps: []*proto.App{
							{
								Slug:        "app1",
								DisplayName: "app1",
								// Subdomain defaults to false if unspecified.
								Subdomain: false,
								OpenIn:    proto.AppOpenIn_SLIM_WINDOW,
							},
							{
								Slug:        "app2",
								DisplayName: "app2",
								Subdomain:   true,
								Healthcheck: &proto.Healthcheck{
									Url:       "http://localhost:13337/healthz",
									Interval:  5,
									Threshold: 6,
								},
								OpenIn: proto.AppOpenIn_SLIM_WINDOW,
							},
						},
						Auth:                     &proto.Agent_Token{},
						ConnectionTimeoutSeconds: 120,
						DisplayApps:              &displayApps,
						ResourcesMonitoring: &proto.ResourcesMonitoring{
							Memory: &proto.MemoryResourceMonitor{
								Enabled:   true,
								Threshold: 80,
							},
						},
					},
					{
						Name:                     "dev2",
						OperatingSystem:          "linux",
						Architecture:             "amd64",
						Apps:                     []*proto.App{},
						Auth:                     &proto.Agent_Token{},
						ConnectionTimeoutSeconds: 120,
						DisplayApps:              &displayApps,
						ResourcesMonitoring: &proto.ResourcesMonitoring{
							Memory: &proto.MemoryResourceMonitor{
								Enabled:   true,
								Threshold: 99,
							},
							Volumes: []*proto.VolumeResourceMonitor{
								{
									Path:      "volume2",
									Enabled:   false,
									Threshold: 50,
								},
								{
									Path:      "volume1",
									Enabled:   true,
									Threshold: 80,
								},
							},
						},
					},
				},
			}},
		},
		"multiple-agents-multiple-scripts": {
			resources: []*proto.Resource{{
				Name: "dev1",
				Type: "null_resource",
				Agents: []*proto.Agent{{
					Name:            "dev1",
					OperatingSystem: "linux",
					Architecture:    "amd64",
					Scripts: []*proto.Script{
						{
							DisplayName: "Foobar Script 1",
							Script:      "echo foobar 1",
							RunOnStart:  true,
						},
						{
							DisplayName: "Foobar Script 2",
							Script:      "echo foobar 2",
							RunOnStart:  true,
						},
					},
					Auth:                     &proto.Agent_Token{},
					ConnectionTimeoutSeconds: 120,
					DisplayApps:              &displayApps,
					ResourcesMonitoring:      &proto.ResourcesMonitoring{},
				}},
			}, {
				Name: "dev2",
				Type: "null_resource",
				Agents: []*proto.Agent{{
					Name:            "dev2",
					OperatingSystem: "linux",
					Architecture:    "amd64",
					Scripts: []*proto.Script{
						{
							DisplayName: "Foobar Script 3",
							Script:      "echo foobar 3",
							RunOnStart:  true,
						},
					},
					Auth:                     &proto.Agent_Token{},
					ConnectionTimeoutSeconds: 120,
					DisplayApps:              &displayApps,
					ResourcesMonitoring:      &proto.ResourcesMonitoring{},
				}},
			}},
		},
		// Tests fetching metadata about workspace resources.
		"resource-metadata": {
			resources: []*proto.Resource{{
				Name:      "about",
				Type:      "null_resource",
				Hide:      true,
				Icon:      "/icon/server.svg",
				DailyCost: 29,
				Metadata: []*proto.Resource_Metadata{{
					Key:   "hello",
					Value: "world",
				}, {
					Key:    "null",
					IsNull: true,
				}, {
					Key: "empty",
				}, {
					Key:       "secret",
					Value:     "squirrel",
					Sensitive: true,
				}},
				Agents: []*proto.Agent{{
					Name:            "main",
					Auth:            &proto.Agent_Token{},
					OperatingSystem: "linux",
					Architecture:    "amd64",
					Metadata: []*proto.Agent_Metadata{{
						Key:         "process_count",
						DisplayName: "Process Count",
						Script:      "ps -ef | wc -l",
						Interval:    5,
						Timeout:     1,
						Order:       7,
					}},
					ConnectionTimeoutSeconds: 120,
					DisplayApps:              &displayApps,
					ResourcesMonitoring:      &proto.ResourcesMonitoring{},
				}},
			}},
		},
		// Tests that resources with the same id correctly get metadata applied
		// to them.
		"kubernetes-metadata": {
			resources: []*proto.Resource{
				{
					Name: "coder_workspace",
					Type: "kubernetes_config_map",
				}, {
					Name: "coder_workspace",
					Type: "kubernetes_role",
				}, {
					Name: "coder_workspace",
					Type: "kubernetes_role_binding",
				}, {
					Name: "coder_workspace",
					Type: "kubernetes_secret",
				}, {
					Name: "coder_workspace",
					Type: "kubernetes_service_account",
				}, {
					Name: "main",
					Type: "kubernetes_pod",
					Metadata: []*proto.Resource_Metadata{{
						Key:   "cpu",
						Value: "1",
					}, {
						Key:   "memory",
						Value: "1Gi",
					}, {
						Key:   "gpu",
						Value: "1",
					}},
					Agents: []*proto.Agent{{
						Name:            "main",
						OperatingSystem: "linux",
						Architecture:    "amd64",
						Apps: []*proto.App{
							{
								Icon:        "/icon/code.svg",
								Slug:        "code-server",
								DisplayName: "code-server",
								Url:         "http://localhost:13337?folder=/home/coder",
								OpenIn:      proto.AppOpenIn_SLIM_WINDOW,
							},
						},
						Auth:                     &proto.Agent_Token{},
						ConnectionTimeoutSeconds: 120,
						DisplayApps:              &displayApps,
						ResourcesMonitoring:      &proto.ResourcesMonitoring{},
						Scripts: []*proto.Script{{
							DisplayName: "Startup Script",
							RunOnStart:  true,
							LogPath:     "coder-startup-script.log",
							Icon:        "/emojis/25b6.png",
							Script:      "    #!/bin/bash\n    # home folder can be empty, so copying default bash settings\n    if [ ! -f ~/.profile ]; then\n      cp /etc/skel/.profile $HOME\n    fi\n    if [ ! -f ~/.bashrc ]; then\n      cp /etc/skel/.bashrc $HOME\n    fi\n    # install and start code-server\n    curl -fsSL https://code-server.dev/install.sh | sh  | tee code-server-install.log\n    code-server --auth none --port 13337 | tee code-server-install.log &\n",
						}},
					}},
				},
			},
		},
		"rich-parameters": {
			resources: []*proto.Resource{{
				Name: "dev",
				Type: "null_resource",
				Agents: []*proto.Agent{{
					Name:                     "dev",
					OperatingSystem:          "windows",
					Architecture:             "arm64",
					Auth:                     &proto.Agent_Token{},
					ConnectionTimeoutSeconds: 120,
					DisplayApps:              &displayApps,
					ResourcesMonitoring:      &proto.ResourcesMonitoring{},
				}},
			}},
			parameters: []*proto.RichParameter{{
				Name:         "First parameter from child module",
				Type:         "string",
				Description:  "First parameter from child module",
				Mutable:      true,
				DefaultValue: "abcdef",
			}, {
				Name:         "Second parameter from child module",
				Type:         "string",
				Description:  "Second parameter from child module",
				Mutable:      true,
				DefaultValue: "ghijkl",
			}, {
				Name:         "First parameter from module",
				Type:         "string",
				Description:  "First parameter from module",
				Mutable:      true,
				DefaultValue: "abcdef",
			}, {
				Name:         "Second parameter from module",
				Type:         "string",
				Description:  "Second parameter from module",
				Mutable:      true,
				DefaultValue: "ghijkl",
			}, {
				Name: "Example",
				Type: "string",
				Options: []*proto.RichParameterOption{{
					Name:  "First Option",
					Value: "first",
				}, {
					Name:  "Second Option",
					Value: "second",
				}},
				Required: true,
			}, {
				Name:          "number_example",
				Type:          "number",
				DefaultValue:  "4",
				ValidationMin: nil,
				ValidationMax: nil,
			}, {
				Name:          "number_example_max_zero",
				Type:          "number",
				DefaultValue:  "-2",
				ValidationMin: terraform.PtrInt32(-3),
				ValidationMax: terraform.PtrInt32(0),
			}, {
				Name:          "number_example_min_max",
				Type:          "number",
				DefaultValue:  "4",
				ValidationMin: terraform.PtrInt32(3),
				ValidationMax: terraform.PtrInt32(6),
			}, {
				Name:          "number_example_min_zero",
				Type:          "number",
				DefaultValue:  "4",
				ValidationMin: terraform.PtrInt32(0),
				ValidationMax: terraform.PtrInt32(6),
			}, {
				Name:         "Sample",
				Type:         "string",
				Description:  "blah blah",
				DefaultValue: "ok",
			}},
		},
		"rich-parameters-order": {
			resources: []*proto.Resource{{
				Name: "dev",
				Type: "null_resource",
				Agents: []*proto.Agent{{
					Name:                     "dev",
					OperatingSystem:          "windows",
					Architecture:             "arm64",
					Auth:                     &proto.Agent_Token{},
					ConnectionTimeoutSeconds: 120,
					DisplayApps:              &displayApps,
					ResourcesMonitoring:      &proto.ResourcesMonitoring{},
				}},
			}},
			parameters: []*proto.RichParameter{{
				Name:     "Example",
				Type:     "string",
				Required: true,
				Order:    55,
			}, {
				Name:         "Sample",
				Type:         "string",
				Description:  "blah blah",
				DefaultValue: "ok",
				Order:        99,
			}},
		},
		"rich-parameters-validation": {
			resources: []*proto.Resource{{
				Name: "dev",
				Type: "null_resource",
				Agents: []*proto.Agent{{
					Name:                     "dev",
					OperatingSystem:          "windows",
					Architecture:             "arm64",
					Auth:                     &proto.Agent_Token{},
					ConnectionTimeoutSeconds: 120,
					DisplayApps:              &displayApps,
					ResourcesMonitoring:      &proto.ResourcesMonitoring{},
				}},
			}},
			parameters: []*proto.RichParameter{{
				Name:          "number_example",
				Type:          "number",
				DefaultValue:  "4",
				Ephemeral:     true,
				Mutable:       true,
				ValidationMin: nil,
				ValidationMax: nil,
			}, {
				Name:          "number_example_max",
				Type:          "number",
				DefaultValue:  "4",
				ValidationMin: nil,
				ValidationMax: terraform.PtrInt32(6),
			}, {
				Name:          "number_example_max_zero",
				Type:          "number",
				DefaultValue:  "-3",
				ValidationMin: nil,
				ValidationMax: terraform.PtrInt32(0),
			}, {
				Name:          "number_example_min",
				Type:          "number",
				DefaultValue:  "4",
				ValidationMin: terraform.PtrInt32(3),
				ValidationMax: nil,
			}, {
				Name:          "number_example_min_max",
				Type:          "number",
				DefaultValue:  "4",
				ValidationMin: terraform.PtrInt32(3),
				ValidationMax: terraform.PtrInt32(6),
			}, {
				Name:          "number_example_min_zero",
				Type:          "number",
				DefaultValue:  "4",
				ValidationMin: terraform.PtrInt32(0),
				ValidationMax: nil,
			}},
		},
		"external-auth-providers": {
			resources: []*proto.Resource{{
				Name: "dev",
				Type: "null_resource",
				Agents: []*proto.Agent{{
					Name:                     "main",
					OperatingSystem:          "linux",
					Architecture:             "amd64",
					Auth:                     &proto.Agent_Token{},
					ConnectionTimeoutSeconds: 120,
					DisplayApps:              &displayApps,
					ResourcesMonitoring:      &proto.ResourcesMonitoring{},
				}},
			}},
			externalAuthProviders: []*proto.ExternalAuthProviderResource{{Id: "github"}, {Id: "gitlab", Optional: true}},
		},
		"display-apps": {
			resources: []*proto.Resource{{
				Name: "dev",
				Type: "null_resource",
				Agents: []*proto.Agent{{
					Name:                     "main",
					OperatingSystem:          "linux",
					Architecture:             "amd64",
					Auth:                     &proto.Agent_Token{},
					ConnectionTimeoutSeconds: 120,
					DisplayApps: &proto.DisplayApps{
						VscodeInsiders: true,
						WebTerminal:    true,
					},
					ResourcesMonitoring: &proto.ResourcesMonitoring{},
				}},
			}},
		},
		"display-apps-disabled": {
			resources: []*proto.Resource{{
				Name: "dev",
				Type: "null_resource",
				Agents: []*proto.Agent{{
					Name:                     "main",
					OperatingSystem:          "linux",
					Architecture:             "amd64",
					Auth:                     &proto.Agent_Token{},
					ConnectionTimeoutSeconds: 120,
					DisplayApps:              &proto.DisplayApps{},
					ResourcesMonitoring:      &proto.ResourcesMonitoring{},
				}},
			}},
		},
		"presets": {
			resources: []*proto.Resource{{
				Name: "dev",
				Type: "null_resource",
				Agents: []*proto.Agent{{
					Name:                     "dev",
					OperatingSystem:          "windows",
					Architecture:             "arm64",
					Auth:                     &proto.Agent_Token{},
					ConnectionTimeoutSeconds: 120,
					DisplayApps:              &displayApps,
					ResourcesMonitoring:      &proto.ResourcesMonitoring{},
				}},
			}},
			parameters: []*proto.RichParameter{{
				Name:         "First parameter from child module",
				Type:         "string",
				Description:  "First parameter from child module",
				Mutable:      true,
				DefaultValue: "abcdef",
			}, {
				Name:         "Second parameter from child module",
				Type:         "string",
				Description:  "Second parameter from child module",
				Mutable:      true,
				DefaultValue: "ghijkl",
			}, {
				Name:         "First parameter from module",
				Type:         "string",
				Description:  "First parameter from module",
				Mutable:      true,
				DefaultValue: "abcdef",
			}, {
				Name:         "Second parameter from module",
				Type:         "string",
				Description:  "Second parameter from module",
				Mutable:      true,
				DefaultValue: "ghijkl",
			}, {
				Name:         "Sample",
				Type:         "string",
				Description:  "blah blah",
				DefaultValue: "ok",
			}},
			Presets: []*proto.Preset{{
				Name: "My First Project",
				Parameters: []*proto.PresetParameter{{
					Name:  "Sample",
					Value: "A1B2C3",
<<<<<<< HEAD
					// Advice from Danny:
					// This is Terraform functionality. We don't have to test it explicitly.
					// Sas: We still at some point need to document it.
					// TODO (sasswart): Decide how to support presetting coder parameters from external modules
					// Options are:
					// * Set outputs with the parameter names and refer to those in the preset
					// * set presets in the child module (won't work because we don't support merging presets)
					// * hard coder parameter names
					// }, {
					//	Name:  "First parameter from module",
					//	Value: "A1B2C3",
					// }, {
					//	Name:  "First parameter from child module",
					//	Value: "A1B2C3",
				}},
			}},
		},
		// TODO (sasswart): Decide how to test sad paths.
		// Do we just introduce an expectedErr in the testcase?
		// Methinks yes
		// "presets-without-parameters": {
		// 	resources: []*proto.Resource{{
		// 		Name: "dev",
		// 		Type: "null_resource",
		// 	}},
		// },
		// "presets-with-invalid-parameters": {
		// 	resources: []*proto.Resource{{
		// 		Name: "dev",
		// 		Type: "null_resource",
		// 	}},
		// },
=======
				}},
			}},
		},
>>>>>>> 46e04c68
	} {
		folderName := folderName
		expected := expected
		t.Run(folderName, func(t *testing.T) {
			t.Parallel()
			dir := filepath.Join(filepath.Dir(filename), "testdata", folderName)
			t.Run("Plan", func(t *testing.T) {
				t.Parallel()
				ctx, logger := ctxAndLogger(t)

				tfPlanRaw, err := os.ReadFile(filepath.Join(dir, folderName+".tfplan.json"))
				require.NoError(t, err)
				var tfPlan tfjson.Plan
				err = json.Unmarshal(tfPlanRaw, &tfPlan)
				require.NoError(t, err)
				tfPlanGraph, err := os.ReadFile(filepath.Join(dir, folderName+".tfplan.dot"))
				require.NoError(t, err)

				modules := []*tfjson.StateModule{tfPlan.PlannedValues.RootModule}
				if tfPlan.PriorState != nil {
					modules = append(modules, tfPlan.PriorState.Values.RootModule)
				} else {
					// Ensure that resources can be duplicated in the source state
					// and that no errors occur!
					modules = append(modules, tfPlan.PlannedValues.RootModule)
				}
				state, err := terraform.ConvertState(ctx, modules, string(tfPlanGraph), logger)
				require.NoError(t, err)
				sortResources(state.Resources)
				sortExternalAuthProviders(state.ExternalAuthProviders)

				for _, resource := range state.Resources {
					for _, agent := range resource.Agents {
						agent.Id = ""
						if agent.GetToken() != "" {
							agent.Auth = &proto.Agent_Token{}
						}
						if agent.GetInstanceId() != "" {
							agent.Auth = &proto.Agent_InstanceId{}
						}
					}
				}

				expectedNoMetadata := make([]*proto.Resource, 0)
				for _, resource := range expected.resources {
					resourceCopy, _ := protobuf.Clone(resource).(*proto.Resource)
					// plan cannot know whether values are null or not
					for _, metadata := range resourceCopy.Metadata {
						metadata.IsNull = false
					}
					expectedNoMetadata = append(expectedNoMetadata, resourceCopy)
				}

				// Convert expectedNoMetadata and resources into a
				// []map[string]interface{} so they can be compared easily.
				data, err := json.Marshal(expectedNoMetadata)
				require.NoError(t, err)
				var expectedNoMetadataMap []map[string]interface{}
				err = json.Unmarshal(data, &expectedNoMetadataMap)
				require.NoError(t, err)

				data, err = json.Marshal(state.Resources)
				require.NoError(t, err)
				var resourcesMap []map[string]interface{}
				err = json.Unmarshal(data, &resourcesMap)
				require.NoError(t, err)
				if diff := cmp.Diff(expectedNoMetadataMap, resourcesMap); diff != "" {
					require.Failf(t, "unexpected resources", "diff (-want +got):\n%s", diff)
				}

				expectedParams := expected.parameters
				if expectedParams == nil {
					expectedParams = []*proto.RichParameter{}
				}
				parametersWant, err := json.Marshal(expectedParams)
				require.NoError(t, err)
				parametersGot, err := json.Marshal(state.Parameters)
				require.NoError(t, err)
				require.Equal(t, string(parametersWant), string(parametersGot))
				require.Equal(t, expectedNoMetadataMap, resourcesMap)

				require.ElementsMatch(t, expected.externalAuthProviders, state.ExternalAuthProviders)

				require.ElementsMatch(t, expected.Presets, state.Presets)
			})

			t.Run("Provision", func(t *testing.T) {
				t.Parallel()
				ctx, logger := ctxAndLogger(t)
				tfStateRaw, err := os.ReadFile(filepath.Join(dir, folderName+".tfstate.json"))
				require.NoError(t, err)
				var tfState tfjson.State
				err = json.Unmarshal(tfStateRaw, &tfState)
				require.NoError(t, err)
				tfStateGraph, err := os.ReadFile(filepath.Join(dir, folderName+".tfstate.dot"))
				require.NoError(t, err)

				state, err := terraform.ConvertState(ctx, []*tfjson.StateModule{tfState.Values.RootModule}, string(tfStateGraph), logger)
				require.NoError(t, err)
				sortResources(state.Resources)
				sortExternalAuthProviders(state.ExternalAuthProviders)
				for _, resource := range state.Resources {
					for _, agent := range resource.Agents {
						agent.Id = ""
						if agent.GetToken() != "" {
							agent.Auth = &proto.Agent_Token{}
						}
						if agent.GetInstanceId() != "" {
							agent.Auth = &proto.Agent_InstanceId{}
						}
					}
				}
				// Convert expectedNoMetadata and resources into a
				// []map[string]interface{} so they can be compared easily.
				data, err := json.Marshal(expected.resources)
				require.NoError(t, err)
				var expectedMap []map[string]interface{}
				err = json.Unmarshal(data, &expectedMap)
				require.NoError(t, err)

				data, err = json.Marshal(state.Resources)
				require.NoError(t, err)
				var resourcesMap []map[string]interface{}
				err = json.Unmarshal(data, &resourcesMap)
				require.NoError(t, err)
				if diff := cmp.Diff(expectedMap, resourcesMap); diff != "" {
					require.Failf(t, "unexpected resources", "diff (-want +got):\n%s", diff)
				}
				require.ElementsMatch(t, expected.externalAuthProviders, state.ExternalAuthProviders)

				require.ElementsMatch(t, expected.Presets, state.Presets)
			})
		})
	}
}

func TestInvalidTerraformAddress(t *testing.T) {
	t.Parallel()
	ctx, logger := context.Background(), slogtest.Make(t, &slogtest.Options{IgnoreErrors: true}).Leveled(slog.LevelDebug)
	state, err := terraform.ConvertState(ctx, []*tfjson.StateModule{{
		Resources: []*tfjson.StateResource{{
			Address:         "invalid",
			Type:            "invalid",
			Name:            "invalid",
			Mode:            tfjson.ManagedResourceMode,
			AttributeValues: map[string]interface{}{},
		}},
	}}, `digraph {}`, logger)
	require.Nil(t, err)
	require.Len(t, state.Resources, 1)
	require.Equal(t, state.Resources[0].Name, "invalid")
	require.Equal(t, state.Resources[0].ModulePath, "invalid terraform address")
}

func TestAppSlugValidation(t *testing.T) {
	t.Parallel()
	ctx, logger := ctxAndLogger(t)

	// nolint:dogsled
	_, filename, _, _ := runtime.Caller(0)

	// Load the multiple-apps state file and edit it.
	dir := filepath.Join(filepath.Dir(filename), "testdata", "multiple-apps")
	tfPlanRaw, err := os.ReadFile(filepath.Join(dir, "multiple-apps.tfplan.json"))
	require.NoError(t, err)
	var tfPlan tfjson.Plan
	err = json.Unmarshal(tfPlanRaw, &tfPlan)
	require.NoError(t, err)
	tfPlanGraph, err := os.ReadFile(filepath.Join(dir, "multiple-apps.tfplan.dot"))
	require.NoError(t, err)

	// Change all slugs to be invalid.
	for _, resource := range tfPlan.PlannedValues.RootModule.Resources {
		if resource.Type == "coder_app" {
			resource.AttributeValues["slug"] = "$$$ invalid slug $$$"
		}
	}

	state, err := terraform.ConvertState(ctx, []*tfjson.StateModule{tfPlan.PlannedValues.RootModule}, string(tfPlanGraph), logger)
	require.Nil(t, state)
	require.Error(t, err)
	require.ErrorContains(t, err, "invalid app slug")

	// Change all slugs to be identical and valid.
	for _, resource := range tfPlan.PlannedValues.RootModule.Resources {
		if resource.Type == "coder_app" {
			resource.AttributeValues["slug"] = "valid"
		}
	}

	state, err = terraform.ConvertState(ctx, []*tfjson.StateModule{tfPlan.PlannedValues.RootModule}, string(tfPlanGraph), logger)
	require.Nil(t, state)
	require.Error(t, err)
	require.ErrorContains(t, err, "duplicate app slug")
}

func TestMetadataResourceDuplicate(t *testing.T) {
	t.Parallel()
	ctx, logger := ctxAndLogger(t)

	// Load the multiple-apps state file and edit it.
	dir := filepath.Join("testdata", "resource-metadata-duplicate")
	tfPlanRaw, err := os.ReadFile(filepath.Join(dir, "resource-metadata-duplicate.tfplan.json"))
	require.NoError(t, err)
	var tfPlan tfjson.Plan
	err = json.Unmarshal(tfPlanRaw, &tfPlan)
	require.NoError(t, err)
	tfPlanGraph, err := os.ReadFile(filepath.Join(dir, "resource-metadata-duplicate.tfplan.dot"))
	require.NoError(t, err)

	state, err := terraform.ConvertState(ctx, []*tfjson.StateModule{tfPlan.PlannedValues.RootModule}, string(tfPlanGraph), logger)
	require.Nil(t, state)
	require.Error(t, err)
	require.ErrorContains(t, err, "duplicate metadata resource: null_resource.about")
}

func TestParameterValidation(t *testing.T) {
	t.Parallel()
	ctx, logger := ctxAndLogger(t)

	// nolint:dogsled
	_, filename, _, _ := runtime.Caller(0)

	// Load the rich-parameters state file and edit it.
	dir := filepath.Join(filepath.Dir(filename), "testdata", "rich-parameters")
	tfPlanRaw, err := os.ReadFile(filepath.Join(dir, "rich-parameters.tfplan.json"))
	require.NoError(t, err)
	var tfPlan tfjson.Plan
	err = json.Unmarshal(tfPlanRaw, &tfPlan)
	require.NoError(t, err)
	tfPlanGraph, err := os.ReadFile(filepath.Join(dir, "rich-parameters.tfplan.dot"))
	require.NoError(t, err)

	// Change all names to be identical.
	var names []string
	for _, resource := range tfPlan.PriorState.Values.RootModule.Resources {
		if resource.Type == "coder_parameter" {
			resource.AttributeValues["name"] = "identical"
			names = append(names, resource.Name)
		}
	}

	state, err := terraform.ConvertState(ctx, []*tfjson.StateModule{tfPlan.PriorState.Values.RootModule}, string(tfPlanGraph), logger)
	require.Nil(t, state)
	require.Error(t, err)
	require.ErrorContains(t, err, "coder_parameter names must be unique but \"identical\" appears multiple times")

	// Make two sets of identical names.
	count := 0
	names = nil
	for _, resource := range tfPlan.PriorState.Values.RootModule.Resources {
		if resource.Type == "coder_parameter" {
			resource.AttributeValues["name"] = fmt.Sprintf("identical-%d", count%2)
			names = append(names, resource.Name)
			count++
		}
	}

	state, err = terraform.ConvertState(ctx, []*tfjson.StateModule{tfPlan.PriorState.Values.RootModule}, string(tfPlanGraph), logger)
	require.Nil(t, state)
	require.Error(t, err)
	require.ErrorContains(t, err, "coder_parameter names must be unique but \"identical-0\" and \"identical-1\" appear multiple times")

	// Once more with three sets.
	count = 0
	names = nil
	for _, resource := range tfPlan.PriorState.Values.RootModule.Resources {
		if resource.Type == "coder_parameter" {
			resource.AttributeValues["name"] = fmt.Sprintf("identical-%d", count%3)
			names = append(names, resource.Name)
			count++
		}
	}

	state, err = terraform.ConvertState(ctx, []*tfjson.StateModule{tfPlan.PriorState.Values.RootModule}, string(tfPlanGraph), logger)
	require.Nil(t, state)
	require.Error(t, err)
	require.ErrorContains(t, err, "coder_parameter names must be unique but \"identical-0\", \"identical-1\" and \"identical-2\" appear multiple times")
}

func TestInstanceTypeAssociation(t *testing.T) {
	t.Parallel()
	type tc struct {
		ResourceType    string
		InstanceTypeKey string
	}
	for _, tc := range []tc{{
		ResourceType:    "google_compute_instance",
		InstanceTypeKey: "machine_type",
	}, {
		ResourceType:    "aws_instance",
		InstanceTypeKey: "instance_type",
	}, {
		ResourceType:    "aws_spot_instance_request",
		InstanceTypeKey: "instance_type",
	}, {
		ResourceType:    "azurerm_linux_virtual_machine",
		InstanceTypeKey: "size",
	}, {
		ResourceType:    "azurerm_windows_virtual_machine",
		InstanceTypeKey: "size",
	}} {
		tc := tc
		t.Run(tc.ResourceType, func(t *testing.T) {
			t.Parallel()
			ctx, logger := ctxAndLogger(t)
			instanceType, err := cryptorand.String(12)
			require.NoError(t, err)
			state, err := terraform.ConvertState(ctx, []*tfjson.StateModule{{
				Resources: []*tfjson.StateResource{{
					Address: tc.ResourceType + ".dev",
					Type:    tc.ResourceType,
					Name:    "dev",
					Mode:    tfjson.ManagedResourceMode,
					AttributeValues: map[string]interface{}{
						tc.InstanceTypeKey: instanceType,
					},
				}},
				// This is manually created to join the edges.
			}}, `digraph {
	compound = "true"
	newrank = "true"
	subgraph "root" {
		"[root] `+tc.ResourceType+`.dev" [label = "`+tc.ResourceType+`.dev", shape = "box"]
	}
}`, logger)
			require.NoError(t, err)
			require.Len(t, state.Resources, 1)
			require.Equal(t, state.Resources[0].GetInstanceType(), instanceType)
		})
	}
}

func TestInstanceIDAssociation(t *testing.T) {
	t.Parallel()
	type tc struct {
		Auth          string
		ResourceType  string
		InstanceIDKey string
	}
	for _, tc := range []tc{{
		Auth:          "google-instance-identity",
		ResourceType:  "google_compute_instance",
		InstanceIDKey: "instance_id",
	}, {
		Auth:          "aws-instance-identity",
		ResourceType:  "aws_instance",
		InstanceIDKey: "id",
	}, {
		Auth:          "aws-instance-identity",
		ResourceType:  "aws_spot_instance_request",
		InstanceIDKey: "spot_instance_id",
	}, {
		Auth:          "azure-instance-identity",
		ResourceType:  "azurerm_linux_virtual_machine",
		InstanceIDKey: "virtual_machine_id",
	}, {
		Auth:          "azure-instance-identity",
		ResourceType:  "azurerm_windows_virtual_machine",
		InstanceIDKey: "virtual_machine_id",
	}} {
		tc := tc
		t.Run(tc.ResourceType, func(t *testing.T) {
			t.Parallel()
			ctx, logger := ctxAndLogger(t)
			instanceID, err := cryptorand.String(12)
			require.NoError(t, err)
			state, err := terraform.ConvertState(ctx, []*tfjson.StateModule{{
				Resources: []*tfjson.StateResource{{
					Address: "coder_agent.dev",
					Type:    "coder_agent",
					Name:    "dev",
					Mode:    tfjson.ManagedResourceMode,
					AttributeValues: map[string]interface{}{
						"arch": "amd64",
						"auth": tc.Auth,
					},
				}, {
					Address:   tc.ResourceType + ".dev",
					Type:      tc.ResourceType,
					Name:      "dev",
					Mode:      tfjson.ManagedResourceMode,
					DependsOn: []string{"coder_agent.dev"},
					AttributeValues: map[string]interface{}{
						tc.InstanceIDKey: instanceID,
					},
				}},
				// This is manually created to join the edges.
			}}, `digraph {
	compound = "true"
	newrank = "true"
	subgraph "root" {
		"[root] coder_agent.dev" [label = "coder_agent.dev", shape = "box"]
		"[root] `+tc.ResourceType+`.dev" [label = "`+tc.ResourceType+`.dev", shape = "box"]
		"[root] `+tc.ResourceType+`.dev" -> "[root] coder_agent.dev"
	}
}
`, logger)
			require.NoError(t, err)
			require.Len(t, state.Resources, 1)
			require.Len(t, state.Resources[0].Agents, 1)
			require.Equal(t, state.Resources[0].Agents[0].GetInstanceId(), instanceID)
		})
	}
}

// sortResource ensures resources appear in a consistent ordering
// to prevent tests from flaking.
func sortResources(resources []*proto.Resource) {
	sort.Slice(resources, func(i, j int) bool {
		if resources[i].Name != resources[j].Name {
			return resources[i].Name < resources[j].Name
		}
		return resources[i].Type < resources[j].Type
	})
	for _, resource := range resources {
		for _, agent := range resource.Agents {
			sort.Slice(agent.Apps, func(i, j int) bool {
				return agent.Apps[i].Slug < agent.Apps[j].Slug
			})
			sort.Slice(agent.ExtraEnvs, func(i, j int) bool {
				return agent.ExtraEnvs[i].Name < agent.ExtraEnvs[j].Name
			})
			sort.Slice(agent.Scripts, func(i, j int) bool {
				return agent.Scripts[i].DisplayName < agent.Scripts[j].DisplayName
			})
		}
		sort.Slice(resource.Agents, func(i, j int) bool {
			return resource.Agents[i].Name < resource.Agents[j].Name
		})
	}
}

func sortExternalAuthProviders(providers []*proto.ExternalAuthProviderResource) {
	sort.Slice(providers, func(i, j int) bool {
		return strings.Compare(providers[i].Id, providers[j].Id) == -1
	})
}<|MERGE_RESOLUTION|>--- conflicted
+++ resolved
@@ -827,44 +827,9 @@
 				Parameters: []*proto.PresetParameter{{
 					Name:  "Sample",
 					Value: "A1B2C3",
-<<<<<<< HEAD
-					// Advice from Danny:
-					// This is Terraform functionality. We don't have to test it explicitly.
-					// Sas: We still at some point need to document it.
-					// TODO (sasswart): Decide how to support presetting coder parameters from external modules
-					// Options are:
-					// * Set outputs with the parameter names and refer to those in the preset
-					// * set presets in the child module (won't work because we don't support merging presets)
-					// * hard coder parameter names
-					// }, {
-					//	Name:  "First parameter from module",
-					//	Value: "A1B2C3",
-					// }, {
-					//	Name:  "First parameter from child module",
-					//	Value: "A1B2C3",
-				}},
-			}},
-		},
-		// TODO (sasswart): Decide how to test sad paths.
-		// Do we just introduce an expectedErr in the testcase?
-		// Methinks yes
-		// "presets-without-parameters": {
-		// 	resources: []*proto.Resource{{
-		// 		Name: "dev",
-		// 		Type: "null_resource",
-		// 	}},
-		// },
-		// "presets-with-invalid-parameters": {
-		// 	resources: []*proto.Resource{{
-		// 		Name: "dev",
-		// 		Type: "null_resource",
-		// 	}},
-		// },
-=======
-				}},
-			}},
-		},
->>>>>>> 46e04c68
+				}},
+			}},
+		},
 	} {
 		folderName := folderName
 		expected := expected
