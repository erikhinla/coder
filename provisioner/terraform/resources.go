package terraform

import (
	"context"
	"fmt"
	"strings"

	"github.com/awalterschulze/gographviz"
	tfjson "github.com/hashicorp/terraform-json"
	"github.com/mitchellh/mapstructure"
	"golang.org/x/xerrors"

	"cdr.dev/slog"

	"github.com/coder/terraform-provider-coder/v2/provider"

	tfaddr "github.com/hashicorp/go-terraform-address"

	"github.com/coder/coder/v2/coderd/util/slice"
	stringutil "github.com/coder/coder/v2/coderd/util/strings"
	"github.com/coder/coder/v2/codersdk"
	"github.com/coder/coder/v2/provisioner"
	"github.com/coder/coder/v2/provisionersdk"
	"github.com/coder/coder/v2/provisionersdk/proto"
)

type agentMetadata struct {
	Key         string `mapstructure:"key"`
	DisplayName string `mapstructure:"display_name"`
	Script      string `mapstructure:"script"`
	Interval    int64  `mapstructure:"interval"`
	Timeout     int64  `mapstructure:"timeout"`
	Order       int64  `mapstructure:"order"`
}

// A mapping of attributes on the "coder_agent" resource.
type agentAttributes struct {
	Auth            string            `mapstructure:"auth"`
	OperatingSystem string            `mapstructure:"os"`
	Architecture    string            `mapstructure:"arch"`
	Directory       string            `mapstructure:"dir"`
	ID              string            `mapstructure:"id"`
	Token           string            `mapstructure:"token"`
	Env             map[string]string `mapstructure:"env"`
	// Deprecated, but remains here for backwards compatibility.
	StartupScript                string `mapstructure:"startup_script"`
	StartupScriptBehavior        string `mapstructure:"startup_script_behavior"`
	StartupScriptTimeoutSeconds  int32  `mapstructure:"startup_script_timeout"`
	LoginBeforeReady             bool   `mapstructure:"login_before_ready"`
	ShutdownScript               string `mapstructure:"shutdown_script"`
	ShutdownScriptTimeoutSeconds int32  `mapstructure:"shutdown_script_timeout"`

	ConnectionTimeoutSeconds int32                        `mapstructure:"connection_timeout"`
	TroubleshootingURL       string                       `mapstructure:"troubleshooting_url"`
	MOTDFile                 string                       `mapstructure:"motd_file"`
	Metadata                 []agentMetadata              `mapstructure:"metadata"`
	DisplayApps              []agentDisplayAppsAttributes `mapstructure:"display_apps"`
	Order                    int64                        `mapstructure:"order"`
	ResourcesMonitoring      []agentResourcesMonitoring   `mapstructure:"resources_monitoring"`
}

type agentResourcesMonitoring struct {
	Memory  []agentMemoryResourceMonitor `mapstructure:"memory"`
	Volumes []agentVolumeResourceMonitor `mapstructure:"volume"`
}

type agentMemoryResourceMonitor struct {
	Enabled   bool  `mapstructure:"enabled"`
	Threshold int32 `mapstructure:"threshold"`
}

type agentVolumeResourceMonitor struct {
	Path      string `mapstructure:"path"`
	Enabled   bool   `mapstructure:"enabled"`
	Threshold int32  `mapstructure:"threshold"`
}

type agentDisplayAppsAttributes struct {
	VSCode               bool `mapstructure:"vscode"`
	VSCodeInsiders       bool `mapstructure:"vscode_insiders"`
	WebTerminal          bool `mapstructure:"web_terminal"`
	SSHHelper            bool `mapstructure:"ssh_helper"`
	PortForwardingHelper bool `mapstructure:"port_forwarding_helper"`
}

// A mapping of attributes on the "coder_app" resource.
type agentAppAttributes struct {
	AgentID string `mapstructure:"agent_id"`
	// Slug is required in terraform, but to avoid breaking existing users we
	// will default to the resource name if it is not specified.
	Slug        string `mapstructure:"slug"`
	DisplayName string `mapstructure:"display_name"`
	// Name is deprecated in favor of DisplayName.
	Name        string                     `mapstructure:"name"`
	Icon        string                     `mapstructure:"icon"`
	URL         string                     `mapstructure:"url"`
	External    bool                       `mapstructure:"external"`
	Command     string                     `mapstructure:"command"`
	Share       string                     `mapstructure:"share"`
	Subdomain   bool                       `mapstructure:"subdomain"`
	Healthcheck []appHealthcheckAttributes `mapstructure:"healthcheck"`
	Order       int64                      `mapstructure:"order"`
	Hidden      bool                       `mapstructure:"hidden"`
	OpenIn      string                     `mapstructure:"open_in"`
}

type agentEnvAttributes struct {
	AgentID string `mapstructure:"agent_id"`
	Name    string `mapstructure:"name"`
	Value   string `mapstructure:"value"`
}

type agentScriptAttributes struct {
	AgentID          string `mapstructure:"agent_id"`
	DisplayName      string `mapstructure:"display_name"`
	Icon             string `mapstructure:"icon"`
	Script           string `mapstructure:"script"`
	Cron             string `mapstructure:"cron"`
	LogPath          string `mapstructure:"log_path"`
	StartBlocksLogin bool   `mapstructure:"start_blocks_login"`
	RunOnStart       bool   `mapstructure:"run_on_start"`
	RunOnStop        bool   `mapstructure:"run_on_stop"`
	TimeoutSeconds   int32  `mapstructure:"timeout"`
}

// A mapping of attributes on the "healthcheck" resource.
type appHealthcheckAttributes struct {
	URL       string `mapstructure:"url"`
	Interval  int32  `mapstructure:"interval"`
	Threshold int32  `mapstructure:"threshold"`
}

// A mapping of attributes on the "coder_metadata" resource.
type resourceMetadataAttributes struct {
	ResourceID string                 `mapstructure:"resource_id"`
	Hide       bool                   `mapstructure:"hide"`
	Icon       string                 `mapstructure:"icon"`
	DailyCost  int32                  `mapstructure:"daily_cost"`
	Items      []resourceMetadataItem `mapstructure:"item"`
}

type resourceMetadataItem struct {
	Key       string `mapstructure:"key"`
	Value     string `mapstructure:"value"`
	Sensitive bool   `mapstructure:"sensitive"`
	IsNull    bool   `mapstructure:"is_null"`
}

type State struct {
	Resources             []*proto.Resource
	Parameters            []*proto.RichParameter
	Presets               []*proto.Preset
	ExternalAuthProviders []*proto.ExternalAuthProviderResource
}

var ErrInvalidTerraformAddr = xerrors.New("invalid terraform address")

// ConvertState consumes Terraform state and a GraphViz representation
// produced by `terraform graph` to produce resources consumable by Coder.
// nolint:gocognit // This function makes more sense being large for now, until refactored.
func ConvertState(ctx context.Context, modules []*tfjson.StateModule, rawGraph string, logger slog.Logger) (*State, error) {
	parsedGraph, err := gographviz.ParseString(rawGraph)
	if err != nil {
		return nil, xerrors.Errorf("parse graph: %w", err)
	}
	graph, err := gographviz.NewAnalysedGraph(parsedGraph)
	if err != nil {
		return nil, xerrors.Errorf("analyze graph: %w", err)
	}

	resources := make([]*proto.Resource, 0)
	resourceAgents := map[string][]*proto.Agent{}

	// Indexes Terraform resources by their label.
	// The label is what "terraform graph" uses to reference nodes.
	tfResourcesByLabel := map[string]map[string]*tfjson.StateResource{}

	// Extra array to preserve the order of rich parameters.
	tfResourcesRichParameters := make([]*tfjson.StateResource, 0)
	tfResourcesPresets := make([]*tfjson.StateResource, 0)
	var findTerraformResources func(mod *tfjson.StateModule)
	findTerraformResources = func(mod *tfjson.StateModule) {
		for _, module := range mod.ChildModules {
			findTerraformResources(module)
		}
		for _, resource := range mod.Resources {
			if resource.Type == "coder_parameter" {
				tfResourcesRichParameters = append(tfResourcesRichParameters, resource)
			}
			if resource.Type == "coder_workspace_preset" {
				tfResourcesPresets = append(tfResourcesPresets, resource)
			}

			label := convertAddressToLabel(resource.Address)
			if tfResourcesByLabel[label] == nil {
				tfResourcesByLabel[label] = map[string]*tfjson.StateResource{}
			}
			tfResourcesByLabel[label][resource.Address] = resource
		}
	}
	for _, module := range modules {
		findTerraformResources(module)
	}

	// Find all agents!
	agentNames := map[string]struct{}{}
	for _, tfResources := range tfResourcesByLabel {
		for _, tfResource := range tfResources {
			if tfResource.Type != "coder_agent" {
				continue
			}
			var attrs agentAttributes
			err = mapstructure.Decode(tfResource.AttributeValues, &attrs)
			if err != nil {
				return nil, xerrors.Errorf("decode agent attributes: %w", err)
			}

			if _, ok := agentNames[tfResource.Name]; ok {
				return nil, xerrors.Errorf("duplicate agent name: %s", tfResource.Name)
			}
			agentNames[tfResource.Name] = struct{}{}

			// Handling for deprecated attributes. login_before_ready was replaced
			// by startup_script_behavior, but we still need to support it for
			// backwards compatibility.
			startupScriptBehavior := string(codersdk.WorkspaceAgentStartupScriptBehaviorNonBlocking)
			if attrs.StartupScriptBehavior != "" {
				startupScriptBehavior = attrs.StartupScriptBehavior
			} else {
				// Handling for provider pre-v0.6.10 (because login_before_ready
				// defaulted to true, we must check for its presence).
				if _, ok := tfResource.AttributeValues["login_before_ready"]; ok && !attrs.LoginBeforeReady {
					startupScriptBehavior = string(codersdk.WorkspaceAgentStartupScriptBehaviorBlocking)
				}
			}

			var metadata []*proto.Agent_Metadata
			for _, item := range attrs.Metadata {
				metadata = append(metadata, &proto.Agent_Metadata{
					Key:         item.Key,
					DisplayName: item.DisplayName,
					Script:      item.Script,
					Interval:    item.Interval,
					Timeout:     item.Timeout,
					Order:       item.Order,
				})
			}

			// If a user doesn't specify 'display_apps' then they default
			// into all apps except VSCode Insiders.
			displayApps := provisionersdk.DefaultDisplayApps()

			if len(attrs.DisplayApps) != 0 {
				displayApps = &proto.DisplayApps{
					Vscode:               attrs.DisplayApps[0].VSCode,
					VscodeInsiders:       attrs.DisplayApps[0].VSCodeInsiders,
					WebTerminal:          attrs.DisplayApps[0].WebTerminal,
					PortForwardingHelper: attrs.DisplayApps[0].PortForwardingHelper,
					SshHelper:            attrs.DisplayApps[0].SSHHelper,
				}
			}

			resourcesMonitoring := &proto.ResourcesMonitoring{
				Volumes: make([]*proto.VolumeResourceMonitor, 0),
			}

			for _, resource := range attrs.ResourcesMonitoring {
				for _, memoryResource := range resource.Memory {
					resourcesMonitoring.Memory = &proto.MemoryResourceMonitor{
						Enabled:   memoryResource.Enabled,
						Threshold: memoryResource.Threshold,
					}
				}
			}

			for _, resource := range attrs.ResourcesMonitoring {
				for _, volume := range resource.Volumes {
					resourcesMonitoring.Volumes = append(resourcesMonitoring.Volumes, &proto.VolumeResourceMonitor{
						Path:      volume.Path,
						Enabled:   volume.Enabled,
						Threshold: volume.Threshold,
					})
				}
			}

			agent := &proto.Agent{
				Name:                     tfResource.Name,
				Id:                       attrs.ID,
				Env:                      attrs.Env,
				OperatingSystem:          attrs.OperatingSystem,
				Architecture:             attrs.Architecture,
				Directory:                attrs.Directory,
				ConnectionTimeoutSeconds: attrs.ConnectionTimeoutSeconds,
				TroubleshootingUrl:       attrs.TroubleshootingURL,
				MotdFile:                 attrs.MOTDFile,
				ResourcesMonitoring:      resourcesMonitoring,
				Metadata:                 metadata,
				DisplayApps:              displayApps,
				Order:                    attrs.Order,
			}
			// Support the legacy script attributes in the agent!
			if attrs.StartupScript != "" {
				agent.Scripts = append(agent.Scripts, &proto.Script{
					// This is ▶️
					Icon:             "/emojis/25b6.png",
					LogPath:          "coder-startup-script.log",
					DisplayName:      "Startup Script",
					Script:           attrs.StartupScript,
					StartBlocksLogin: startupScriptBehavior == string(codersdk.WorkspaceAgentStartupScriptBehaviorBlocking),
					RunOnStart:       true,
				})
			}
			if attrs.ShutdownScript != "" {
				agent.Scripts = append(agent.Scripts, &proto.Script{
					// This is ◀️
					Icon:        "/emojis/25c0.png",
					LogPath:     "coder-shutdown-script.log",
					DisplayName: "Shutdown Script",
					Script:      attrs.ShutdownScript,
					RunOnStop:   true,
				})
			}
			switch attrs.Auth {
			case "token":
				agent.Auth = &proto.Agent_Token{
					Token: attrs.Token,
				}
			default:
				// If token authentication isn't specified,
				// assume instance auth. It's our only other
				// authentication type!
				agent.Auth = &proto.Agent_InstanceId{}
			}

			// The label is used to find the graph node!
			agentLabel := convertAddressToLabel(tfResource.Address)

			var agentNode *gographviz.Node
			for _, node := range graph.Nodes.Lookup {
				// The node attributes surround the label with quotes.
				if strings.Trim(node.Attrs["label"], `"`) != agentLabel {
					continue
				}
				agentNode = node
				break
			}
			if agentNode == nil {
				return nil, xerrors.Errorf("couldn't find node on graph: %q", agentLabel)
			}

			var agentResource *graphResource
			for _, resource := range findResourcesInGraph(graph, tfResourcesByLabel, agentNode.Name, 0, true) {
				if agentResource == nil {
					// Default to the first resource because we have nothing to compare!
					agentResource = resource
					continue
				}
				if resource.Depth < agentResource.Depth {
					// There's a closer resource!
					agentResource = resource
					continue
				}
				if resource.Depth == agentResource.Depth && resource.Label < agentResource.Label {
					agentResource = resource
					continue
				}
			}

			if agentResource == nil {
				continue
			}

			agents, exists := resourceAgents[agentResource.Label]
			if !exists {
				agents = make([]*proto.Agent, 0)
			}
			agents = append(agents, agent)
			resourceAgents[agentResource.Label] = agents
		}
	}

	// Manually associate agents with instance IDs.
	for _, resources := range tfResourcesByLabel {
		for _, resource := range resources {
			if resource.Type != "coder_agent_instance" {
				continue
			}
			agentIDRaw, valid := resource.AttributeValues["agent_id"]
			if !valid {
				continue
			}
			agentID, valid := agentIDRaw.(string)
			if !valid {
				continue
			}
			instanceIDRaw, valid := resource.AttributeValues["instance_id"]
			if !valid {
				continue
			}
			instanceID, valid := instanceIDRaw.(string)
			if !valid {
				continue
			}

			for _, agents := range resourceAgents {
				for _, agent := range agents {
					if agent.Id != agentID {
						continue
					}
					// Only apply the instance ID if the agent authentication
					// type is set to do so. A user ran into a bug where they
					// had the instance ID block, but auth was set to "token". See:
					// https://github.com/coder/coder/issues/4551#issuecomment-1336293468
					switch t := agent.Auth.(type) {
					case *proto.Agent_Token:
						continue
					case *proto.Agent_InstanceId:
						t.InstanceId = instanceID
					}
					break
				}
			}
		}
	}

	// Associate Apps with agents.
	appSlugs := make(map[string]struct{})
	for _, resources := range tfResourcesByLabel {
		for _, resource := range resources {
			if resource.Type != "coder_app" {
				continue
			}

			var attrs agentAppAttributes
			err = mapstructure.Decode(resource.AttributeValues, &attrs)
			if err != nil {
				return nil, xerrors.Errorf("decode app attributes: %w", err)
			}

			// Default to the resource name if none is set!
			if attrs.Slug == "" {
				attrs.Slug = resource.Name
			}
			if attrs.DisplayName == "" {
				if attrs.Name != "" {
					// Name is deprecated but still accepted.
					attrs.DisplayName = attrs.Name
				} else {
					attrs.DisplayName = attrs.Slug
				}
			}

			if !provisioner.AppSlugRegex.MatchString(attrs.Slug) {
				return nil, xerrors.Errorf("invalid app slug %q, please update your coder/coder provider to the latest version and specify the slug property on each coder_app", attrs.Slug)
			}

			if _, exists := appSlugs[attrs.Slug]; exists {
				return nil, xerrors.Errorf("duplicate app slug, they must be unique per template: %q", attrs.Slug)
			}
			appSlugs[attrs.Slug] = struct{}{}

			var healthcheck *proto.Healthcheck
			if len(attrs.Healthcheck) != 0 {
				healthcheck = &proto.Healthcheck{
					Url:       attrs.Healthcheck[0].URL,
					Interval:  attrs.Healthcheck[0].Interval,
					Threshold: attrs.Healthcheck[0].Threshold,
				}
			}

			sharingLevel := proto.AppSharingLevel_OWNER
			switch strings.ToLower(attrs.Share) {
			case "owner":
				sharingLevel = proto.AppSharingLevel_OWNER
			case "authenticated":
				sharingLevel = proto.AppSharingLevel_AUTHENTICATED
			case "public":
				sharingLevel = proto.AppSharingLevel_PUBLIC
			}

			openIn := proto.AppOpenIn_SLIM_WINDOW
			switch strings.ToLower(attrs.OpenIn) {
			case "slim-window":
				openIn = proto.AppOpenIn_SLIM_WINDOW
			case "tab":
				openIn = proto.AppOpenIn_TAB
			}

			for _, agents := range resourceAgents {
				for _, agent := range agents {
					// Find agents with the matching ID and associate them!

					if !dependsOnAgent(graph, agent, attrs.AgentID, resource) {
						continue
					}

					agent.Apps = append(agent.Apps, &proto.App{
						Slug:         attrs.Slug,
						DisplayName:  attrs.DisplayName,
						Command:      attrs.Command,
						External:     attrs.External,
						Url:          attrs.URL,
						Icon:         attrs.Icon,
						Subdomain:    attrs.Subdomain,
						SharingLevel: sharingLevel,
						Healthcheck:  healthcheck,
						Order:        attrs.Order,
						Hidden:       attrs.Hidden,
						OpenIn:       openIn,
					})
				}
			}
		}
	}

	// Associate envs with agents.
	for _, resources := range tfResourcesByLabel {
		for _, resource := range resources {
			if resource.Type != "coder_env" {
				continue
			}
			var attrs agentEnvAttributes
			err = mapstructure.Decode(resource.AttributeValues, &attrs)
			if err != nil {
				return nil, xerrors.Errorf("decode env attributes: %w", err)
			}
			for _, agents := range resourceAgents {
				for _, agent := range agents {
					// Find agents with the matching ID and associate them!
					if !dependsOnAgent(graph, agent, attrs.AgentID, resource) {
						continue
					}
					agent.ExtraEnvs = append(agent.ExtraEnvs, &proto.Env{
						Name:  attrs.Name,
						Value: attrs.Value,
					})
				}
			}
		}
	}

	// Associate scripts with agents.
	for _, resources := range tfResourcesByLabel {
		for _, resource := range resources {
			if resource.Type != "coder_script" {
				continue
			}
			var attrs agentScriptAttributes
			err = mapstructure.Decode(resource.AttributeValues, &attrs)
			if err != nil {
				return nil, xerrors.Errorf("decode script attributes: %w", err)
			}
			for _, agents := range resourceAgents {
				for _, agent := range agents {
					// Find agents with the matching ID and associate them!
					if !dependsOnAgent(graph, agent, attrs.AgentID, resource) {
						continue
					}
					agent.Scripts = append(agent.Scripts, &proto.Script{
						DisplayName:      attrs.DisplayName,
						Icon:             attrs.Icon,
						Script:           attrs.Script,
						Cron:             attrs.Cron,
						LogPath:          attrs.LogPath,
						StartBlocksLogin: attrs.StartBlocksLogin,
						RunOnStart:       attrs.RunOnStart,
						RunOnStop:        attrs.RunOnStop,
						TimeoutSeconds:   attrs.TimeoutSeconds,
					})
				}
			}
		}
	}

	// Associate metadata blocks with resources.
	resourceMetadata := map[string][]*proto.Resource_Metadata{}
	resourceHidden := map[string]bool{}
	resourceIcon := map[string]string{}
	resourceCost := map[string]int32{}

	metadataTargetLabels := map[string]bool{}
	for _, resources := range tfResourcesByLabel {
		for _, resource := range resources {
			if resource.Type != "coder_metadata" {
				continue
			}

			var attrs resourceMetadataAttributes
			err = mapstructure.Decode(resource.AttributeValues, &attrs)
			if err != nil {
				return nil, xerrors.Errorf("decode metadata attributes: %w", err)
			}
			resourceLabel := convertAddressToLabel(resource.Address)

			var attachedNode *gographviz.Node
			for _, node := range graph.Nodes.Lookup {
				// The node attributes surround the label with quotes.
				if strings.Trim(node.Attrs["label"], `"`) != resourceLabel {
					continue
				}
				attachedNode = node
				break
			}
			if attachedNode == nil {
				continue
			}
			var attachedResource *graphResource
			for _, resource := range findResourcesInGraph(graph, tfResourcesByLabel, attachedNode.Name, 0, false) {
				if attachedResource == nil {
					// Default to the first resource because we have nothing to compare!
					attachedResource = resource
					continue
				}
				if resource.Depth < attachedResource.Depth {
					// There's a closer resource!
					attachedResource = resource
					continue
				}
				if resource.Depth == attachedResource.Depth && resource.Label < attachedResource.Label {
					attachedResource = resource
					continue
				}
			}
			if attachedResource == nil {
				continue
			}
			targetLabel := attachedResource.Label

			if metadataTargetLabels[targetLabel] {
				return nil, xerrors.Errorf("duplicate metadata resource: %s", targetLabel)
			}
			metadataTargetLabels[targetLabel] = true

			resourceHidden[targetLabel] = attrs.Hide
			resourceIcon[targetLabel] = attrs.Icon
			resourceCost[targetLabel] = attrs.DailyCost
			for _, item := range attrs.Items {
				resourceMetadata[targetLabel] = append(resourceMetadata[targetLabel],
					&proto.Resource_Metadata{
						Key:       item.Key,
						Value:     item.Value,
						Sensitive: item.Sensitive,
						IsNull:    item.IsNull,
					})
			}
		}
	}

	for _, tfResources := range tfResourcesByLabel {
		for _, resource := range tfResources {
			if resource.Mode == tfjson.DataResourceMode {
				continue
			}
			if resource.Type == "coder_script" || resource.Type == "coder_agent" || resource.Type == "coder_agent_instance" || resource.Type == "coder_app" || resource.Type == "coder_metadata" {
				continue
			}
			label := convertAddressToLabel(resource.Address)
			modulePath, err := convertAddressToModulePath(resource.Address)
			if err != nil {
				// Module path recording was added primarily to keep track of
				// modules in telemetry. We're adding this sentinel value so
				// we can detect if there are any issues with the address
				// parsing.
				//
				// We don't want to set modulePath to null here because, in
				// the database, a null value in WorkspaceResource's ModulePath
				// indicates "this resource was created before module paths
				// were tracked."
				modulePath = fmt.Sprintf("%s", ErrInvalidTerraformAddr)
				logger.Error(ctx, "failed to parse Terraform address", slog.F("address", resource.Address))
			}

			agents, exists := resourceAgents[label]
			if exists {
				applyAutomaticInstanceID(resource, agents)
			}

			resources = append(resources, &proto.Resource{
				Name:         resource.Name,
				Type:         resource.Type,
				Agents:       agents,
				Metadata:     resourceMetadata[label],
				Hide:         resourceHidden[label],
				Icon:         resourceIcon[label],
				DailyCost:    resourceCost[label],
				InstanceType: applyInstanceType(resource),
				ModulePath:   modulePath,
			})
		}
	}

	var duplicatedParamNames []string
	parameters := make([]*proto.RichParameter, 0)
	for _, resource := range tfResourcesRichParameters {
		var param provider.Parameter
		err = mapstructure.Decode(resource.AttributeValues, &param)
		if err != nil {
			return nil, xerrors.Errorf("decode map values for coder_parameter.%s: %w", resource.Name, err)
		}
		protoParam := &proto.RichParameter{
			Name:         param.Name,
			DisplayName:  param.DisplayName,
			Description:  param.Description,
			Type:         param.Type,
			Mutable:      param.Mutable,
			DefaultValue: param.Default,
			Icon:         param.Icon,
			Required:     !param.Optional,
			Order:        int32(param.Order),
			Ephemeral:    param.Ephemeral,
		}
		if len(param.Validation) == 1 {
			protoParam.ValidationRegex = param.Validation[0].Regex
			protoParam.ValidationError = param.Validation[0].Error

			validationAttributeValues, ok := resource.AttributeValues["validation"]
			if ok {
				validationAttributeValuesArr, ok := validationAttributeValues.([]interface{})
				if ok {
					validationAttributeValuesMapStr, ok := validationAttributeValuesArr[0].(map[string]interface{})
					if ok {
						// Backward compatibility with terraform-coder-plugin < v0.8.2:
						// * "min_disabled" and "max_disabled" are not available yet
						// * "min" and "max" are required to be specified together
						if _, ok = validationAttributeValuesMapStr["min_disabled"]; !ok {
							if param.Validation[0].Min != 0 || param.Validation[0].Max != 0 {
								param.Validation[0].MinDisabled = false
								param.Validation[0].MaxDisabled = false
							} else {
								param.Validation[0].MinDisabled = true
								param.Validation[0].MaxDisabled = true
							}
						}
					}
				}
			}

			if !param.Validation[0].MaxDisabled {
				protoParam.ValidationMax = PtrInt32(param.Validation[0].Max)
			}
			if !param.Validation[0].MinDisabled {
				protoParam.ValidationMin = PtrInt32(param.Validation[0].Min)
			}
			protoParam.ValidationMonotonic = param.Validation[0].Monotonic
		}
		if len(param.Option) > 0 {
			protoParam.Options = make([]*proto.RichParameterOption, 0, len(param.Option))
			for _, option := range param.Option {
				protoParam.Options = append(protoParam.Options, &proto.RichParameterOption{
					Name:        option.Name,
					Description: option.Description,
					Value:       option.Value,
					Icon:        option.Icon,
				})
			}
		}

		// Check if this parameter duplicates an existing parameter.
		formattedName := fmt.Sprintf("%q", protoParam.Name)
		if !slice.Contains(duplicatedParamNames, formattedName) &&
			slice.ContainsCompare(parameters, protoParam, func(a, b *proto.RichParameter) bool {
				return a.Name == b.Name
			}) {
			duplicatedParamNames = append(duplicatedParamNames, formattedName)
		}

		parameters = append(parameters, protoParam)
	}

	// Enforce that parameters be uniquely named.
	if len(duplicatedParamNames) > 0 {
		s := ""
		if len(duplicatedParamNames) == 1 {
			s = "s"
		}
		return nil, xerrors.Errorf(
			"coder_parameter names must be unique but %s appear%s multiple times",
			stringutil.JoinWithConjunction(duplicatedParamNames), s,
		)
	}

	var duplicatedPresetNames []string
	presets := make([]*proto.Preset, 0)
	for _, resource := range tfResourcesPresets {
		var preset provider.WorkspacePreset
		err = mapstructure.Decode(resource.AttributeValues, &preset)
		if err != nil {
			return nil, xerrors.Errorf("decode preset attributes: %w", err)
		}

		var duplicatedPresetParameterNames []string
		var nonExistentParameters []string
		var presetParameters []*proto.PresetParameter
		for name, value := range preset.Parameters {
			presetParameter := &proto.PresetParameter{
				Name:  name,
				Value: value,
			}

			formattedName := fmt.Sprintf("%q", name)
			if !slice.Contains(duplicatedPresetParameterNames, formattedName) &&
				slice.ContainsCompare(presetParameters, presetParameter, func(a, b *proto.PresetParameter) bool {
					return a.Name == b.Name
				}) {
				duplicatedPresetParameterNames = append(duplicatedPresetParameterNames, formattedName)
			}
			if !slice.ContainsCompare(parameters, &proto.RichParameter{Name: name}, func(a, b *proto.RichParameter) bool {
				return a.Name == b.Name
			}) {
				nonExistentParameters = append(nonExistentParameters, name)
			}

			presetParameters = append(presetParameters, presetParameter)
		}

		if len(duplicatedPresetParameterNames) > 0 {
			s := ""
			if len(duplicatedPresetParameterNames) == 1 {
				s = "s"
			}
			return nil, xerrors.Errorf(
				"coder_workspace_preset parameters must be unique but %s appear%s multiple times", stringutil.JoinWithConjunction(duplicatedPresetParameterNames), s,
			)
		}

		if len(nonExistentParameters) > 0 {
<<<<<<< HEAD
			// TODO (sasswart): should this be an error? Or should we just log it?
=======
>>>>>>> 46e04c68
			logger.Warn(
				ctx,
				"coder_workspace_preset defines preset values for at least one parameter that is not defined by the template",
				slog.F("parameters", stringutil.JoinWithConjunction(nonExistentParameters)),
			)
		}

		protoPreset := &proto.Preset{
			Name:       preset.Name,
			Parameters: presetParameters,
		}
		if slice.Contains(duplicatedPresetNames, preset.Name) {
			duplicatedPresetNames = append(duplicatedPresetNames, preset.Name)
		}
		presets = append(presets, protoPreset)
	}
	if len(duplicatedPresetNames) > 0 {
		s := ""
		if len(duplicatedPresetNames) == 1 {
			s = "s"
		}
		return nil, xerrors.Errorf(
			"coder_workspace_preset names must be unique but %s appear%s multiple times",
			stringutil.JoinWithConjunction(duplicatedPresetNames), s,
		)
	}

	// A map is used to ensure we don't have duplicates!
	externalAuthProvidersMap := map[string]*proto.ExternalAuthProviderResource{}
	for _, tfResources := range tfResourcesByLabel {
		for _, resource := range tfResources {
			// Checking for `coder_git_auth` is legacy!
			if resource.Type != "coder_external_auth" && resource.Type != "coder_git_auth" {
				continue
			}

			id, ok := resource.AttributeValues["id"].(string)
			if !ok {
				return nil, xerrors.Errorf("external auth id is not a string")
			}
			optional := false
			optionalAttribute, ok := resource.AttributeValues["optional"].(bool)
			if ok {
				optional = optionalAttribute
			}

			externalAuthProvidersMap[id] = &proto.ExternalAuthProviderResource{
				Id:       id,
				Optional: optional,
			}
		}
	}
	externalAuthProviders := make([]*proto.ExternalAuthProviderResource, 0, len(externalAuthProvidersMap))
	for _, it := range externalAuthProvidersMap {
		externalAuthProviders = append(externalAuthProviders, it)
	}

	return &State{
		Resources:             resources,
		Parameters:            parameters,
		Presets:               presets,
		ExternalAuthProviders: externalAuthProviders,
	}, nil
}

func PtrInt32(number int) *int32 {
	n := int32(number)
	return &n
}

// convertAddressToLabel returns the Terraform address without the count
// specifier.
// eg. "module.ec2_dev.ec2_instance.dev[0]" becomes "module.ec2_dev.ec2_instance.dev"
func convertAddressToLabel(address string) string {
	cut, _, _ := strings.Cut(address, "[")
	return cut
}

// convertAddressToModulePath returns the module path from a Terraform address.
// eg. "module.ec2_dev.ec2_instance.dev[0]" becomes "module.ec2_dev".
// Empty string is returned for the root module.
//
// Module paths are defined in the Terraform spec:
// https://github.com/hashicorp/terraform/blob/ef071f3d0e49ba421ae931c65b263827a8af1adb/website/docs/internals/resource-addressing.html.markdown#module-path
func convertAddressToModulePath(address string) (string, error) {
	addr, err := tfaddr.NewAddress(address)
	if err != nil {
		return "", xerrors.Errorf("parse terraform address: %w", err)
	}
	return addr.ModulePath.String(), nil
}

func dependsOnAgent(graph *gographviz.Graph, agent *proto.Agent, resourceAgentID string, resource *tfjson.StateResource) bool {
	// Plan: we need to find if there is edge between the agent and the resource.
	if agent.Id == "" && resourceAgentID == "" {
		resourceNodeSuffix := fmt.Sprintf(`] %s.%s (expand)"`, resource.Type, resource.Name)
		agentNodeSuffix := fmt.Sprintf(`] coder_agent.%s (expand)"`, agent.Name)

		// Traverse the graph to check if the coder_<resource_type> depends on coder_agent.
		for _, dst := range graph.Edges.SrcToDsts {
			for _, edges := range dst {
				for _, edge := range edges {
					if strings.HasSuffix(edge.Src, resourceNodeSuffix) &&
						strings.HasSuffix(edge.Dst, agentNodeSuffix) {
						return true
					}
				}
			}
		}
		return false
	}

	// Provision: agent ID and child resource ID are present
	return agent.Id == resourceAgentID
}

type graphResource struct {
	Label string
	Depth uint
}

// applyInstanceType sets the instance type on an agent if it matches
// one of the special resource types that we track.
func applyInstanceType(resource *tfjson.StateResource) string {
	key, isValid := map[string]string{
		"google_compute_instance":         "machine_type",
		"aws_instance":                    "instance_type",
		"aws_spot_instance_request":       "instance_type",
		"azurerm_linux_virtual_machine":   "size",
		"azurerm_windows_virtual_machine": "size",
	}[resource.Type]
	if !isValid {
		return ""
	}

	instanceTypeRaw, isValid := resource.AttributeValues[key]
	if !isValid {
		return ""
	}
	instanceType, isValid := instanceTypeRaw.(string)
	if !isValid {
		return ""
	}
	return instanceType
}

// applyAutomaticInstanceID checks if the resource is one of a set of *magical* IDs
// that automatically index their identifier for automatic authentication.
func applyAutomaticInstanceID(resource *tfjson.StateResource, agents []*proto.Agent) {
	// These resource types are for automatically associating an instance ID
	// with an agent for authentication.
	key, isValid := map[string]string{
		"google_compute_instance":         "instance_id",
		"aws_instance":                    "id",
		"aws_spot_instance_request":       "spot_instance_id",
		"azurerm_linux_virtual_machine":   "virtual_machine_id",
		"azurerm_windows_virtual_machine": "virtual_machine_id",
	}[resource.Type]
	if !isValid {
		return
	}

	// The resource type doesn't support
	// automatically setting the instance ID.
	instanceIDRaw, isValid := resource.AttributeValues[key]
	if !isValid {
		return
	}
	instanceID, isValid := instanceIDRaw.(string)
	if !isValid {
		return
	}
	for _, agent := range agents {
		// Didn't use instance identity.
		if agent.GetToken() != "" {
			continue
		}
		if agent.GetInstanceId() != "" {
			// If an instance ID is manually specified, do not override!
			continue
		}

		agent.Auth = &proto.Agent_InstanceId{
			InstanceId: instanceID,
		}
	}
}

// findResourcesInGraph traverses directionally in a graph until a resource is found,
// then it stores the depth it was found at, and continues working up the tree.
// nolint:revive
func findResourcesInGraph(graph *gographviz.Graph, tfResourcesByLabel map[string]map[string]*tfjson.StateResource, nodeName string, currentDepth uint, up bool) []*graphResource {
	graphResources := make([]*graphResource, 0)
	mapping := graph.Edges.DstToSrcs
	if !up {
		mapping = graph.Edges.SrcToDsts
	}
	for destination := range mapping[nodeName] {
		destinationNode := graph.Nodes.Lookup[destination]
		// Work our way up the tree!
		graphResources = append(graphResources, findResourcesInGraph(graph, tfResourcesByLabel, destinationNode.Name, currentDepth+1, up)...)

		destinationLabel, exists := destinationNode.Attrs["label"]
		if !exists {
			continue
		}
		destinationLabel = strings.Trim(destinationLabel, `"`)
		resources, exists := tfResourcesByLabel[destinationLabel]
		if !exists {
			continue
		}
		for _, resource := range resources {
			// Data sources cannot be associated with agents for now!
			if resource.Mode != tfjson.ManagedResourceMode {
				continue
			}
			// Don't associate Coder resources with other Coder resources!
			if strings.HasPrefix(resource.Type, "coder_") {
				continue
			}
			graphResources = append(graphResources, &graphResource{
				Label: destinationLabel,
				Depth: currentDepth,
			})
		}
	}

	return graphResources
}<|MERGE_RESOLUTION|>--- conflicted
+++ resolved
@@ -824,10 +824,6 @@
 		}
 
 		if len(nonExistentParameters) > 0 {
-<<<<<<< HEAD
-			// TODO (sasswart): should this be an error? Or should we just log it?
-=======
->>>>>>> 46e04c68
 			logger.Warn(
 				ctx,
 				"coder_workspace_preset defines preset values for at least one parameter that is not defined by the template",
