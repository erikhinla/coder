{
	"swagger": "2.0",
	"info": {
		"description": "Coderd is the service created by running coder server. It is a thin API that connects workspaces, provisioners and users. coderd stores its state in Postgres and is the only service that communicates with Postgres.",
		"title": "Coder API",
		"termsOfService": "https://coder.com/legal/terms-of-service",
		"contact": {
			"name": "API Support",
			"url": "https://coder.com",
			"email": "support@coder.com"
		},
		"license": {
			"name": "AGPL-3.0",
			"url": "https://github.com/coder/coder/blob/main/LICENSE"
		},
		"version": "2.0"
	},
	"basePath": "/api/v2",
	"paths": {
		"/": {
			"get": {
				"produces": ["application/json"],
				"tags": ["General"],
				"summary": "API root handler",
				"operationId": "api-root-handler",
				"responses": {
					"200": {
						"description": "OK",
						"schema": {
							"$ref": "#/definitions/codersdk.Response"
						}
					}
				}
			}
		},
		"/.well-known/oauth-authorization-server": {
			"get": {
				"produces": ["application/json"],
				"tags": ["Enterprise"],
				"summary": "OAuth2 authorization server metadata.",
				"operationId": "oauth2-authorization-server-metadata",
				"responses": {
					"200": {
						"description": "OK",
						"schema": {
							"$ref": "#/definitions/codersdk.OAuth2AuthorizationServerMetadata"
						}
					}
				}
			}
		},
		"/.well-known/oauth-protected-resource": {
			"get": {
				"produces": ["application/json"],
				"tags": ["Enterprise"],
				"summary": "OAuth2 protected resource metadata.",
				"operationId": "oauth2-protected-resource-metadata",
				"responses": {
					"200": {
						"description": "OK",
						"schema": {
							"$ref": "#/definitions/codersdk.OAuth2ProtectedResourceMetadata"
						}
					}
				}
			}
		},
		"/appearance": {
			"get": {
				"security": [
					{
						"CoderSessionToken": []
					}
				],
				"produces": ["application/json"],
				"tags": ["Enterprise"],
				"summary": "Get appearance",
				"operationId": "get-appearance",
				"responses": {
					"200": {
						"description": "OK",
						"schema": {
							"$ref": "#/definitions/codersdk.AppearanceConfig"
						}
					}
				}
			},
			"put": {
				"security": [
					{
						"CoderSessionToken": []
					}
				],
				"consumes": ["application/json"],
				"produces": ["application/json"],
				"tags": ["Enterprise"],
				"summary": "Update appearance",
				"operationId": "update-appearance",
				"parameters": [
					{
						"description": "Update appearance request",
						"name": "request",
						"in": "body",
						"required": true,
						"schema": {
							"$ref": "#/definitions/codersdk.UpdateAppearanceConfig"
						}
					}
				],
				"responses": {
					"200": {
						"description": "OK",
						"schema": {
							"$ref": "#/definitions/codersdk.UpdateAppearanceConfig"
						}
					}
				}
			}
		},
		"/applications/auth-redirect": {
			"get": {
				"security": [
					{
						"CoderSessionToken": []
					}
				],
				"tags": ["Applications"],
				"summary": "Redirect to URI with encrypted API key",
				"operationId": "redirect-to-uri-with-encrypted-api-key",
				"parameters": [
					{
						"type": "string",
						"description": "Redirect destination",
						"name": "redirect_uri",
						"in": "query"
					}
				],
				"responses": {
					"307": {
						"description": "Temporary Redirect"
					}
				}
			}
		},
		"/applications/host": {
			"get": {
				"security": [
					{
						"CoderSessionToken": []
					}
				],
				"produces": ["application/json"],
				"tags": ["Applications"],
				"summary": "Get applications host",
				"operationId": "get-applications-host",
				"deprecated": true,
				"responses": {
					"200": {
						"description": "OK",
						"schema": {
							"$ref": "#/definitions/codersdk.AppHostResponse"
						}
					}
				}
			}
		},
		"/applications/reconnecting-pty-signed-token": {
			"post": {
				"security": [
					{
						"CoderSessionToken": []
					}
				],
				"consumes": ["application/json"],
				"produces": ["application/json"],
				"tags": ["Enterprise"],
				"summary": "Issue signed app token for reconnecting PTY",
				"operationId": "issue-signed-app-token-for-reconnecting-pty",
				"parameters": [
					{
						"description": "Issue reconnecting PTY signed token request",
						"name": "request",
						"in": "body",
						"required": true,
						"schema": {
							"$ref": "#/definitions/codersdk.IssueReconnectingPTYSignedTokenRequest"
						}
					}
				],
				"responses": {
					"200": {
						"description": "OK",
						"schema": {
							"$ref": "#/definitions/codersdk.IssueReconnectingPTYSignedTokenResponse"
						}
					}
				},
				"x-apidocgen": {
					"skip": true
				}
			}
		},
		"/audit": {
			"get": {
				"security": [
					{
						"CoderSessionToken": []
					}
				],
				"produces": ["application/json"],
				"tags": ["Audit"],
				"summary": "Get audit logs",
				"operationId": "get-audit-logs",
				"parameters": [
					{
						"type": "string",
						"description": "Search query",
						"name": "q",
						"in": "query"
					},
					{
						"type": "integer",
						"description": "Page limit",
						"name": "limit",
						"in": "query",
						"required": true
					},
					{
						"type": "integer",
						"description": "Page offset",
						"name": "offset",
						"in": "query"
					}
				],
				"responses": {
					"200": {
						"description": "OK",
						"schema": {
							"$ref": "#/definitions/codersdk.AuditLogResponse"
						}
					}
				}
			}
		},
		"/audit/testgenerate": {
			"post": {
				"security": [
					{
						"CoderSessionToken": []
					}
				],
				"consumes": ["application/json"],
				"tags": ["Audit"],
				"summary": "Generate fake audit log",
				"operationId": "generate-fake-audit-log",
				"parameters": [
					{
						"description": "Audit log request",
						"name": "request",
						"in": "body",
						"required": true,
						"schema": {
							"$ref": "#/definitions/codersdk.CreateTestAuditLogRequest"
						}
					}
				],
				"responses": {
					"204": {
						"description": "No Content"
					}
				},
				"x-apidocgen": {
					"skip": true
				}
			}
		},
		"/authcheck": {
			"post": {
				"security": [
					{
						"CoderSessionToken": []
					}
				],
				"consumes": ["application/json"],
				"produces": ["application/json"],
				"tags": ["Authorization"],
				"summary": "Check authorization",
				"operationId": "check-authorization",
				"parameters": [
					{
						"description": "Authorization request",
						"name": "request",
						"in": "body",
						"required": true,
						"schema": {
							"$ref": "#/definitions/codersdk.AuthorizationRequest"
						}
					}
				],
				"responses": {
					"200": {
						"description": "OK",
						"schema": {
							"$ref": "#/definitions/codersdk.AuthorizationResponse"
						}
					}
				}
			}
		},
		"/buildinfo": {
			"get": {
				"produces": ["application/json"],
				"tags": ["General"],
				"summary": "Build info",
				"operationId": "build-info",
				"responses": {
					"200": {
						"description": "OK",
						"schema": {
							"$ref": "#/definitions/codersdk.BuildInfoResponse"
						}
					}
				}
			}
		},
		"/connectionlog": {
			"get": {
				"security": [
					{
						"CoderSessionToken": []
					}
				],
				"produces": ["application/json"],
				"tags": ["Enterprise"],
				"summary": "Get connection logs",
				"operationId": "get-connection-logs",
				"parameters": [
					{
						"type": "string",
						"description": "Search query",
						"name": "q",
						"in": "query"
					},
					{
						"type": "integer",
						"description": "Page limit",
						"name": "limit",
						"in": "query",
						"required": true
					},
					{
						"type": "integer",
						"description": "Page offset",
						"name": "offset",
						"in": "query"
					}
				],
				"responses": {
					"200": {
						"description": "OK",
						"schema": {
							"$ref": "#/definitions/codersdk.ConnectionLogResponse"
						}
					}
				}
			}
		},
		"/csp/reports": {
			"post": {
				"security": [
					{
						"CoderSessionToken": []
					}
				],
				"consumes": ["application/json"],
				"tags": ["General"],
				"summary": "Report CSP violations",
				"operationId": "report-csp-violations",
				"parameters": [
					{
						"description": "Violation report",
						"name": "request",
						"in": "body",
						"required": true,
						"schema": {
							"$ref": "#/definitions/coderd.cspViolation"
						}
					}
				],
				"responses": {
					"200": {
						"description": "OK"
					}
				}
			}
		},
		"/debug/coordinator": {
			"get": {
				"security": [
					{
						"CoderSessionToken": []
					}
				],
				"produces": ["text/html"],
				"tags": ["Debug"],
				"summary": "Debug Info Wireguard Coordinator",
				"operationId": "debug-info-wireguard-coordinator",
				"responses": {
					"200": {
						"description": "OK"
					}
				}
			}
		},
		"/debug/derp/traffic": {
			"get": {
				"security": [
					{
						"CoderSessionToken": []
					}
				],
				"produces": ["application/json"],
				"tags": ["Debug"],
				"summary": "Debug DERP traffic",
				"operationId": "debug-derp-traffic",
				"responses": {
					"200": {
						"description": "OK",
						"schema": {
							"type": "array",
							"items": {
								"$ref": "#/definitions/derp.BytesSentRecv"
							}
						}
					}
				},
				"x-apidocgen": {
					"skip": true
				}
			}
		},
		"/debug/expvar": {
			"get": {
				"security": [
					{
						"CoderSessionToken": []
					}
				],
				"produces": ["application/json"],
				"tags": ["Debug"],
				"summary": "Debug expvar",
				"operationId": "debug-expvar",
				"responses": {
					"200": {
						"description": "OK",
						"schema": {
							"type": "object",
							"additionalProperties": true
						}
					}
				},
				"x-apidocgen": {
					"skip": true
				}
			}
		},
		"/debug/health": {
			"get": {
				"security": [
					{
						"CoderSessionToken": []
					}
				],
				"produces": ["application/json"],
				"tags": ["Debug"],
				"summary": "Debug Info Deployment Health",
				"operationId": "debug-info-deployment-health",
				"parameters": [
					{
						"type": "boolean",
						"description": "Force a healthcheck to run",
						"name": "force",
						"in": "query"
					}
				],
				"responses": {
					"200": {
						"description": "OK",
						"schema": {
							"$ref": "#/definitions/healthsdk.HealthcheckReport"
						}
					}
				}
			}
		},
		"/debug/health/settings": {
			"get": {
				"security": [
					{
						"CoderSessionToken": []
					}
				],
				"produces": ["application/json"],
				"tags": ["Debug"],
				"summary": "Get health settings",
				"operationId": "get-health-settings",
				"responses": {
					"200": {
						"description": "OK",
						"schema": {
							"$ref": "#/definitions/healthsdk.HealthSettings"
						}
					}
				}
			},
			"put": {
				"security": [
					{
						"CoderSessionToken": []
					}
				],
				"consumes": ["application/json"],
				"produces": ["application/json"],
				"tags": ["Debug"],
				"summary": "Update health settings",
				"operationId": "update-health-settings",
				"parameters": [
					{
						"description": "Update health settings",
						"name": "request",
						"in": "body",
						"required": true,
						"schema": {
							"$ref": "#/definitions/healthsdk.UpdateHealthSettings"
						}
					}
				],
				"responses": {
					"200": {
						"description": "OK",
						"schema": {
							"$ref": "#/definitions/healthsdk.UpdateHealthSettings"
						}
					}
				}
			}
		},
		"/debug/tailnet": {
			"get": {
				"security": [
					{
						"CoderSessionToken": []
					}
				],
				"produces": ["text/html"],
				"tags": ["Debug"],
				"summary": "Debug Info Tailnet",
				"operationId": "debug-info-tailnet",
				"responses": {
					"200": {
						"description": "OK"
					}
				}
			}
		},
		"/debug/ws": {
			"get": {
				"security": [
					{
						"CoderSessionToken": []
					}
				],
				"produces": ["application/json"],
				"tags": ["Debug"],
				"summary": "Debug Info Websocket Test",
				"operationId": "debug-info-websocket-test",
				"responses": {
					"201": {
						"description": "Created",
						"schema": {
							"$ref": "#/definitions/codersdk.Response"
						}
					}
				},
				"x-apidocgen": {
					"skip": true
				}
			}
		},
		"/debug/{user}/debug-link": {
			"get": {
				"security": [
					{
						"CoderSessionToken": []
					}
				],
				"tags": ["Agents"],
				"summary": "Debug OIDC context for a user",
				"operationId": "debug-oidc-context-for-a-user",
				"parameters": [
					{
						"type": "string",
						"description": "User ID, name, or me",
						"name": "user",
						"in": "path",
						"required": true
					}
				],
				"responses": {
					"200": {
						"description": "Success"
					}
				},
				"x-apidocgen": {
					"skip": true
				}
			}
		},
		"/deployment/config": {
			"get": {
				"security": [
					{
						"CoderSessionToken": []
					}
				],
				"produces": ["application/json"],
				"tags": ["General"],
				"summary": "Get deployment config",
				"operationId": "get-deployment-config",
				"responses": {
					"200": {
						"description": "OK",
						"schema": {
							"$ref": "#/definitions/codersdk.DeploymentConfig"
						}
					}
				}
			}
		},
		"/deployment/ssh": {
			"get": {
				"security": [
					{
						"CoderSessionToken": []
					}
				],
				"produces": ["application/json"],
				"tags": ["General"],
				"summary": "SSH Config",
				"operationId": "ssh-config",
				"responses": {
					"200": {
						"description": "OK",
						"schema": {
							"$ref": "#/definitions/codersdk.SSHConfigResponse"
						}
					}
				}
			}
		},
		"/deployment/stats": {
			"get": {
				"security": [
					{
						"CoderSessionToken": []
					}
				],
				"produces": ["application/json"],
				"tags": ["General"],
				"summary": "Get deployment stats",
				"operationId": "get-deployment-stats",
				"responses": {
					"200": {
						"description": "OK",
						"schema": {
							"$ref": "#/definitions/codersdk.DeploymentStats"
						}
					}
				}
			}
		},
		"/derp-map": {
			"get": {
				"security": [
					{
						"CoderSessionToken": []
					}
				],
				"tags": ["Agents"],
				"summary": "Get DERP map updates",
				"operationId": "get-derp-map-updates",
				"responses": {
					"101": {
						"description": "Switching Protocols"
					}
				}
			}
		},
		"/entitlements": {
			"get": {
				"security": [
					{
						"CoderSessionToken": []
					}
				],
				"produces": ["application/json"],
				"tags": ["Enterprise"],
				"summary": "Get entitlements",
				"operationId": "get-entitlements",
				"responses": {
					"200": {
						"description": "OK",
						"schema": {
							"$ref": "#/definitions/codersdk.Entitlements"
						}
					}
				}
			}
		},
		"/experiments": {
			"get": {
				"security": [
					{
						"CoderSessionToken": []
					}
				],
				"produces": ["application/json"],
				"tags": ["General"],
				"summary": "Get enabled experiments",
				"operationId": "get-enabled-experiments",
				"responses": {
					"200": {
						"description": "OK",
						"schema": {
							"type": "array",
							"items": {
								"$ref": "#/definitions/codersdk.Experiment"
							}
						}
					}
				}
			}
		},
		"/experiments/available": {
			"get": {
				"security": [
					{
						"CoderSessionToken": []
					}
				],
				"produces": ["application/json"],
				"tags": ["General"],
				"summary": "Get safe experiments",
				"operationId": "get-safe-experiments",
				"responses": {
					"200": {
						"description": "OK",
						"schema": {
							"type": "array",
							"items": {
								"$ref": "#/definitions/codersdk.Experiment"
							}
						}
					}
				}
			}
		},
		"/external-auth": {
			"get": {
				"security": [
					{
						"CoderSessionToken": []
					}
				],
				"produces": ["application/json"],
				"tags": ["Git"],
				"summary": "Get user external auths",
				"operationId": "get-user-external-auths",
				"responses": {
					"200": {
						"description": "OK",
						"schema": {
							"$ref": "#/definitions/codersdk.ExternalAuthLink"
						}
					}
				}
			}
		},
		"/external-auth/{externalauth}": {
			"get": {
				"security": [
					{
						"CoderSessionToken": []
					}
				],
				"produces": ["application/json"],
				"tags": ["Git"],
				"summary": "Get external auth by ID",
				"operationId": "get-external-auth-by-id",
				"parameters": [
					{
						"type": "string",
						"format": "string",
						"description": "Git Provider ID",
						"name": "externalauth",
						"in": "path",
						"required": true
					}
				],
				"responses": {
					"200": {
						"description": "OK",
						"schema": {
							"$ref": "#/definitions/codersdk.ExternalAuth"
						}
					}
				}
			},
			"delete": {
				"security": [
					{
						"CoderSessionToken": []
					}
				],
				"tags": ["Git"],
				"summary": "Delete external auth user link by ID",
				"operationId": "delete-external-auth-user-link-by-id",
				"parameters": [
					{
						"type": "string",
						"format": "string",
						"description": "Git Provider ID",
						"name": "externalauth",
						"in": "path",
						"required": true
					}
				],
				"responses": {
					"200": {
						"description": "OK"
					}
				}
			}
		},
		"/external-auth/{externalauth}/device": {
			"get": {
				"security": [
					{
						"CoderSessionToken": []
					}
				],
				"produces": ["application/json"],
				"tags": ["Git"],
				"summary": "Get external auth device by ID.",
				"operationId": "get-external-auth-device-by-id",
				"parameters": [
					{
						"type": "string",
						"format": "string",
						"description": "Git Provider ID",
						"name": "externalauth",
						"in": "path",
						"required": true
					}
				],
				"responses": {
					"200": {
						"description": "OK",
						"schema": {
							"$ref": "#/definitions/codersdk.ExternalAuthDevice"
						}
					}
				}
			},
			"post": {
				"security": [
					{
						"CoderSessionToken": []
					}
				],
				"tags": ["Git"],
				"summary": "Post external auth device by ID",
				"operationId": "post-external-auth-device-by-id",
				"parameters": [
					{
						"type": "string",
						"format": "string",
						"description": "External Provider ID",
						"name": "externalauth",
						"in": "path",
						"required": true
					}
				],
				"responses": {
					"204": {
						"description": "No Content"
					}
				}
			}
		},
		"/files": {
			"post": {
				"security": [
					{
						"CoderSessionToken": []
					}
				],
				"description": "Swagger notice: Swagger 2.0 doesn't support file upload with a `content-type` different than `application/x-www-form-urlencoded`.",
				"consumes": ["application/x-tar"],
				"produces": ["application/json"],
				"tags": ["Files"],
				"summary": "Upload file",
				"operationId": "upload-file",
				"parameters": [
					{
						"type": "string",
						"default": "application/x-tar",
						"description": "Content-Type must be `application/x-tar` or `application/zip`",
						"name": "Content-Type",
						"in": "header",
						"required": true
					},
					{
						"type": "file",
						"description": "File to be uploaded. If using tar format, file must conform to ustar (pax may cause problems).",
						"name": "file",
						"in": "formData",
						"required": true
					}
				],
				"responses": {
					"201": {
						"description": "Created",
						"schema": {
							"$ref": "#/definitions/codersdk.UploadResponse"
						}
					}
				}
			}
		},
		"/files/{fileID}": {
			"get": {
				"security": [
					{
						"CoderSessionToken": []
					}
				],
				"tags": ["Files"],
				"summary": "Get file by ID",
				"operationId": "get-file-by-id",
				"parameters": [
					{
						"type": "string",
						"format": "uuid",
						"description": "File ID",
						"name": "fileID",
						"in": "path",
						"required": true
					}
				],
				"responses": {
					"200": {
						"description": "OK"
					}
				}
			}
		},
		"/groups": {
			"get": {
				"security": [
					{
						"CoderSessionToken": []
					}
				],
				"produces": ["application/json"],
				"tags": ["Enterprise"],
				"summary": "Get groups",
				"operationId": "get-groups",
				"parameters": [
					{
						"type": "string",
						"description": "Organization ID or name",
						"name": "organization",
						"in": "query",
						"required": true
					},
					{
						"type": "string",
						"description": "User ID or name",
						"name": "has_member",
						"in": "query",
						"required": true
					},
					{
						"type": "string",
						"description": "Comma separated list of group IDs",
						"name": "group_ids",
						"in": "query",
						"required": true
					}
				],
				"responses": {
					"200": {
						"description": "OK",
						"schema": {
							"type": "array",
							"items": {
								"$ref": "#/definitions/codersdk.Group"
							}
						}
					}
				}
			}
		},
		"/groups/{group}": {
			"get": {
				"security": [
					{
						"CoderSessionToken": []
					}
				],
				"produces": ["application/json"],
				"tags": ["Enterprise"],
				"summary": "Get group by ID",
				"operationId": "get-group-by-id",
				"parameters": [
					{
						"type": "string",
						"description": "Group id",
						"name": "group",
						"in": "path",
						"required": true
					}
				],
				"responses": {
					"200": {
						"description": "OK",
						"schema": {
							"$ref": "#/definitions/codersdk.Group"
						}
					}
				}
			},
			"delete": {
				"security": [
					{
						"CoderSessionToken": []
					}
				],
				"produces": ["application/json"],
				"tags": ["Enterprise"],
				"summary": "Delete group by name",
				"operationId": "delete-group-by-name",
				"parameters": [
					{
						"type": "string",
						"description": "Group name",
						"name": "group",
						"in": "path",
						"required": true
					}
				],
				"responses": {
					"200": {
						"description": "OK",
						"schema": {
							"$ref": "#/definitions/codersdk.Group"
						}
					}
				}
			},
			"patch": {
				"security": [
					{
						"CoderSessionToken": []
					}
				],
				"consumes": ["application/json"],
				"produces": ["application/json"],
				"tags": ["Enterprise"],
				"summary": "Update group by name",
				"operationId": "update-group-by-name",
				"parameters": [
					{
						"type": "string",
						"description": "Group name",
						"name": "group",
						"in": "path",
						"required": true
					},
					{
						"description": "Patch group request",
						"name": "request",
						"in": "body",
						"required": true,
						"schema": {
							"$ref": "#/definitions/codersdk.PatchGroupRequest"
						}
					}
				],
				"responses": {
					"200": {
						"description": "OK",
						"schema": {
							"$ref": "#/definitions/codersdk.Group"
						}
					}
				}
			}
		},
		"/insights/daus": {
			"get": {
				"security": [
					{
						"CoderSessionToken": []
					}
				],
				"produces": ["application/json"],
				"tags": ["Insights"],
				"summary": "Get deployment DAUs",
				"operationId": "get-deployment-daus",
				"parameters": [
					{
						"type": "integer",
						"description": "Time-zone offset (e.g. -2)",
						"name": "tz_offset",
						"in": "query",
						"required": true
					}
				],
				"responses": {
					"200": {
						"description": "OK",
						"schema": {
							"$ref": "#/definitions/codersdk.DAUsResponse"
						}
					}
				}
			}
		},
		"/insights/templates": {
			"get": {
				"security": [
					{
						"CoderSessionToken": []
					}
				],
				"produces": ["application/json"],
				"tags": ["Insights"],
				"summary": "Get insights about templates",
				"operationId": "get-insights-about-templates",
				"parameters": [
					{
						"type": "string",
						"format": "date-time",
						"description": "Start time",
						"name": "start_time",
						"in": "query",
						"required": true
					},
					{
						"type": "string",
						"format": "date-time",
						"description": "End time",
						"name": "end_time",
						"in": "query",
						"required": true
					},
					{
						"enum": ["week", "day"],
						"type": "string",
						"description": "Interval",
						"name": "interval",
						"in": "query",
						"required": true
					},
					{
						"type": "array",
						"items": {
							"type": "string"
						},
						"collectionFormat": "csv",
						"description": "Template IDs",
						"name": "template_ids",
						"in": "query"
					}
				],
				"responses": {
					"200": {
						"description": "OK",
						"schema": {
							"$ref": "#/definitions/codersdk.TemplateInsightsResponse"
						}
					}
				}
			}
		},
		"/insights/user-activity": {
			"get": {
				"security": [
					{
						"CoderSessionToken": []
					}
				],
				"produces": ["application/json"],
				"tags": ["Insights"],
				"summary": "Get insights about user activity",
				"operationId": "get-insights-about-user-activity",
				"parameters": [
					{
						"type": "string",
						"format": "date-time",
						"description": "Start time",
						"name": "start_time",
						"in": "query",
						"required": true
					},
					{
						"type": "string",
						"format": "date-time",
						"description": "End time",
						"name": "end_time",
						"in": "query",
						"required": true
					},
					{
						"type": "array",
						"items": {
							"type": "string"
						},
						"collectionFormat": "csv",
						"description": "Template IDs",
						"name": "template_ids",
						"in": "query"
					}
				],
				"responses": {
					"200": {
						"description": "OK",
						"schema": {
							"$ref": "#/definitions/codersdk.UserActivityInsightsResponse"
						}
					}
				}
			}
		},
		"/insights/user-latency": {
			"get": {
				"security": [
					{
						"CoderSessionToken": []
					}
				],
				"produces": ["application/json"],
				"tags": ["Insights"],
				"summary": "Get insights about user latency",
				"operationId": "get-insights-about-user-latency",
				"parameters": [
					{
						"type": "string",
						"format": "date-time",
						"description": "Start time",
						"name": "start_time",
						"in": "query",
						"required": true
					},
					{
						"type": "string",
						"format": "date-time",
						"description": "End time",
						"name": "end_time",
						"in": "query",
						"required": true
					},
					{
						"type": "array",
						"items": {
							"type": "string"
						},
						"collectionFormat": "csv",
						"description": "Template IDs",
						"name": "template_ids",
						"in": "query"
					}
				],
				"responses": {
					"200": {
						"description": "OK",
						"schema": {
							"$ref": "#/definitions/codersdk.UserLatencyInsightsResponse"
						}
					}
				}
			}
		},
		"/insights/user-status-counts": {
			"get": {
				"security": [
					{
						"CoderSessionToken": []
					}
				],
				"produces": ["application/json"],
				"tags": ["Insights"],
				"summary": "Get insights about user status counts",
				"operationId": "get-insights-about-user-status-counts",
				"parameters": [
					{
						"type": "integer",
						"description": "Time-zone offset (e.g. -2)",
						"name": "tz_offset",
						"in": "query",
						"required": true
					}
				],
				"responses": {
					"200": {
						"description": "OK",
						"schema": {
							"$ref": "#/definitions/codersdk.GetUserStatusCountsResponse"
						}
					}
				}
			}
		},
		"/licenses": {
			"get": {
				"security": [
					{
						"CoderSessionToken": []
					}
				],
				"produces": ["application/json"],
				"tags": ["Enterprise"],
				"summary": "Get licenses",
				"operationId": "get-licenses",
				"responses": {
					"200": {
						"description": "OK",
						"schema": {
							"type": "array",
							"items": {
								"$ref": "#/definitions/codersdk.License"
							}
						}
					}
				}
			},
			"post": {
				"security": [
					{
						"CoderSessionToken": []
					}
				],
				"consumes": ["application/json"],
				"produces": ["application/json"],
				"tags": ["Organizations"],
				"summary": "Add new license",
				"operationId": "add-new-license",
				"parameters": [
					{
						"description": "Add license request",
						"name": "request",
						"in": "body",
						"required": true,
						"schema": {
							"$ref": "#/definitions/codersdk.AddLicenseRequest"
						}
					}
				],
				"responses": {
					"201": {
						"description": "Created",
						"schema": {
							"$ref": "#/definitions/codersdk.License"
						}
					}
				}
			}
		},
		"/licenses/refresh-entitlements": {
			"post": {
				"security": [
					{
						"CoderSessionToken": []
					}
				],
				"produces": ["application/json"],
				"tags": ["Organizations"],
				"summary": "Update license entitlements",
				"operationId": "update-license-entitlements",
				"responses": {
					"201": {
						"description": "Created",
						"schema": {
							"$ref": "#/definitions/codersdk.Response"
						}
					}
				}
			}
		},
		"/licenses/{id}": {
			"delete": {
				"security": [
					{
						"CoderSessionToken": []
					}
				],
				"produces": ["application/json"],
				"tags": ["Enterprise"],
				"summary": "Delete license",
				"operationId": "delete-license",
				"parameters": [
					{
						"type": "string",
						"format": "number",
						"description": "License ID",
						"name": "id",
						"in": "path",
						"required": true
					}
				],
				"responses": {
					"200": {
						"description": "OK"
					}
				}
			}
		},
		"/notifications/dispatch-methods": {
			"get": {
				"security": [
					{
						"CoderSessionToken": []
					}
				],
				"produces": ["application/json"],
				"tags": ["Notifications"],
				"summary": "Get notification dispatch methods",
				"operationId": "get-notification-dispatch-methods",
				"responses": {
					"200": {
						"description": "OK",
						"schema": {
							"type": "array",
							"items": {
								"$ref": "#/definitions/codersdk.NotificationMethodsResponse"
							}
						}
					}
				}
			}
		},
		"/notifications/inbox": {
			"get": {
				"security": [
					{
						"CoderSessionToken": []
					}
				],
				"produces": ["application/json"],
				"tags": ["Notifications"],
				"summary": "List inbox notifications",
				"operationId": "list-inbox-notifications",
				"parameters": [
					{
						"type": "string",
						"description": "Comma-separated list of target IDs to filter notifications",
						"name": "targets",
						"in": "query"
					},
					{
						"type": "string",
						"description": "Comma-separated list of template IDs to filter notifications",
						"name": "templates",
						"in": "query"
					},
					{
						"type": "string",
						"description": "Filter notifications by read status. Possible values: read, unread, all",
						"name": "read_status",
						"in": "query"
					},
					{
						"type": "string",
						"format": "uuid",
						"description": "ID of the last notification from the current page. Notifications returned will be older than the associated one",
						"name": "starting_before",
						"in": "query"
					}
				],
				"responses": {
					"200": {
						"description": "OK",
						"schema": {
							"$ref": "#/definitions/codersdk.ListInboxNotificationsResponse"
						}
					}
				}
			}
		},
		"/notifications/inbox/mark-all-as-read": {
			"put": {
				"security": [
					{
						"CoderSessionToken": []
					}
				],
				"tags": ["Notifications"],
				"summary": "Mark all unread notifications as read",
				"operationId": "mark-all-unread-notifications-as-read",
				"responses": {
					"204": {
						"description": "No Content"
					}
				}
			}
		},
		"/notifications/inbox/watch": {
			"get": {
				"security": [
					{
						"CoderSessionToken": []
					}
				],
				"produces": ["application/json"],
				"tags": ["Notifications"],
				"summary": "Watch for new inbox notifications",
				"operationId": "watch-for-new-inbox-notifications",
				"parameters": [
					{
						"type": "string",
						"description": "Comma-separated list of target IDs to filter notifications",
						"name": "targets",
						"in": "query"
					},
					{
						"type": "string",
						"description": "Comma-separated list of template IDs to filter notifications",
						"name": "templates",
						"in": "query"
					},
					{
						"type": "string",
						"description": "Filter notifications by read status. Possible values: read, unread, all",
						"name": "read_status",
						"in": "query"
					},
					{
						"enum": ["plaintext", "markdown"],
						"type": "string",
						"description": "Define the output format for notifications title and body.",
						"name": "format",
						"in": "query"
					}
				],
				"responses": {
					"200": {
						"description": "OK",
						"schema": {
							"$ref": "#/definitions/codersdk.GetInboxNotificationResponse"
						}
					}
				}
			}
		},
		"/notifications/inbox/{id}/read-status": {
			"put": {
				"security": [
					{
						"CoderSessionToken": []
					}
				],
				"produces": ["application/json"],
				"tags": ["Notifications"],
				"summary": "Update read status of a notification",
				"operationId": "update-read-status-of-a-notification",
				"parameters": [
					{
						"type": "string",
						"description": "id of the notification",
						"name": "id",
						"in": "path",
						"required": true
					}
				],
				"responses": {
					"200": {
						"description": "OK",
						"schema": {
							"$ref": "#/definitions/codersdk.Response"
						}
					}
				}
			}
		},
		"/notifications/settings": {
			"get": {
				"security": [
					{
						"CoderSessionToken": []
					}
				],
				"produces": ["application/json"],
				"tags": ["Notifications"],
				"summary": "Get notifications settings",
				"operationId": "get-notifications-settings",
				"responses": {
					"200": {
						"description": "OK",
						"schema": {
							"$ref": "#/definitions/codersdk.NotificationsSettings"
						}
					}
				}
			},
			"put": {
				"security": [
					{
						"CoderSessionToken": []
					}
				],
				"consumes": ["application/json"],
				"produces": ["application/json"],
				"tags": ["Notifications"],
				"summary": "Update notifications settings",
				"operationId": "update-notifications-settings",
				"parameters": [
					{
						"description": "Notifications settings request",
						"name": "request",
						"in": "body",
						"required": true,
						"schema": {
							"$ref": "#/definitions/codersdk.NotificationsSettings"
						}
					}
				],
				"responses": {
					"200": {
						"description": "OK",
						"schema": {
							"$ref": "#/definitions/codersdk.NotificationsSettings"
						}
					},
					"304": {
						"description": "Not Modified"
					}
				}
			}
		},
		"/notifications/templates/system": {
			"get": {
				"security": [
					{
						"CoderSessionToken": []
					}
				],
				"produces": ["application/json"],
				"tags": ["Notifications"],
				"summary": "Get system notification templates",
				"operationId": "get-system-notification-templates",
				"responses": {
					"200": {
						"description": "OK",
						"schema": {
							"type": "array",
							"items": {
								"$ref": "#/definitions/codersdk.NotificationTemplate"
							}
						}
					}
				}
			}
		},
		"/notifications/templates/{notification_template}/method": {
			"put": {
				"security": [
					{
						"CoderSessionToken": []
					}
				],
				"produces": ["application/json"],
				"tags": ["Enterprise"],
				"summary": "Update notification template dispatch method",
				"operationId": "update-notification-template-dispatch-method",
				"parameters": [
					{
						"type": "string",
						"description": "Notification template UUID",
						"name": "notification_template",
						"in": "path",
						"required": true
					}
				],
				"responses": {
					"200": {
						"description": "Success"
					},
					"304": {
						"description": "Not modified"
					}
				}
			}
		},
		"/notifications/test": {
			"post": {
				"security": [
					{
						"CoderSessionToken": []
					}
				],
				"tags": ["Notifications"],
				"summary": "Send a test notification",
				"operationId": "send-a-test-notification",
				"responses": {
					"200": {
						"description": "OK"
					}
				}
			}
		},
		"/oauth2-provider/apps": {
			"get": {
				"security": [
					{
						"CoderSessionToken": []
					}
				],
				"produces": ["application/json"],
				"tags": ["Enterprise"],
				"summary": "Get OAuth2 applications.",
				"operationId": "get-oauth2-applications",
				"parameters": [
					{
						"type": "string",
						"description": "Filter by applications authorized for a user",
						"name": "user_id",
						"in": "query"
					}
				],
				"responses": {
					"200": {
						"description": "OK",
						"schema": {
							"type": "array",
							"items": {
								"$ref": "#/definitions/codersdk.OAuth2ProviderApp"
							}
						}
					}
				}
			},
			"post": {
				"security": [
					{
						"CoderSessionToken": []
					}
				],
				"consumes": ["application/json"],
				"produces": ["application/json"],
				"tags": ["Enterprise"],
				"summary": "Create OAuth2 application.",
				"operationId": "create-oauth2-application",
				"parameters": [
					{
						"description": "The OAuth2 application to create.",
						"name": "request",
						"in": "body",
						"required": true,
						"schema": {
							"$ref": "#/definitions/codersdk.PostOAuth2ProviderAppRequest"
						}
					}
				],
				"responses": {
					"200": {
						"description": "OK",
						"schema": {
							"$ref": "#/definitions/codersdk.OAuth2ProviderApp"
						}
					}
				}
			}
		},
		"/oauth2-provider/apps/{app}": {
			"get": {
				"security": [
					{
						"CoderSessionToken": []
					}
				],
				"produces": ["application/json"],
				"tags": ["Enterprise"],
				"summary": "Get OAuth2 application.",
				"operationId": "get-oauth2-application",
				"parameters": [
					{
						"type": "string",
						"description": "App ID",
						"name": "app",
						"in": "path",
						"required": true
					}
				],
				"responses": {
					"200": {
						"description": "OK",
						"schema": {
							"$ref": "#/definitions/codersdk.OAuth2ProviderApp"
						}
					}
				}
			},
			"put": {
				"security": [
					{
						"CoderSessionToken": []
					}
				],
				"consumes": ["application/json"],
				"produces": ["application/json"],
				"tags": ["Enterprise"],
				"summary": "Update OAuth2 application.",
				"operationId": "update-oauth2-application",
				"parameters": [
					{
						"type": "string",
						"description": "App ID",
						"name": "app",
						"in": "path",
						"required": true
					},
					{
						"description": "Update an OAuth2 application.",
						"name": "request",
						"in": "body",
						"required": true,
						"schema": {
							"$ref": "#/definitions/codersdk.PutOAuth2ProviderAppRequest"
						}
					}
				],
				"responses": {
					"200": {
						"description": "OK",
						"schema": {
							"$ref": "#/definitions/codersdk.OAuth2ProviderApp"
						}
					}
				}
			},
			"delete": {
				"security": [
					{
						"CoderSessionToken": []
					}
				],
				"tags": ["Enterprise"],
				"summary": "Delete OAuth2 application.",
				"operationId": "delete-oauth2-application",
				"parameters": [
					{
						"type": "string",
						"description": "App ID",
						"name": "app",
						"in": "path",
						"required": true
					}
				],
				"responses": {
					"204": {
						"description": "No Content"
					}
				}
			}
		},
		"/oauth2-provider/apps/{app}/secrets": {
			"get": {
				"security": [
					{
						"CoderSessionToken": []
					}
				],
				"produces": ["application/json"],
				"tags": ["Enterprise"],
				"summary": "Get OAuth2 application secrets.",
				"operationId": "get-oauth2-application-secrets",
				"parameters": [
					{
						"type": "string",
						"description": "App ID",
						"name": "app",
						"in": "path",
						"required": true
					}
				],
				"responses": {
					"200": {
						"description": "OK",
						"schema": {
							"type": "array",
							"items": {
								"$ref": "#/definitions/codersdk.OAuth2ProviderAppSecret"
							}
						}
					}
				}
			},
			"post": {
				"security": [
					{
						"CoderSessionToken": []
					}
				],
				"produces": ["application/json"],
				"tags": ["Enterprise"],
				"summary": "Create OAuth2 application secret.",
				"operationId": "create-oauth2-application-secret",
				"parameters": [
					{
						"type": "string",
						"description": "App ID",
						"name": "app",
						"in": "path",
						"required": true
					}
				],
				"responses": {
					"200": {
						"description": "OK",
						"schema": {
							"type": "array",
							"items": {
								"$ref": "#/definitions/codersdk.OAuth2ProviderAppSecretFull"
							}
						}
					}
				}
			}
		},
		"/oauth2-provider/apps/{app}/secrets/{secretID}": {
			"delete": {
				"security": [
					{
						"CoderSessionToken": []
					}
				],
				"tags": ["Enterprise"],
				"summary": "Delete OAuth2 application secret.",
				"operationId": "delete-oauth2-application-secret",
				"parameters": [
					{
						"type": "string",
						"description": "App ID",
						"name": "app",
						"in": "path",
						"required": true
					},
					{
						"type": "string",
						"description": "Secret ID",
						"name": "secretID",
						"in": "path",
						"required": true
					}
				],
				"responses": {
					"204": {
						"description": "No Content"
					}
				}
			}
		},
		"/oauth2/authorize": {
			"get": {
				"security": [
					{
						"CoderSessionToken": []
					}
				],
				"tags": ["Enterprise"],
				"summary": "OAuth2 authorization request (GET - show authorization page).",
				"operationId": "oauth2-authorization-request-get",
				"parameters": [
					{
						"type": "string",
						"description": "Client ID",
						"name": "client_id",
						"in": "query",
						"required": true
					},
					{
						"type": "string",
						"description": "A random unguessable string",
						"name": "state",
						"in": "query",
						"required": true
					},
					{
						"enum": ["code"],
						"type": "string",
						"description": "Response type",
						"name": "response_type",
						"in": "query",
						"required": true
					},
					{
						"type": "string",
						"description": "Redirect here after authorization",
						"name": "redirect_uri",
						"in": "query"
					},
					{
						"type": "string",
						"description": "Token scopes (currently ignored)",
						"name": "scope",
						"in": "query"
					}
				],
				"responses": {
					"200": {
						"description": "Returns HTML authorization page"
					}
				}
			},
			"post": {
				"security": [
					{
						"CoderSessionToken": []
					}
				],
				"tags": ["Enterprise"],
				"summary": "OAuth2 authorization request (POST - process authorization).",
				"operationId": "oauth2-authorization-request-post",
				"parameters": [
					{
						"type": "string",
						"description": "Client ID",
						"name": "client_id",
						"in": "query",
						"required": true
					},
					{
						"type": "string",
						"description": "A random unguessable string",
						"name": "state",
						"in": "query",
						"required": true
					},
					{
						"enum": ["code"],
						"type": "string",
						"description": "Response type",
						"name": "response_type",
						"in": "query",
						"required": true
					},
					{
						"type": "string",
						"description": "Redirect here after authorization",
						"name": "redirect_uri",
						"in": "query"
					},
					{
						"type": "string",
						"description": "Token scopes (currently ignored)",
						"name": "scope",
						"in": "query"
					}
				],
				"responses": {
					"302": {
						"description": "Returns redirect with authorization code"
					}
				}
			}
		},
		"/oauth2/clients/{client_id}": {
			"get": {
				"consumes": ["application/json"],
				"produces": ["application/json"],
				"tags": ["Enterprise"],
				"summary": "Get OAuth2 client configuration (RFC 7592)",
				"operationId": "get-oauth2-client-configuration",
				"parameters": [
					{
						"type": "string",
						"description": "Client ID",
						"name": "client_id",
						"in": "path",
						"required": true
					}
				],
				"responses": {
					"200": {
						"description": "OK",
						"schema": {
							"$ref": "#/definitions/codersdk.OAuth2ClientConfiguration"
						}
					}
				}
			},
			"put": {
				"consumes": ["application/json"],
				"produces": ["application/json"],
				"tags": ["Enterprise"],
				"summary": "Update OAuth2 client configuration (RFC 7592)",
				"operationId": "put-oauth2-client-configuration",
				"parameters": [
					{
						"type": "string",
						"description": "Client ID",
						"name": "client_id",
						"in": "path",
						"required": true
					},
					{
						"description": "Client update request",
						"name": "request",
						"in": "body",
						"required": true,
						"schema": {
							"$ref": "#/definitions/codersdk.OAuth2ClientRegistrationRequest"
						}
					}
				],
				"responses": {
					"200": {
						"description": "OK",
						"schema": {
							"$ref": "#/definitions/codersdk.OAuth2ClientConfiguration"
						}
					}
				}
			},
			"delete": {
				"tags": ["Enterprise"],
				"summary": "Delete OAuth2 client registration (RFC 7592)",
				"operationId": "delete-oauth2-client-configuration",
				"parameters": [
					{
						"type": "string",
						"description": "Client ID",
						"name": "client_id",
						"in": "path",
						"required": true
					}
				],
				"responses": {
					"204": {
						"description": "No Content"
					}
				}
			}
		},
		"/oauth2/register": {
			"post": {
				"consumes": ["application/json"],
				"produces": ["application/json"],
				"tags": ["Enterprise"],
				"summary": "OAuth2 dynamic client registration (RFC 7591)",
				"operationId": "oauth2-dynamic-client-registration",
				"parameters": [
					{
						"description": "Client registration request",
						"name": "request",
						"in": "body",
						"required": true,
						"schema": {
							"$ref": "#/definitions/codersdk.OAuth2ClientRegistrationRequest"
						}
					}
				],
				"responses": {
					"201": {
						"description": "Created",
						"schema": {
							"$ref": "#/definitions/codersdk.OAuth2ClientRegistrationResponse"
						}
					}
				}
			}
		},
		"/oauth2/tokens": {
			"post": {
				"produces": ["application/json"],
				"tags": ["Enterprise"],
				"summary": "OAuth2 token exchange.",
				"operationId": "oauth2-token-exchange",
				"parameters": [
					{
						"type": "string",
						"description": "Client ID, required if grant_type=authorization_code",
						"name": "client_id",
						"in": "formData"
					},
					{
						"type": "string",
						"description": "Client secret, required if grant_type=authorization_code",
						"name": "client_secret",
						"in": "formData"
					},
					{
						"type": "string",
						"description": "Authorization code, required if grant_type=authorization_code",
						"name": "code",
						"in": "formData"
					},
					{
						"type": "string",
						"description": "Refresh token, required if grant_type=refresh_token",
						"name": "refresh_token",
						"in": "formData"
					},
					{
						"enum": ["authorization_code", "refresh_token"],
						"type": "string",
						"description": "Grant type",
						"name": "grant_type",
						"in": "formData",
						"required": true
					}
				],
				"responses": {
					"200": {
						"description": "OK",
						"schema": {
							"$ref": "#/definitions/oauth2.Token"
						}
					}
				}
			},
			"delete": {
				"security": [
					{
						"CoderSessionToken": []
					}
				],
				"tags": ["Enterprise"],
				"summary": "Delete OAuth2 application tokens.",
				"operationId": "delete-oauth2-application-tokens",
				"parameters": [
					{
						"type": "string",
						"description": "Client ID",
						"name": "client_id",
						"in": "query",
						"required": true
					}
				],
				"responses": {
					"204": {
						"description": "No Content"
					}
				}
			}
		},
		"/organizations": {
			"get": {
				"security": [
					{
						"CoderSessionToken": []
					}
				],
				"produces": ["application/json"],
				"tags": ["Organizations"],
				"summary": "Get organizations",
				"operationId": "get-organizations",
				"responses": {
					"200": {
						"description": "OK",
						"schema": {
							"type": "array",
							"items": {
								"$ref": "#/definitions/codersdk.Organization"
							}
						}
					}
				}
			},
			"post": {
				"security": [
					{
						"CoderSessionToken": []
					}
				],
				"consumes": ["application/json"],
				"produces": ["application/json"],
				"tags": ["Organizations"],
				"summary": "Create organization",
				"operationId": "create-organization",
				"parameters": [
					{
						"description": "Create organization request",
						"name": "request",
						"in": "body",
						"required": true,
						"schema": {
							"$ref": "#/definitions/codersdk.CreateOrganizationRequest"
						}
					}
				],
				"responses": {
					"201": {
						"description": "Created",
						"schema": {
							"$ref": "#/definitions/codersdk.Organization"
						}
					}
				}
			}
		},
		"/organizations/{organization}": {
			"get": {
				"security": [
					{
						"CoderSessionToken": []
					}
				],
				"produces": ["application/json"],
				"tags": ["Organizations"],
				"summary": "Get organization by ID",
				"operationId": "get-organization-by-id",
				"parameters": [
					{
						"type": "string",
						"format": "uuid",
						"description": "Organization ID",
						"name": "organization",
						"in": "path",
						"required": true
					}
				],
				"responses": {
					"200": {
						"description": "OK",
						"schema": {
							"$ref": "#/definitions/codersdk.Organization"
						}
					}
				}
			},
			"delete": {
				"security": [
					{
						"CoderSessionToken": []
					}
				],
				"produces": ["application/json"],
				"tags": ["Organizations"],
				"summary": "Delete organization",
				"operationId": "delete-organization",
				"parameters": [
					{
						"type": "string",
						"description": "Organization ID or name",
						"name": "organization",
						"in": "path",
						"required": true
					}
				],
				"responses": {
					"200": {
						"description": "OK",
						"schema": {
							"$ref": "#/definitions/codersdk.Response"
						}
					}
				}
			},
			"patch": {
				"security": [
					{
						"CoderSessionToken": []
					}
				],
				"consumes": ["application/json"],
				"produces": ["application/json"],
				"tags": ["Organizations"],
				"summary": "Update organization",
				"operationId": "update-organization",
				"parameters": [
					{
						"type": "string",
						"description": "Organization ID or name",
						"name": "organization",
						"in": "path",
						"required": true
					},
					{
						"description": "Patch organization request",
						"name": "request",
						"in": "body",
						"required": true,
						"schema": {
							"$ref": "#/definitions/codersdk.UpdateOrganizationRequest"
						}
					}
				],
				"responses": {
					"200": {
						"description": "OK",
						"schema": {
							"$ref": "#/definitions/codersdk.Organization"
						}
					}
				}
			}
		},
		"/organizations/{organization}/groups": {
			"get": {
				"security": [
					{
						"CoderSessionToken": []
					}
				],
				"produces": ["application/json"],
				"tags": ["Enterprise"],
				"summary": "Get groups by organization",
				"operationId": "get-groups-by-organization",
				"parameters": [
					{
						"type": "string",
						"format": "uuid",
						"description": "Organization ID",
						"name": "organization",
						"in": "path",
						"required": true
					}
				],
				"responses": {
					"200": {
						"description": "OK",
						"schema": {
							"type": "array",
							"items": {
								"$ref": "#/definitions/codersdk.Group"
							}
						}
					}
				}
			},
			"post": {
				"security": [
					{
						"CoderSessionToken": []
					}
				],
				"consumes": ["application/json"],
				"produces": ["application/json"],
				"tags": ["Enterprise"],
				"summary": "Create group for organization",
				"operationId": "create-group-for-organization",
				"parameters": [
					{
						"description": "Create group request",
						"name": "request",
						"in": "body",
						"required": true,
						"schema": {
							"$ref": "#/definitions/codersdk.CreateGroupRequest"
						}
					},
					{
						"type": "string",
						"description": "Organization ID",
						"name": "organization",
						"in": "path",
						"required": true
					}
				],
				"responses": {
					"201": {
						"description": "Created",
						"schema": {
							"$ref": "#/definitions/codersdk.Group"
						}
					}
				}
			}
		},
		"/organizations/{organization}/groups/{groupName}": {
			"get": {
				"security": [
					{
						"CoderSessionToken": []
					}
				],
				"produces": ["application/json"],
				"tags": ["Enterprise"],
				"summary": "Get group by organization and group name",
				"operationId": "get-group-by-organization-and-group-name",
				"parameters": [
					{
						"type": "string",
						"format": "uuid",
						"description": "Organization ID",
						"name": "organization",
						"in": "path",
						"required": true
					},
					{
						"type": "string",
						"description": "Group name",
						"name": "groupName",
						"in": "path",
						"required": true
					}
				],
				"responses": {
					"200": {
						"description": "OK",
						"schema": {
							"$ref": "#/definitions/codersdk.Group"
						}
					}
				}
			}
		},
		"/organizations/{organization}/members": {
			"get": {
				"security": [
					{
						"CoderSessionToken": []
					}
				],
				"produces": ["application/json"],
				"tags": ["Members"],
				"summary": "List organization members",
				"operationId": "list-organization-members",
				"deprecated": true,
				"parameters": [
					{
						"type": "string",
						"description": "Organization ID",
						"name": "organization",
						"in": "path",
						"required": true
					}
				],
				"responses": {
					"200": {
						"description": "OK",
						"schema": {
							"type": "array",
							"items": {
								"$ref": "#/definitions/codersdk.OrganizationMemberWithUserData"
							}
						}
					}
				}
			}
		},
		"/organizations/{organization}/members/roles": {
			"get": {
				"security": [
					{
						"CoderSessionToken": []
					}
				],
				"produces": ["application/json"],
				"tags": ["Members"],
				"summary": "Get member roles by organization",
				"operationId": "get-member-roles-by-organization",
				"parameters": [
					{
						"type": "string",
						"format": "uuid",
						"description": "Organization ID",
						"name": "organization",
						"in": "path",
						"required": true
					}
				],
				"responses": {
					"200": {
						"description": "OK",
						"schema": {
							"type": "array",
							"items": {
								"$ref": "#/definitions/codersdk.AssignableRoles"
							}
						}
					}
				}
			},
			"put": {
				"security": [
					{
						"CoderSessionToken": []
					}
				],
				"consumes": ["application/json"],
				"produces": ["application/json"],
				"tags": ["Members"],
				"summary": "Upsert a custom organization role",
				"operationId": "upsert-a-custom-organization-role",
				"parameters": [
					{
						"type": "string",
						"format": "uuid",
						"description": "Organization ID",
						"name": "organization",
						"in": "path",
						"required": true
					},
					{
						"description": "Upsert role request",
						"name": "request",
						"in": "body",
						"required": true,
						"schema": {
							"$ref": "#/definitions/codersdk.CustomRoleRequest"
						}
					}
				],
				"responses": {
					"200": {
						"description": "OK",
						"schema": {
							"type": "array",
							"items": {
								"$ref": "#/definitions/codersdk.Role"
							}
						}
					}
				}
			},
			"post": {
				"security": [
					{
						"CoderSessionToken": []
					}
				],
				"consumes": ["application/json"],
				"produces": ["application/json"],
				"tags": ["Members"],
				"summary": "Insert a custom organization role",
				"operationId": "insert-a-custom-organization-role",
				"parameters": [
					{
						"type": "string",
						"format": "uuid",
						"description": "Organization ID",
						"name": "organization",
						"in": "path",
						"required": true
					},
					{
						"description": "Insert role request",
						"name": "request",
						"in": "body",
						"required": true,
						"schema": {
							"$ref": "#/definitions/codersdk.CustomRoleRequest"
						}
					}
				],
				"responses": {
					"200": {
						"description": "OK",
						"schema": {
							"type": "array",
							"items": {
								"$ref": "#/definitions/codersdk.Role"
							}
						}
					}
				}
			}
		},
		"/organizations/{organization}/members/roles/{roleName}": {
			"delete": {
				"security": [
					{
						"CoderSessionToken": []
					}
				],
				"produces": ["application/json"],
				"tags": ["Members"],
				"summary": "Delete a custom organization role",
				"operationId": "delete-a-custom-organization-role",
				"parameters": [
					{
						"type": "string",
						"format": "uuid",
						"description": "Organization ID",
						"name": "organization",
						"in": "path",
						"required": true
					},
					{
						"type": "string",
						"description": "Role name",
						"name": "roleName",
						"in": "path",
						"required": true
					}
				],
				"responses": {
					"200": {
						"description": "OK",
						"schema": {
							"type": "array",
							"items": {
								"$ref": "#/definitions/codersdk.Role"
							}
						}
					}
				}
			}
		},
		"/organizations/{organization}/members/{user}": {
			"post": {
				"security": [
					{
						"CoderSessionToken": []
					}
				],
				"produces": ["application/json"],
				"tags": ["Members"],
				"summary": "Add organization member",
				"operationId": "add-organization-member",
				"parameters": [
					{
						"type": "string",
						"description": "Organization ID",
						"name": "organization",
						"in": "path",
						"required": true
					},
					{
						"type": "string",
						"description": "User ID, name, or me",
						"name": "user",
						"in": "path",
						"required": true
					}
				],
				"responses": {
					"200": {
						"description": "OK",
						"schema": {
							"$ref": "#/definitions/codersdk.OrganizationMember"
						}
					}
				}
			},
			"delete": {
				"security": [
					{
						"CoderSessionToken": []
					}
				],
				"tags": ["Members"],
				"summary": "Remove organization member",
				"operationId": "remove-organization-member",
				"parameters": [
					{
						"type": "string",
						"description": "Organization ID",
						"name": "organization",
						"in": "path",
						"required": true
					},
					{
						"type": "string",
						"description": "User ID, name, or me",
						"name": "user",
						"in": "path",
						"required": true
					}
				],
				"responses": {
					"204": {
						"description": "No Content"
					}
				}
			}
		},
		"/organizations/{organization}/members/{user}/roles": {
			"put": {
				"security": [
					{
						"CoderSessionToken": []
					}
				],
				"consumes": ["application/json"],
				"produces": ["application/json"],
				"tags": ["Members"],
				"summary": "Assign role to organization member",
				"operationId": "assign-role-to-organization-member",
				"parameters": [
					{
						"type": "string",
						"description": "Organization ID",
						"name": "organization",
						"in": "path",
						"required": true
					},
					{
						"type": "string",
						"description": "User ID, name, or me",
						"name": "user",
						"in": "path",
						"required": true
					},
					{
						"description": "Update roles request",
						"name": "request",
						"in": "body",
						"required": true,
						"schema": {
							"$ref": "#/definitions/codersdk.UpdateRoles"
						}
					}
				],
				"responses": {
					"200": {
						"description": "OK",
						"schema": {
							"$ref": "#/definitions/codersdk.OrganizationMember"
						}
					}
				}
			}
		},
		"/organizations/{organization}/members/{user}/workspace-quota": {
			"get": {
				"security": [
					{
						"CoderSessionToken": []
					}
				],
				"produces": ["application/json"],
				"tags": ["Enterprise"],
				"summary": "Get workspace quota by user",
				"operationId": "get-workspace-quota-by-user",
				"parameters": [
					{
						"type": "string",
						"description": "User ID, name, or me",
						"name": "user",
						"in": "path",
						"required": true
					},
					{
						"type": "string",
						"format": "uuid",
						"description": "Organization ID",
						"name": "organization",
						"in": "path",
						"required": true
					}
				],
				"responses": {
					"200": {
						"description": "OK",
						"schema": {
							"$ref": "#/definitions/codersdk.WorkspaceQuota"
						}
					}
				}
			}
		},
		"/organizations/{organization}/members/{user}/workspaces": {
			"post": {
				"security": [
					{
						"CoderSessionToken": []
					}
				],
				"description": "Create a new workspace using a template. The request must\nspecify either the Template ID or the Template Version ID,\nnot both. If the Template ID is specified, the active version\nof the template will be used.",
				"consumes": ["application/json"],
				"produces": ["application/json"],
				"tags": ["Workspaces"],
				"summary": "Create user workspace by organization",
				"operationId": "create-user-workspace-by-organization",
				"deprecated": true,
				"parameters": [
					{
						"type": "string",
						"format": "uuid",
						"description": "Organization ID",
						"name": "organization",
						"in": "path",
						"required": true
					},
					{
						"type": "string",
						"description": "Username, UUID, or me",
						"name": "user",
						"in": "path",
						"required": true
					},
					{
						"description": "Create workspace request",
						"name": "request",
						"in": "body",
						"required": true,
						"schema": {
							"$ref": "#/definitions/codersdk.CreateWorkspaceRequest"
						}
					}
				],
				"responses": {
					"200": {
						"description": "OK",
						"schema": {
							"$ref": "#/definitions/codersdk.Workspace"
						}
					}
				}
			}
		},
		"/organizations/{organization}/paginated-members": {
			"get": {
				"security": [
					{
						"CoderSessionToken": []
					}
				],
				"produces": ["application/json"],
				"tags": ["Members"],
				"summary": "Paginated organization members",
				"operationId": "paginated-organization-members",
				"parameters": [
					{
						"type": "string",
						"description": "Organization ID",
						"name": "organization",
						"in": "path",
						"required": true
					},
					{
						"type": "integer",
						"description": "Page limit, if 0 returns all members",
						"name": "limit",
						"in": "query"
					},
					{
						"type": "integer",
						"description": "Page offset",
						"name": "offset",
						"in": "query"
					}
				],
				"responses": {
					"200": {
						"description": "OK",
						"schema": {
							"type": "array",
							"items": {
								"$ref": "#/definitions/codersdk.PaginatedMembersResponse"
							}
						}
					}
				}
			}
		},
		"/organizations/{organization}/provisionerdaemons": {
			"get": {
				"security": [
					{
						"CoderSessionToken": []
					}
				],
				"produces": ["application/json"],
				"tags": ["Provisioning"],
				"summary": "Get provisioner daemons",
				"operationId": "get-provisioner-daemons",
				"parameters": [
					{
						"type": "string",
						"format": "uuid",
						"description": "Organization ID",
						"name": "organization",
						"in": "path",
						"required": true
					},
					{
						"type": "integer",
						"description": "Page limit",
						"name": "limit",
						"in": "query"
					},
					{
						"type": "array",
						"format": "uuid",
						"items": {
							"type": "string"
						},
						"description": "Filter results by job IDs",
						"name": "ids",
						"in": "query"
					},
					{
						"enum": [
							"pending",
							"running",
							"succeeded",
							"canceling",
							"canceled",
							"failed",
							"unknown",
							"pending",
							"running",
							"succeeded",
							"canceling",
							"canceled",
							"failed"
						],
						"type": "string",
						"description": "Filter results by status",
						"name": "status",
						"in": "query"
					},
					{
						"type": "object",
						"description": "Provisioner tags to filter by (JSON of the form {'tag1':'value1','tag2':'value2'})",
						"name": "tags",
						"in": "query"
					}
				],
				"responses": {
					"200": {
						"description": "OK",
						"schema": {
							"type": "array",
							"items": {
								"$ref": "#/definitions/codersdk.ProvisionerDaemon"
							}
						}
					}
				}
			}
		},
		"/organizations/{organization}/provisionerdaemons/serve": {
			"get": {
				"security": [
					{
						"CoderSessionToken": []
					}
				],
				"tags": ["Enterprise"],
				"summary": "Serve provisioner daemon",
				"operationId": "serve-provisioner-daemon",
				"parameters": [
					{
						"type": "string",
						"format": "uuid",
						"description": "Organization ID",
						"name": "organization",
						"in": "path",
						"required": true
					}
				],
				"responses": {
					"101": {
						"description": "Switching Protocols"
					}
				}
			}
		},
		"/organizations/{organization}/provisionerjobs": {
			"get": {
				"security": [
					{
						"CoderSessionToken": []
					}
				],
				"produces": ["application/json"],
				"tags": ["Organizations"],
				"summary": "Get provisioner jobs",
				"operationId": "get-provisioner-jobs",
				"parameters": [
					{
						"type": "string",
						"format": "uuid",
						"description": "Organization ID",
						"name": "organization",
						"in": "path",
						"required": true
					},
					{
						"type": "integer",
						"description": "Page limit",
						"name": "limit",
						"in": "query"
					},
					{
						"type": "array",
						"format": "uuid",
						"items": {
							"type": "string"
						},
						"description": "Filter results by job IDs",
						"name": "ids",
						"in": "query"
					},
					{
						"enum": [
							"pending",
							"running",
							"succeeded",
							"canceling",
							"canceled",
							"failed",
							"unknown",
							"pending",
							"running",
							"succeeded",
							"canceling",
							"canceled",
							"failed"
						],
						"type": "string",
						"description": "Filter results by status",
						"name": "status",
						"in": "query"
					},
					{
						"type": "object",
						"description": "Provisioner tags to filter by (JSON of the form {'tag1':'value1','tag2':'value2'})",
						"name": "tags",
						"in": "query"
					}
				],
				"responses": {
					"200": {
						"description": "OK",
						"schema": {
							"type": "array",
							"items": {
								"$ref": "#/definitions/codersdk.ProvisionerJob"
							}
						}
					}
				}
			}
		},
		"/organizations/{organization}/provisionerjobs/{job}": {
			"get": {
				"security": [
					{
						"CoderSessionToken": []
					}
				],
				"produces": ["application/json"],
				"tags": ["Organizations"],
				"summary": "Get provisioner job",
				"operationId": "get-provisioner-job",
				"parameters": [
					{
						"type": "string",
						"format": "uuid",
						"description": "Organization ID",
						"name": "organization",
						"in": "path",
						"required": true
					},
					{
						"type": "string",
						"format": "uuid",
						"description": "Job ID",
						"name": "job",
						"in": "path",
						"required": true
					}
				],
				"responses": {
					"200": {
						"description": "OK",
						"schema": {
							"$ref": "#/definitions/codersdk.ProvisionerJob"
						}
					}
				}
			}
		},
		"/organizations/{organization}/provisionerkeys": {
			"get": {
				"security": [
					{
						"CoderSessionToken": []
					}
				],
				"produces": ["application/json"],
				"tags": ["Enterprise"],
				"summary": "List provisioner key",
				"operationId": "list-provisioner-key",
				"parameters": [
					{
						"type": "string",
						"description": "Organization ID",
						"name": "organization",
						"in": "path",
						"required": true
					}
				],
				"responses": {
					"200": {
						"description": "OK",
						"schema": {
							"type": "array",
							"items": {
								"$ref": "#/definitions/codersdk.ProvisionerKey"
							}
						}
					}
				}
			},
			"post": {
				"security": [
					{
						"CoderSessionToken": []
					}
				],
				"produces": ["application/json"],
				"tags": ["Enterprise"],
				"summary": "Create provisioner key",
				"operationId": "create-provisioner-key",
				"parameters": [
					{
						"type": "string",
						"description": "Organization ID",
						"name": "organization",
						"in": "path",
						"required": true
					}
				],
				"responses": {
					"201": {
						"description": "Created",
						"schema": {
							"$ref": "#/definitions/codersdk.CreateProvisionerKeyResponse"
						}
					}
				}
			}
		},
		"/organizations/{organization}/provisionerkeys/daemons": {
			"get": {
				"security": [
					{
						"CoderSessionToken": []
					}
				],
				"produces": ["application/json"],
				"tags": ["Enterprise"],
				"summary": "List provisioner key daemons",
				"operationId": "list-provisioner-key-daemons",
				"parameters": [
					{
						"type": "string",
						"description": "Organization ID",
						"name": "organization",
						"in": "path",
						"required": true
					}
				],
				"responses": {
					"200": {
						"description": "OK",
						"schema": {
							"type": "array",
							"items": {
								"$ref": "#/definitions/codersdk.ProvisionerKeyDaemons"
							}
						}
					}
				}
			}
		},
		"/organizations/{organization}/provisionerkeys/{provisionerkey}": {
			"delete": {
				"security": [
					{
						"CoderSessionToken": []
					}
				],
				"tags": ["Enterprise"],
				"summary": "Delete provisioner key",
				"operationId": "delete-provisioner-key",
				"parameters": [
					{
						"type": "string",
						"description": "Organization ID",
						"name": "organization",
						"in": "path",
						"required": true
					},
					{
						"type": "string",
						"description": "Provisioner key name",
						"name": "provisionerkey",
						"in": "path",
						"required": true
					}
				],
				"responses": {
					"204": {
						"description": "No Content"
					}
				}
			}
		},
		"/organizations/{organization}/settings/idpsync/available-fields": {
			"get": {
				"security": [
					{
						"CoderSessionToken": []
					}
				],
				"produces": ["application/json"],
				"tags": ["Enterprise"],
				"summary": "Get the available organization idp sync claim fields",
				"operationId": "get-the-available-organization-idp-sync-claim-fields",
				"parameters": [
					{
						"type": "string",
						"format": "uuid",
						"description": "Organization ID",
						"name": "organization",
						"in": "path",
						"required": true
					}
				],
				"responses": {
					"200": {
						"description": "OK",
						"schema": {
							"type": "array",
							"items": {
								"type": "string"
							}
						}
					}
				}
			}
		},
		"/organizations/{organization}/settings/idpsync/field-values": {
			"get": {
				"security": [
					{
						"CoderSessionToken": []
					}
				],
				"produces": ["application/json"],
				"tags": ["Enterprise"],
				"summary": "Get the organization idp sync claim field values",
				"operationId": "get-the-organization-idp-sync-claim-field-values",
				"parameters": [
					{
						"type": "string",
						"format": "uuid",
						"description": "Organization ID",
						"name": "organization",
						"in": "path",
						"required": true
					},
					{
						"type": "string",
						"format": "string",
						"description": "Claim Field",
						"name": "claimField",
						"in": "query",
						"required": true
					}
				],
				"responses": {
					"200": {
						"description": "OK",
						"schema": {
							"type": "array",
							"items": {
								"type": "string"
							}
						}
					}
				}
			}
		},
		"/organizations/{organization}/settings/idpsync/groups": {
			"get": {
				"security": [
					{
						"CoderSessionToken": []
					}
				],
				"produces": ["application/json"],
				"tags": ["Enterprise"],
				"summary": "Get group IdP Sync settings by organization",
				"operationId": "get-group-idp-sync-settings-by-organization",
				"parameters": [
					{
						"type": "string",
						"format": "uuid",
						"description": "Organization ID",
						"name": "organization",
						"in": "path",
						"required": true
					}
				],
				"responses": {
					"200": {
						"description": "OK",
						"schema": {
							"$ref": "#/definitions/codersdk.GroupSyncSettings"
						}
					}
				}
			},
			"patch": {
				"security": [
					{
						"CoderSessionToken": []
					}
				],
				"consumes": ["application/json"],
				"produces": ["application/json"],
				"tags": ["Enterprise"],
				"summary": "Update group IdP Sync settings by organization",
				"operationId": "update-group-idp-sync-settings-by-organization",
				"parameters": [
					{
						"type": "string",
						"format": "uuid",
						"description": "Organization ID",
						"name": "organization",
						"in": "path",
						"required": true
					},
					{
						"description": "New settings",
						"name": "request",
						"in": "body",
						"required": true,
						"schema": {
							"$ref": "#/definitions/codersdk.GroupSyncSettings"
						}
					}
				],
				"responses": {
					"200": {
						"description": "OK",
						"schema": {
							"$ref": "#/definitions/codersdk.GroupSyncSettings"
						}
					}
				}
			}
		},
		"/organizations/{organization}/settings/idpsync/groups/config": {
			"patch": {
				"security": [
					{
						"CoderSessionToken": []
					}
				],
				"consumes": ["application/json"],
				"produces": ["application/json"],
				"tags": ["Enterprise"],
				"summary": "Update group IdP Sync config",
				"operationId": "update-group-idp-sync-config",
				"parameters": [
					{
						"type": "string",
						"format": "uuid",
						"description": "Organization ID or name",
						"name": "organization",
						"in": "path",
						"required": true
					},
					{
						"description": "New config values",
						"name": "request",
						"in": "body",
						"required": true,
						"schema": {
							"$ref": "#/definitions/codersdk.PatchGroupIDPSyncConfigRequest"
						}
					}
				],
				"responses": {
					"200": {
						"description": "OK",
						"schema": {
							"$ref": "#/definitions/codersdk.GroupSyncSettings"
						}
					}
				}
			}
		},
		"/organizations/{organization}/settings/idpsync/groups/mapping": {
			"patch": {
				"security": [
					{
						"CoderSessionToken": []
					}
				],
				"consumes": ["application/json"],
				"produces": ["application/json"],
				"tags": ["Enterprise"],
				"summary": "Update group IdP Sync mapping",
				"operationId": "update-group-idp-sync-mapping",
				"parameters": [
					{
						"type": "string",
						"format": "uuid",
						"description": "Organization ID or name",
						"name": "organization",
						"in": "path",
						"required": true
					},
					{
						"description": "Description of the mappings to add and remove",
						"name": "request",
						"in": "body",
						"required": true,
						"schema": {
							"$ref": "#/definitions/codersdk.PatchGroupIDPSyncMappingRequest"
						}
					}
				],
				"responses": {
					"200": {
						"description": "OK",
						"schema": {
							"$ref": "#/definitions/codersdk.GroupSyncSettings"
						}
					}
				}
			}
		},
		"/organizations/{organization}/settings/idpsync/roles": {
			"get": {
				"security": [
					{
						"CoderSessionToken": []
					}
				],
				"produces": ["application/json"],
				"tags": ["Enterprise"],
				"summary": "Get role IdP Sync settings by organization",
				"operationId": "get-role-idp-sync-settings-by-organization",
				"parameters": [
					{
						"type": "string",
						"format": "uuid",
						"description": "Organization ID",
						"name": "organization",
						"in": "path",
						"required": true
					}
				],
				"responses": {
					"200": {
						"description": "OK",
						"schema": {
							"$ref": "#/definitions/codersdk.RoleSyncSettings"
						}
					}
				}
			},
			"patch": {
				"security": [
					{
						"CoderSessionToken": []
					}
				],
				"consumes": ["application/json"],
				"produces": ["application/json"],
				"tags": ["Enterprise"],
				"summary": "Update role IdP Sync settings by organization",
				"operationId": "update-role-idp-sync-settings-by-organization",
				"parameters": [
					{
						"type": "string",
						"format": "uuid",
						"description": "Organization ID",
						"name": "organization",
						"in": "path",
						"required": true
					},
					{
						"description": "New settings",
						"name": "request",
						"in": "body",
						"required": true,
						"schema": {
							"$ref": "#/definitions/codersdk.RoleSyncSettings"
						}
					}
				],
				"responses": {
					"200": {
						"description": "OK",
						"schema": {
							"$ref": "#/definitions/codersdk.RoleSyncSettings"
						}
					}
				}
			}
		},
		"/organizations/{organization}/settings/idpsync/roles/config": {
			"patch": {
				"security": [
					{
						"CoderSessionToken": []
					}
				],
				"consumes": ["application/json"],
				"produces": ["application/json"],
				"tags": ["Enterprise"],
				"summary": "Update role IdP Sync config",
				"operationId": "update-role-idp-sync-config",
				"parameters": [
					{
						"type": "string",
						"format": "uuid",
						"description": "Organization ID or name",
						"name": "organization",
						"in": "path",
						"required": true
					},
					{
						"description": "New config values",
						"name": "request",
						"in": "body",
						"required": true,
						"schema": {
							"$ref": "#/definitions/codersdk.PatchRoleIDPSyncConfigRequest"
						}
					}
				],
				"responses": {
					"200": {
						"description": "OK",
						"schema": {
							"$ref": "#/definitions/codersdk.RoleSyncSettings"
						}
					}
				}
			}
		},
		"/organizations/{organization}/settings/idpsync/roles/mapping": {
			"patch": {
				"security": [
					{
						"CoderSessionToken": []
					}
				],
				"consumes": ["application/json"],
				"produces": ["application/json"],
				"tags": ["Enterprise"],
				"summary": "Update role IdP Sync mapping",
				"operationId": "update-role-idp-sync-mapping",
				"parameters": [
					{
						"type": "string",
						"format": "uuid",
						"description": "Organization ID or name",
						"name": "organization",
						"in": "path",
						"required": true
					},
					{
						"description": "Description of the mappings to add and remove",
						"name": "request",
						"in": "body",
						"required": true,
						"schema": {
							"$ref": "#/definitions/codersdk.PatchRoleIDPSyncMappingRequest"
						}
					}
				],
				"responses": {
					"200": {
						"description": "OK",
						"schema": {
							"$ref": "#/definitions/codersdk.RoleSyncSettings"
						}
					}
				}
			}
		},
		"/organizations/{organization}/templates": {
			"get": {
				"security": [
					{
						"CoderSessionToken": []
					}
				],
				"description": "Returns a list of templates for the specified organization.\nBy default, only non-deprecated templates are returned.\nTo include deprecated templates, specify `deprecated:true` in the search query.",
				"produces": ["application/json"],
				"tags": ["Templates"],
				"summary": "Get templates by organization",
				"operationId": "get-templates-by-organization",
				"parameters": [
					{
						"type": "string",
						"format": "uuid",
						"description": "Organization ID",
						"name": "organization",
						"in": "path",
						"required": true
					}
				],
				"responses": {
					"200": {
						"description": "OK",
						"schema": {
							"type": "array",
							"items": {
								"$ref": "#/definitions/codersdk.Template"
							}
						}
					}
				}
			},
			"post": {
				"security": [
					{
						"CoderSessionToken": []
					}
				],
				"consumes": ["application/json"],
				"produces": ["application/json"],
				"tags": ["Templates"],
				"summary": "Create template by organization",
				"operationId": "create-template-by-organization",
				"parameters": [
					{
						"description": "Request body",
						"name": "request",
						"in": "body",
						"required": true,
						"schema": {
							"$ref": "#/definitions/codersdk.CreateTemplateRequest"
						}
					},
					{
						"type": "string",
						"description": "Organization ID",
						"name": "organization",
						"in": "path",
						"required": true
					}
				],
				"responses": {
					"200": {
						"description": "OK",
						"schema": {
							"$ref": "#/definitions/codersdk.Template"
						}
					}
				}
			}
		},
		"/organizations/{organization}/templates/examples": {
			"get": {
				"security": [
					{
						"CoderSessionToken": []
					}
				],
				"produces": ["application/json"],
				"tags": ["Templates"],
				"summary": "Get template examples by organization",
				"operationId": "get-template-examples-by-organization",
				"deprecated": true,
				"parameters": [
					{
						"type": "string",
						"format": "uuid",
						"description": "Organization ID",
						"name": "organization",
						"in": "path",
						"required": true
					}
				],
				"responses": {
					"200": {
						"description": "OK",
						"schema": {
							"type": "array",
							"items": {
								"$ref": "#/definitions/codersdk.TemplateExample"
							}
						}
					}
				}
			}
		},
		"/organizations/{organization}/templates/{templatename}": {
			"get": {
				"security": [
					{
						"CoderSessionToken": []
					}
				],
				"produces": ["application/json"],
				"tags": ["Templates"],
				"summary": "Get templates by organization and template name",
				"operationId": "get-templates-by-organization-and-template-name",
				"parameters": [
					{
						"type": "string",
						"format": "uuid",
						"description": "Organization ID",
						"name": "organization",
						"in": "path",
						"required": true
					},
					{
						"type": "string",
						"description": "Template name",
						"name": "templatename",
						"in": "path",
						"required": true
					}
				],
				"responses": {
					"200": {
						"description": "OK",
						"schema": {
							"$ref": "#/definitions/codersdk.Template"
						}
					}
				}
			}
		},
		"/organizations/{organization}/templates/{templatename}/versions/{templateversionname}": {
			"get": {
				"security": [
					{
						"CoderSessionToken": []
					}
				],
				"produces": ["application/json"],
				"tags": ["Templates"],
				"summary": "Get template version by organization, template, and name",
				"operationId": "get-template-version-by-organization-template-and-name",
				"parameters": [
					{
						"type": "string",
						"format": "uuid",
						"description": "Organization ID",
						"name": "organization",
						"in": "path",
						"required": true
					},
					{
						"type": "string",
						"description": "Template name",
						"name": "templatename",
						"in": "path",
						"required": true
					},
					{
						"type": "string",
						"description": "Template version name",
						"name": "templateversionname",
						"in": "path",
						"required": true
					}
				],
				"responses": {
					"200": {
						"description": "OK",
						"schema": {
							"$ref": "#/definitions/codersdk.TemplateVersion"
						}
					}
				}
			}
		},
		"/organizations/{organization}/templates/{templatename}/versions/{templateversionname}/previous": {
			"get": {
				"security": [
					{
						"CoderSessionToken": []
					}
				],
				"produces": ["application/json"],
				"tags": ["Templates"],
				"summary": "Get previous template version by organization, template, and name",
				"operationId": "get-previous-template-version-by-organization-template-and-name",
				"parameters": [
					{
						"type": "string",
						"format": "uuid",
						"description": "Organization ID",
						"name": "organization",
						"in": "path",
						"required": true
					},
					{
						"type": "string",
						"description": "Template name",
						"name": "templatename",
						"in": "path",
						"required": true
					},
					{
						"type": "string",
						"description": "Template version name",
						"name": "templateversionname",
						"in": "path",
						"required": true
					}
				],
				"responses": {
					"200": {
						"description": "OK",
						"schema": {
							"$ref": "#/definitions/codersdk.TemplateVersion"
						}
					}
				}
			}
		},
		"/organizations/{organization}/templateversions": {
			"post": {
				"security": [
					{
						"CoderSessionToken": []
					}
				],
				"consumes": ["application/json"],
				"produces": ["application/json"],
				"tags": ["Templates"],
				"summary": "Create template version by organization",
				"operationId": "create-template-version-by-organization",
				"parameters": [
					{
						"type": "string",
						"format": "uuid",
						"description": "Organization ID",
						"name": "organization",
						"in": "path",
						"required": true
					},
					{
						"description": "Create template version request",
						"name": "request",
						"in": "body",
						"required": true,
						"schema": {
							"$ref": "#/definitions/codersdk.CreateTemplateVersionRequest"
						}
					}
				],
				"responses": {
					"201": {
						"description": "Created",
						"schema": {
							"$ref": "#/definitions/codersdk.TemplateVersion"
						}
					}
				}
			}
		},
		"/prebuilds/settings": {
			"get": {
				"security": [
					{
						"CoderSessionToken": []
					}
				],
				"produces": ["application/json"],
				"tags": ["Prebuilds"],
				"summary": "Get prebuilds settings",
				"operationId": "get-prebuilds-settings",
				"responses": {
					"200": {
						"description": "OK",
						"schema": {
							"$ref": "#/definitions/codersdk.PrebuildsSettings"
						}
					}
				}
			},
			"put": {
				"security": [
					{
						"CoderSessionToken": []
					}
				],
				"consumes": ["application/json"],
				"produces": ["application/json"],
				"tags": ["Prebuilds"],
				"summary": "Update prebuilds settings",
				"operationId": "update-prebuilds-settings",
				"parameters": [
					{
						"description": "Prebuilds settings request",
						"name": "request",
						"in": "body",
						"required": true,
						"schema": {
							"$ref": "#/definitions/codersdk.PrebuildsSettings"
						}
					}
				],
				"responses": {
					"200": {
						"description": "OK",
						"schema": {
							"$ref": "#/definitions/codersdk.PrebuildsSettings"
						}
					},
					"304": {
						"description": "Not Modified"
					}
				}
			}
		},
		"/provisionerkeys/{provisionerkey}": {
			"get": {
				"security": [
					{
						"CoderProvisionerKey": []
					}
				],
				"produces": ["application/json"],
				"tags": ["Enterprise"],
				"summary": "Fetch provisioner key details",
				"operationId": "fetch-provisioner-key-details",
				"parameters": [
					{
						"type": "string",
						"description": "Provisioner Key",
						"name": "provisionerkey",
						"in": "path",
						"required": true
					}
				],
				"responses": {
					"200": {
						"description": "OK",
						"schema": {
							"$ref": "#/definitions/codersdk.ProvisionerKey"
						}
					}
				}
			}
		},
		"/regions": {
			"get": {
				"security": [
					{
						"CoderSessionToken": []
					}
				],
				"produces": ["application/json"],
				"tags": ["WorkspaceProxies"],
				"summary": "Get site-wide regions for workspace connections",
				"operationId": "get-site-wide-regions-for-workspace-connections",
				"responses": {
					"200": {
						"description": "OK",
						"schema": {
							"$ref": "#/definitions/codersdk.RegionsResponse-codersdk_Region"
						}
					}
				}
			}
		},
		"/replicas": {
			"get": {
				"security": [
					{
						"CoderSessionToken": []
					}
				],
				"produces": ["application/json"],
				"tags": ["Enterprise"],
				"summary": "Get active replicas",
				"operationId": "get-active-replicas",
				"responses": {
					"200": {
						"description": "OK",
						"schema": {
							"type": "array",
							"items": {
								"$ref": "#/definitions/codersdk.Replica"
							}
						}
					}
				}
			}
		},
		"/scim/v2/ServiceProviderConfig": {
			"get": {
				"produces": ["application/scim+json"],
				"tags": ["Enterprise"],
				"summary": "SCIM 2.0: Service Provider Config",
				"operationId": "scim-get-service-provider-config",
				"responses": {
					"200": {
						"description": "OK"
					}
				}
			}
		},
		"/scim/v2/Users": {
			"get": {
				"security": [
					{
						"Authorization": []
					}
				],
				"produces": ["application/scim+json"],
				"tags": ["Enterprise"],
				"summary": "SCIM 2.0: Get users",
				"operationId": "scim-get-users",
				"responses": {
					"200": {
						"description": "OK"
					}
				}
			},
			"post": {
				"security": [
					{
						"Authorization": []
					}
				],
				"produces": ["application/json"],
				"tags": ["Enterprise"],
				"summary": "SCIM 2.0: Create new user",
				"operationId": "scim-create-new-user",
				"parameters": [
					{
						"description": "New user",
						"name": "request",
						"in": "body",
						"required": true,
						"schema": {
							"$ref": "#/definitions/coderd.SCIMUser"
						}
					}
				],
				"responses": {
					"200": {
						"description": "OK",
						"schema": {
							"$ref": "#/definitions/coderd.SCIMUser"
						}
					}
				}
			}
		},
		"/scim/v2/Users/{id}": {
			"get": {
				"security": [
					{
						"Authorization": []
					}
				],
				"produces": ["application/scim+json"],
				"tags": ["Enterprise"],
				"summary": "SCIM 2.0: Get user by ID",
				"operationId": "scim-get-user-by-id",
				"parameters": [
					{
						"type": "string",
						"format": "uuid",
						"description": "User ID",
						"name": "id",
						"in": "path",
						"required": true
					}
				],
				"responses": {
					"404": {
						"description": "Not Found"
					}
				}
			},
			"put": {
				"security": [
					{
						"Authorization": []
					}
				],
				"produces": ["application/scim+json"],
				"tags": ["Enterprise"],
				"summary": "SCIM 2.0: Replace user account",
				"operationId": "scim-replace-user-status",
				"parameters": [
					{
						"type": "string",
						"format": "uuid",
						"description": "User ID",
						"name": "id",
						"in": "path",
						"required": true
					},
					{
						"description": "Replace user request",
						"name": "request",
						"in": "body",
						"required": true,
						"schema": {
							"$ref": "#/definitions/coderd.SCIMUser"
						}
					}
				],
				"responses": {
					"200": {
						"description": "OK",
						"schema": {
							"$ref": "#/definitions/codersdk.User"
						}
					}
				}
			},
			"patch": {
				"security": [
					{
						"Authorization": []
					}
				],
				"produces": ["application/scim+json"],
				"tags": ["Enterprise"],
				"summary": "SCIM 2.0: Update user account",
				"operationId": "scim-update-user-status",
				"parameters": [
					{
						"type": "string",
						"format": "uuid",
						"description": "User ID",
						"name": "id",
						"in": "path",
						"required": true
					},
					{
						"description": "Update user request",
						"name": "request",
						"in": "body",
						"required": true,
						"schema": {
							"$ref": "#/definitions/coderd.SCIMUser"
						}
					}
				],
				"responses": {
					"200": {
						"description": "OK",
						"schema": {
							"$ref": "#/definitions/codersdk.User"
						}
					}
				}
			}
		},
		"/settings/idpsync/available-fields": {
			"get": {
				"security": [
					{
						"CoderSessionToken": []
					}
				],
				"produces": ["application/json"],
				"tags": ["Enterprise"],
				"summary": "Get the available idp sync claim fields",
				"operationId": "get-the-available-idp-sync-claim-fields",
				"parameters": [
					{
						"type": "string",
						"format": "uuid",
						"description": "Organization ID",
						"name": "organization",
						"in": "path",
						"required": true
					}
				],
				"responses": {
					"200": {
						"description": "OK",
						"schema": {
							"type": "array",
							"items": {
								"type": "string"
							}
						}
					}
				}
			}
		},
		"/settings/idpsync/field-values": {
			"get": {
				"security": [
					{
						"CoderSessionToken": []
					}
				],
				"produces": ["application/json"],
				"tags": ["Enterprise"],
				"summary": "Get the idp sync claim field values",
				"operationId": "get-the-idp-sync-claim-field-values",
				"parameters": [
					{
						"type": "string",
						"format": "uuid",
						"description": "Organization ID",
						"name": "organization",
						"in": "path",
						"required": true
					},
					{
						"type": "string",
						"format": "string",
						"description": "Claim Field",
						"name": "claimField",
						"in": "query",
						"required": true
					}
				],
				"responses": {
					"200": {
						"description": "OK",
						"schema": {
							"type": "array",
							"items": {
								"type": "string"
							}
						}
					}
				}
			}
		},
		"/settings/idpsync/organization": {
			"get": {
				"security": [
					{
						"CoderSessionToken": []
					}
				],
				"produces": ["application/json"],
				"tags": ["Enterprise"],
				"summary": "Get organization IdP Sync settings",
				"operationId": "get-organization-idp-sync-settings",
				"responses": {
					"200": {
						"description": "OK",
						"schema": {
							"$ref": "#/definitions/codersdk.OrganizationSyncSettings"
						}
					}
				}
			},
			"patch": {
				"security": [
					{
						"CoderSessionToken": []
					}
				],
				"consumes": ["application/json"],
				"produces": ["application/json"],
				"tags": ["Enterprise"],
				"summary": "Update organization IdP Sync settings",
				"operationId": "update-organization-idp-sync-settings",
				"parameters": [
					{
						"description": "New settings",
						"name": "request",
						"in": "body",
						"required": true,
						"schema": {
							"$ref": "#/definitions/codersdk.OrganizationSyncSettings"
						}
					}
				],
				"responses": {
					"200": {
						"description": "OK",
						"schema": {
							"$ref": "#/definitions/codersdk.OrganizationSyncSettings"
						}
					}
				}
			}
		},
		"/settings/idpsync/organization/config": {
			"patch": {
				"security": [
					{
						"CoderSessionToken": []
					}
				],
				"consumes": ["application/json"],
				"produces": ["application/json"],
				"tags": ["Enterprise"],
				"summary": "Update organization IdP Sync config",
				"operationId": "update-organization-idp-sync-config",
				"parameters": [
					{
						"description": "New config values",
						"name": "request",
						"in": "body",
						"required": true,
						"schema": {
							"$ref": "#/definitions/codersdk.PatchOrganizationIDPSyncConfigRequest"
						}
					}
				],
				"responses": {
					"200": {
						"description": "OK",
						"schema": {
							"$ref": "#/definitions/codersdk.OrganizationSyncSettings"
						}
					}
				}
			}
		},
		"/settings/idpsync/organization/mapping": {
			"patch": {
				"security": [
					{
						"CoderSessionToken": []
					}
				],
				"consumes": ["application/json"],
				"produces": ["application/json"],
				"tags": ["Enterprise"],
				"summary": "Update organization IdP Sync mapping",
				"operationId": "update-organization-idp-sync-mapping",
				"parameters": [
					{
						"description": "Description of the mappings to add and remove",
						"name": "request",
						"in": "body",
						"required": true,
						"schema": {
							"$ref": "#/definitions/codersdk.PatchOrganizationIDPSyncMappingRequest"
						}
					}
				],
				"responses": {
					"200": {
						"description": "OK",
						"schema": {
							"$ref": "#/definitions/codersdk.OrganizationSyncSettings"
						}
					}
				}
			}
		},
		"/tailnet": {
			"get": {
				"security": [
					{
						"CoderSessionToken": []
					}
				],
				"tags": ["Agents"],
				"summary": "User-scoped tailnet RPC connection",
				"operationId": "user-scoped-tailnet-rpc-connection",
				"responses": {
					"101": {
						"description": "Switching Protocols"
					}
				}
			}
		},
		"/templates": {
			"get": {
				"security": [
					{
						"CoderSessionToken": []
					}
				],
				"description": "Returns a list of templates.\nBy default, only non-deprecated templates are returned.\nTo include deprecated templates, specify `deprecated:true` in the search query.",
				"produces": ["application/json"],
				"tags": ["Templates"],
				"summary": "Get all templates",
				"operationId": "get-all-templates",
				"responses": {
					"200": {
						"description": "OK",
						"schema": {
							"type": "array",
							"items": {
								"$ref": "#/definitions/codersdk.Template"
							}
						}
					}
				}
			}
		},
		"/templates/examples": {
			"get": {
				"security": [
					{
						"CoderSessionToken": []
					}
				],
				"produces": ["application/json"],
				"tags": ["Templates"],
				"summary": "Get template examples",
				"operationId": "get-template-examples",
				"responses": {
					"200": {
						"description": "OK",
						"schema": {
							"type": "array",
							"items": {
								"$ref": "#/definitions/codersdk.TemplateExample"
							}
						}
					}
				}
			}
		},
		"/templates/{template}": {
			"get": {
				"security": [
					{
						"CoderSessionToken": []
					}
				],
				"produces": ["application/json"],
				"tags": ["Templates"],
				"summary": "Get template metadata by ID",
				"operationId": "get-template-metadata-by-id",
				"parameters": [
					{
						"type": "string",
						"format": "uuid",
						"description": "Template ID",
						"name": "template",
						"in": "path",
						"required": true
					}
				],
				"responses": {
					"200": {
						"description": "OK",
						"schema": {
							"$ref": "#/definitions/codersdk.Template"
						}
					}
				}
			},
			"delete": {
				"security": [
					{
						"CoderSessionToken": []
					}
				],
				"produces": ["application/json"],
				"tags": ["Templates"],
				"summary": "Delete template by ID",
				"operationId": "delete-template-by-id",
				"parameters": [
					{
						"type": "string",
						"format": "uuid",
						"description": "Template ID",
						"name": "template",
						"in": "path",
						"required": true
					}
				],
				"responses": {
					"200": {
						"description": "OK",
						"schema": {
							"$ref": "#/definitions/codersdk.Response"
						}
					}
				}
			},
			"patch": {
				"security": [
					{
						"CoderSessionToken": []
					}
				],
				"produces": ["application/json"],
				"tags": ["Templates"],
				"summary": "Update template metadata by ID",
				"operationId": "update-template-metadata-by-id",
				"parameters": [
					{
						"type": "string",
						"format": "uuid",
						"description": "Template ID",
						"name": "template",
						"in": "path",
						"required": true
					}
				],
				"responses": {
					"200": {
						"description": "OK",
						"schema": {
							"$ref": "#/definitions/codersdk.Template"
						}
					}
				}
			}
		},
		"/templates/{template}/acl": {
			"get": {
				"security": [
					{
						"CoderSessionToken": []
					}
				],
				"produces": ["application/json"],
				"tags": ["Enterprise"],
				"summary": "Get template ACLs",
				"operationId": "get-template-acls",
				"parameters": [
					{
						"type": "string",
						"format": "uuid",
						"description": "Template ID",
						"name": "template",
						"in": "path",
						"required": true
					}
				],
				"responses": {
					"200": {
						"description": "OK",
						"schema": {
							"$ref": "#/definitions/codersdk.TemplateACL"
						}
					}
				}
			},
			"patch": {
				"security": [
					{
						"CoderSessionToken": []
					}
				],
				"consumes": ["application/json"],
				"produces": ["application/json"],
				"tags": ["Enterprise"],
				"summary": "Update template ACL",
				"operationId": "update-template-acl",
				"parameters": [
					{
						"type": "string",
						"format": "uuid",
						"description": "Template ID",
						"name": "template",
						"in": "path",
						"required": true
					},
					{
						"description": "Update template request",
						"name": "request",
						"in": "body",
						"required": true,
						"schema": {
							"$ref": "#/definitions/codersdk.UpdateTemplateACL"
						}
					}
				],
				"responses": {
					"200": {
						"description": "OK",
						"schema": {
							"$ref": "#/definitions/codersdk.Response"
						}
					}
				}
			}
		},
		"/templates/{template}/acl/available": {
			"get": {
				"security": [
					{
						"CoderSessionToken": []
					}
				],
				"produces": ["application/json"],
				"tags": ["Enterprise"],
				"summary": "Get template available acl users/groups",
				"operationId": "get-template-available-acl-usersgroups",
				"parameters": [
					{
						"type": "string",
						"format": "uuid",
						"description": "Template ID",
						"name": "template",
						"in": "path",
						"required": true
					}
				],
				"responses": {
					"200": {
						"description": "OK",
						"schema": {
							"type": "array",
							"items": {
								"$ref": "#/definitions/codersdk.ACLAvailable"
							}
						}
					}
				}
			}
		},
		"/templates/{template}/daus": {
			"get": {
				"security": [
					{
						"CoderSessionToken": []
					}
				],
				"produces": ["application/json"],
				"tags": ["Templates"],
				"summary": "Get template DAUs by ID",
				"operationId": "get-template-daus-by-id",
				"parameters": [
					{
						"type": "string",
						"format": "uuid",
						"description": "Template ID",
						"name": "template",
						"in": "path",
						"required": true
					}
				],
				"responses": {
					"200": {
						"description": "OK",
						"schema": {
							"$ref": "#/definitions/codersdk.DAUsResponse"
						}
					}
				}
			}
		},
		"/templates/{template}/versions": {
			"get": {
				"security": [
					{
						"CoderSessionToken": []
					}
				],
				"produces": ["application/json"],
				"tags": ["Templates"],
				"summary": "List template versions by template ID",
				"operationId": "list-template-versions-by-template-id",
				"parameters": [
					{
						"type": "string",
						"format": "uuid",
						"description": "Template ID",
						"name": "template",
						"in": "path",
						"required": true
					},
					{
						"type": "string",
						"format": "uuid",
						"description": "After ID",
						"name": "after_id",
						"in": "query"
					},
					{
						"type": "boolean",
						"description": "Include archived versions in the list",
						"name": "include_archived",
						"in": "query"
					},
					{
						"type": "integer",
						"description": "Page limit",
						"name": "limit",
						"in": "query"
					},
					{
						"type": "integer",
						"description": "Page offset",
						"name": "offset",
						"in": "query"
					}
				],
				"responses": {
					"200": {
						"description": "OK",
						"schema": {
							"type": "array",
							"items": {
								"$ref": "#/definitions/codersdk.TemplateVersion"
							}
						}
					}
				}
			},
			"patch": {
				"security": [
					{
						"CoderSessionToken": []
					}
				],
				"consumes": ["application/json"],
				"produces": ["application/json"],
				"tags": ["Templates"],
				"summary": "Update active template version by template ID",
				"operationId": "update-active-template-version-by-template-id",
				"parameters": [
					{
						"description": "Modified template version",
						"name": "request",
						"in": "body",
						"required": true,
						"schema": {
							"$ref": "#/definitions/codersdk.UpdateActiveTemplateVersion"
						}
					},
					{
						"type": "string",
						"format": "uuid",
						"description": "Template ID",
						"name": "template",
						"in": "path",
						"required": true
					}
				],
				"responses": {
					"200": {
						"description": "OK",
						"schema": {
							"$ref": "#/definitions/codersdk.Response"
						}
					}
				}
			}
		},
		"/templates/{template}/versions/archive": {
			"post": {
				"security": [
					{
						"CoderSessionToken": []
					}
				],
				"consumes": ["application/json"],
				"produces": ["application/json"],
				"tags": ["Templates"],
				"summary": "Archive template unused versions by template id",
				"operationId": "archive-template-unused-versions-by-template-id",
				"parameters": [
					{
						"type": "string",
						"format": "uuid",
						"description": "Template ID",
						"name": "template",
						"in": "path",
						"required": true
					},
					{
						"description": "Archive request",
						"name": "request",
						"in": "body",
						"required": true,
						"schema": {
							"$ref": "#/definitions/codersdk.ArchiveTemplateVersionsRequest"
						}
					}
				],
				"responses": {
					"200": {
						"description": "OK",
						"schema": {
							"$ref": "#/definitions/codersdk.Response"
						}
					}
				}
			}
		},
		"/templates/{template}/versions/{templateversionname}": {
			"get": {
				"security": [
					{
						"CoderSessionToken": []
					}
				],
				"produces": ["application/json"],
				"tags": ["Templates"],
				"summary": "Get template version by template ID and name",
				"operationId": "get-template-version-by-template-id-and-name",
				"parameters": [
					{
						"type": "string",
						"format": "uuid",
						"description": "Template ID",
						"name": "template",
						"in": "path",
						"required": true
					},
					{
						"type": "string",
						"description": "Template version name",
						"name": "templateversionname",
						"in": "path",
						"required": true
					}
				],
				"responses": {
					"200": {
						"description": "OK",
						"schema": {
							"type": "array",
							"items": {
								"$ref": "#/definitions/codersdk.TemplateVersion"
							}
						}
					}
				}
			}
		},
		"/templateversions/{templateversion}": {
			"get": {
				"security": [
					{
						"CoderSessionToken": []
					}
				],
				"produces": ["application/json"],
				"tags": ["Templates"],
				"summary": "Get template version by ID",
				"operationId": "get-template-version-by-id",
				"parameters": [
					{
						"type": "string",
						"format": "uuid",
						"description": "Template version ID",
						"name": "templateversion",
						"in": "path",
						"required": true
					}
				],
				"responses": {
					"200": {
						"description": "OK",
						"schema": {
							"$ref": "#/definitions/codersdk.TemplateVersion"
						}
					}
				}
			},
			"patch": {
				"security": [
					{
						"CoderSessionToken": []
					}
				],
				"consumes": ["application/json"],
				"produces": ["application/json"],
				"tags": ["Templates"],
				"summary": "Patch template version by ID",
				"operationId": "patch-template-version-by-id",
				"parameters": [
					{
						"type": "string",
						"format": "uuid",
						"description": "Template version ID",
						"name": "templateversion",
						"in": "path",
						"required": true
					},
					{
						"description": "Patch template version request",
						"name": "request",
						"in": "body",
						"required": true,
						"schema": {
							"$ref": "#/definitions/codersdk.PatchTemplateVersionRequest"
						}
					}
				],
				"responses": {
					"200": {
						"description": "OK",
						"schema": {
							"$ref": "#/definitions/codersdk.TemplateVersion"
						}
					}
				}
			}
		},
		"/templateversions/{templateversion}/archive": {
			"post": {
				"security": [
					{
						"CoderSessionToken": []
					}
				],
				"produces": ["application/json"],
				"tags": ["Templates"],
				"summary": "Archive template version",
				"operationId": "archive-template-version",
				"parameters": [
					{
						"type": "string",
						"format": "uuid",
						"description": "Template version ID",
						"name": "templateversion",
						"in": "path",
						"required": true
					}
				],
				"responses": {
					"200": {
						"description": "OK",
						"schema": {
							"$ref": "#/definitions/codersdk.Response"
						}
					}
				}
			}
		},
		"/templateversions/{templateversion}/cancel": {
			"patch": {
				"security": [
					{
						"CoderSessionToken": []
					}
				],
				"produces": ["application/json"],
				"tags": ["Templates"],
				"summary": "Cancel template version by ID",
				"operationId": "cancel-template-version-by-id",
				"parameters": [
					{
						"type": "string",
						"format": "uuid",
						"description": "Template version ID",
						"name": "templateversion",
						"in": "path",
						"required": true
					}
				],
				"responses": {
					"200": {
						"description": "OK",
						"schema": {
							"$ref": "#/definitions/codersdk.Response"
						}
					}
				}
			}
		},
		"/templateversions/{templateversion}/dry-run": {
			"post": {
				"security": [
					{
						"CoderSessionToken": []
					}
				],
				"consumes": ["application/json"],
				"produces": ["application/json"],
				"tags": ["Templates"],
				"summary": "Create template version dry-run",
				"operationId": "create-template-version-dry-run",
				"parameters": [
					{
						"type": "string",
						"format": "uuid",
						"description": "Template version ID",
						"name": "templateversion",
						"in": "path",
						"required": true
					},
					{
						"description": "Dry-run request",
						"name": "request",
						"in": "body",
						"required": true,
						"schema": {
							"$ref": "#/definitions/codersdk.CreateTemplateVersionDryRunRequest"
						}
					}
				],
				"responses": {
					"201": {
						"description": "Created",
						"schema": {
							"$ref": "#/definitions/codersdk.ProvisionerJob"
						}
					}
				}
			}
		},
		"/templateversions/{templateversion}/dry-run/{jobID}": {
			"get": {
				"security": [
					{
						"CoderSessionToken": []
					}
				],
				"produces": ["application/json"],
				"tags": ["Templates"],
				"summary": "Get template version dry-run by job ID",
				"operationId": "get-template-version-dry-run-by-job-id",
				"parameters": [
					{
						"type": "string",
						"format": "uuid",
						"description": "Template version ID",
						"name": "templateversion",
						"in": "path",
						"required": true
					},
					{
						"type": "string",
						"format": "uuid",
						"description": "Job ID",
						"name": "jobID",
						"in": "path",
						"required": true
					}
				],
				"responses": {
					"200": {
						"description": "OK",
						"schema": {
							"$ref": "#/definitions/codersdk.ProvisionerJob"
						}
					}
				}
			}
		},
		"/templateversions/{templateversion}/dry-run/{jobID}/cancel": {
			"patch": {
				"security": [
					{
						"CoderSessionToken": []
					}
				],
				"produces": ["application/json"],
				"tags": ["Templates"],
				"summary": "Cancel template version dry-run by job ID",
				"operationId": "cancel-template-version-dry-run-by-job-id",
				"parameters": [
					{
						"type": "string",
						"format": "uuid",
						"description": "Job ID",
						"name": "jobID",
						"in": "path",
						"required": true
					},
					{
						"type": "string",
						"format": "uuid",
						"description": "Template version ID",
						"name": "templateversion",
						"in": "path",
						"required": true
					}
				],
				"responses": {
					"200": {
						"description": "OK",
						"schema": {
							"$ref": "#/definitions/codersdk.Response"
						}
					}
				}
			}
		},
		"/templateversions/{templateversion}/dry-run/{jobID}/logs": {
			"get": {
				"security": [
					{
						"CoderSessionToken": []
					}
				],
				"produces": ["application/json"],
				"tags": ["Templates"],
				"summary": "Get template version dry-run logs by job ID",
				"operationId": "get-template-version-dry-run-logs-by-job-id",
				"parameters": [
					{
						"type": "string",
						"format": "uuid",
						"description": "Template version ID",
						"name": "templateversion",
						"in": "path",
						"required": true
					},
					{
						"type": "string",
						"format": "uuid",
						"description": "Job ID",
						"name": "jobID",
						"in": "path",
						"required": true
					},
					{
						"type": "integer",
						"description": "Before Unix timestamp",
						"name": "before",
						"in": "query"
					},
					{
						"type": "integer",
						"description": "After Unix timestamp",
						"name": "after",
						"in": "query"
					},
					{
						"type": "boolean",
						"description": "Follow log stream",
						"name": "follow",
						"in": "query"
					}
				],
				"responses": {
					"200": {
						"description": "OK",
						"schema": {
							"type": "array",
							"items": {
								"$ref": "#/definitions/codersdk.ProvisionerJobLog"
							}
						}
					}
				}
			}
		},
		"/templateversions/{templateversion}/dry-run/{jobID}/matched-provisioners": {
			"get": {
				"security": [
					{
						"CoderSessionToken": []
					}
				],
				"produces": ["application/json"],
				"tags": ["Templates"],
				"summary": "Get template version dry-run matched provisioners",
				"operationId": "get-template-version-dry-run-matched-provisioners",
				"parameters": [
					{
						"type": "string",
						"format": "uuid",
						"description": "Template version ID",
						"name": "templateversion",
						"in": "path",
						"required": true
					},
					{
						"type": "string",
						"format": "uuid",
						"description": "Job ID",
						"name": "jobID",
						"in": "path",
						"required": true
					}
				],
				"responses": {
					"200": {
						"description": "OK",
						"schema": {
							"$ref": "#/definitions/codersdk.MatchedProvisioners"
						}
					}
				}
			}
		},
		"/templateversions/{templateversion}/dry-run/{jobID}/resources": {
			"get": {
				"security": [
					{
						"CoderSessionToken": []
					}
				],
				"produces": ["application/json"],
				"tags": ["Templates"],
				"summary": "Get template version dry-run resources by job ID",
				"operationId": "get-template-version-dry-run-resources-by-job-id",
				"parameters": [
					{
						"type": "string",
						"format": "uuid",
						"description": "Template version ID",
						"name": "templateversion",
						"in": "path",
						"required": true
					},
					{
						"type": "string",
						"format": "uuid",
						"description": "Job ID",
						"name": "jobID",
						"in": "path",
						"required": true
					}
				],
				"responses": {
					"200": {
						"description": "OK",
						"schema": {
							"type": "array",
							"items": {
								"$ref": "#/definitions/codersdk.WorkspaceResource"
							}
						}
					}
				}
			}
		},
		"/templateversions/{templateversion}/dynamic-parameters": {
			"get": {
				"security": [
					{
						"CoderSessionToken": []
					}
				],
				"tags": ["Templates"],
				"summary": "Open dynamic parameters WebSocket by template version",
				"operationId": "open-dynamic-parameters-websocket-by-template-version",
				"parameters": [
					{
						"type": "string",
						"format": "uuid",
						"description": "Template version ID",
						"name": "templateversion",
						"in": "path",
						"required": true
					}
				],
				"responses": {
					"101": {
						"description": "Switching Protocols"
					}
				}
			}
		},
		"/templateversions/{templateversion}/dynamic-parameters/evaluate": {
			"post": {
				"security": [
					{
						"CoderSessionToken": []
					}
				],
				"consumes": ["application/json"],
				"produces": ["application/json"],
				"tags": ["Templates"],
				"summary": "Evaluate dynamic parameters for template version",
				"operationId": "evaluate-dynamic-parameters-for-template-version",
				"parameters": [
					{
						"type": "string",
						"format": "uuid",
						"description": "Template version ID",
						"name": "templateversion",
						"in": "path",
						"required": true
					},
					{
						"description": "Initial parameter values",
						"name": "request",
						"in": "body",
						"required": true,
						"schema": {
							"$ref": "#/definitions/codersdk.DynamicParametersRequest"
						}
					}
				],
				"responses": {
					"200": {
						"description": "OK",
						"schema": {
							"$ref": "#/definitions/codersdk.DynamicParametersResponse"
						}
					}
				}
			}
		},
		"/templateversions/{templateversion}/external-auth": {
			"get": {
				"security": [
					{
						"CoderSessionToken": []
					}
				],
				"produces": ["application/json"],
				"tags": ["Templates"],
				"summary": "Get external auth by template version",
				"operationId": "get-external-auth-by-template-version",
				"parameters": [
					{
						"type": "string",
						"format": "uuid",
						"description": "Template version ID",
						"name": "templateversion",
						"in": "path",
						"required": true
					}
				],
				"responses": {
					"200": {
						"description": "OK",
						"schema": {
							"type": "array",
							"items": {
								"$ref": "#/definitions/codersdk.TemplateVersionExternalAuth"
							}
						}
					}
				}
			}
		},
		"/templateversions/{templateversion}/logs": {
			"get": {
				"security": [
					{
						"CoderSessionToken": []
					}
				],
				"produces": ["application/json"],
				"tags": ["Templates"],
				"summary": "Get logs by template version",
				"operationId": "get-logs-by-template-version",
				"parameters": [
					{
						"type": "string",
						"format": "uuid",
						"description": "Template version ID",
						"name": "templateversion",
						"in": "path",
						"required": true
					},
					{
						"type": "integer",
						"description": "Before log id",
						"name": "before",
						"in": "query"
					},
					{
						"type": "integer",
						"description": "After log id",
						"name": "after",
						"in": "query"
					},
					{
						"type": "boolean",
						"description": "Follow log stream",
						"name": "follow",
						"in": "query"
					}
				],
				"responses": {
					"200": {
						"description": "OK",
						"schema": {
							"type": "array",
							"items": {
								"$ref": "#/definitions/codersdk.ProvisionerJobLog"
							}
						}
					}
				}
			}
		},
		"/templateversions/{templateversion}/parameters": {
			"get": {
				"security": [
					{
						"CoderSessionToken": []
					}
				],
				"tags": ["Templates"],
				"summary": "Removed: Get parameters by template version",
				"operationId": "removed-get-parameters-by-template-version",
				"parameters": [
					{
						"type": "string",
						"format": "uuid",
						"description": "Template version ID",
						"name": "templateversion",
						"in": "path",
						"required": true
					}
				],
				"responses": {
					"200": {
						"description": "OK"
					}
				}
			}
		},
		"/templateversions/{templateversion}/presets": {
			"get": {
				"security": [
					{
						"CoderSessionToken": []
					}
				],
				"produces": ["application/json"],
				"tags": ["Templates"],
				"summary": "Get template version presets",
				"operationId": "get-template-version-presets",
				"parameters": [
					{
						"type": "string",
						"format": "uuid",
						"description": "Template version ID",
						"name": "templateversion",
						"in": "path",
						"required": true
					}
				],
				"responses": {
					"200": {
						"description": "OK",
						"schema": {
							"type": "array",
							"items": {
								"$ref": "#/definitions/codersdk.Preset"
							}
						}
					}
				}
			}
		},
		"/templateversions/{templateversion}/resources": {
			"get": {
				"security": [
					{
						"CoderSessionToken": []
					}
				],
				"produces": ["application/json"],
				"tags": ["Templates"],
				"summary": "Get resources by template version",
				"operationId": "get-resources-by-template-version",
				"parameters": [
					{
						"type": "string",
						"format": "uuid",
						"description": "Template version ID",
						"name": "templateversion",
						"in": "path",
						"required": true
					}
				],
				"responses": {
					"200": {
						"description": "OK",
						"schema": {
							"type": "array",
							"items": {
								"$ref": "#/definitions/codersdk.WorkspaceResource"
							}
						}
					}
				}
			}
		},
		"/templateversions/{templateversion}/rich-parameters": {
			"get": {
				"security": [
					{
						"CoderSessionToken": []
					}
				],
				"produces": ["application/json"],
				"tags": ["Templates"],
				"summary": "Get rich parameters by template version",
				"operationId": "get-rich-parameters-by-template-version",
				"parameters": [
					{
						"type": "string",
						"format": "uuid",
						"description": "Template version ID",
						"name": "templateversion",
						"in": "path",
						"required": true
					}
				],
				"responses": {
					"200": {
						"description": "OK",
						"schema": {
							"type": "array",
							"items": {
								"$ref": "#/definitions/codersdk.TemplateVersionParameter"
							}
						}
					}
				}
			}
		},
		"/templateversions/{templateversion}/schema": {
			"get": {
				"security": [
					{
						"CoderSessionToken": []
					}
				],
				"tags": ["Templates"],
				"summary": "Removed: Get schema by template version",
				"operationId": "removed-get-schema-by-template-version",
				"parameters": [
					{
						"type": "string",
						"format": "uuid",
						"description": "Template version ID",
						"name": "templateversion",
						"in": "path",
						"required": true
					}
				],
				"responses": {
					"200": {
						"description": "OK"
					}
				}
			}
		},
		"/templateversions/{templateversion}/unarchive": {
			"post": {
				"security": [
					{
						"CoderSessionToken": []
					}
				],
				"produces": ["application/json"],
				"tags": ["Templates"],
				"summary": "Unarchive template version",
				"operationId": "unarchive-template-version",
				"parameters": [
					{
						"type": "string",
						"format": "uuid",
						"description": "Template version ID",
						"name": "templateversion",
						"in": "path",
						"required": true
					}
				],
				"responses": {
					"200": {
						"description": "OK",
						"schema": {
							"$ref": "#/definitions/codersdk.Response"
						}
					}
				}
			}
		},
		"/templateversions/{templateversion}/variables": {
			"get": {
				"security": [
					{
						"CoderSessionToken": []
					}
				],
				"produces": ["application/json"],
				"tags": ["Templates"],
				"summary": "Get template variables by template version",
				"operationId": "get-template-variables-by-template-version",
				"parameters": [
					{
						"type": "string",
						"format": "uuid",
						"description": "Template version ID",
						"name": "templateversion",
						"in": "path",
						"required": true
					}
				],
				"responses": {
					"200": {
						"description": "OK",
						"schema": {
							"type": "array",
							"items": {
								"$ref": "#/definitions/codersdk.TemplateVersionVariable"
							}
						}
					}
				}
			}
		},
		"/updatecheck": {
			"get": {
				"produces": ["application/json"],
				"tags": ["General"],
				"summary": "Update check",
				"operationId": "update-check",
				"responses": {
					"200": {
						"description": "OK",
						"schema": {
							"$ref": "#/definitions/codersdk.UpdateCheckResponse"
						}
					}
				}
			}
		},
		"/users": {
			"get": {
				"security": [
					{
						"CoderSessionToken": []
					}
				],
				"produces": ["application/json"],
				"tags": ["Users"],
				"summary": "Get users",
				"operationId": "get-users",
				"parameters": [
					{
						"type": "string",
						"description": "Search query",
						"name": "q",
						"in": "query"
					},
					{
						"type": "string",
						"format": "uuid",
						"description": "After ID",
						"name": "after_id",
						"in": "query"
					},
					{
						"type": "integer",
						"description": "Page limit",
						"name": "limit",
						"in": "query"
					},
					{
						"type": "integer",
						"description": "Page offset",
						"name": "offset",
						"in": "query"
					}
				],
				"responses": {
					"200": {
						"description": "OK",
						"schema": {
							"$ref": "#/definitions/codersdk.GetUsersResponse"
						}
					}
				}
			},
			"post": {
				"security": [
					{
						"CoderSessionToken": []
					}
				],
				"consumes": ["application/json"],
				"produces": ["application/json"],
				"tags": ["Users"],
				"summary": "Create new user",
				"operationId": "create-new-user",
				"parameters": [
					{
						"description": "Create user request",
						"name": "request",
						"in": "body",
						"required": true,
						"schema": {
							"$ref": "#/definitions/codersdk.CreateUserRequestWithOrgs"
						}
					}
				],
				"responses": {
					"201": {
						"description": "Created",
						"schema": {
							"$ref": "#/definitions/codersdk.User"
						}
					}
				}
			}
		},
		"/users/authmethods": {
			"get": {
				"security": [
					{
						"CoderSessionToken": []
					}
				],
				"produces": ["application/json"],
				"tags": ["Users"],
				"summary": "Get authentication methods",
				"operationId": "get-authentication-methods",
				"responses": {
					"200": {
						"description": "OK",
						"schema": {
							"$ref": "#/definitions/codersdk.AuthMethods"
						}
					}
				}
			}
		},
		"/users/first": {
			"get": {
				"security": [
					{
						"CoderSessionToken": []
					}
				],
				"produces": ["application/json"],
				"tags": ["Users"],
				"summary": "Check initial user created",
				"operationId": "check-initial-user-created",
				"responses": {
					"200": {
						"description": "OK",
						"schema": {
							"$ref": "#/definitions/codersdk.Response"
						}
					}
				}
			},
			"post": {
				"security": [
					{
						"CoderSessionToken": []
					}
				],
				"consumes": ["application/json"],
				"produces": ["application/json"],
				"tags": ["Users"],
				"summary": "Create initial user",
				"operationId": "create-initial-user",
				"parameters": [
					{
						"description": "First user request",
						"name": "request",
						"in": "body",
						"required": true,
						"schema": {
							"$ref": "#/definitions/codersdk.CreateFirstUserRequest"
						}
					}
				],
				"responses": {
					"201": {
						"description": "Created",
						"schema": {
							"$ref": "#/definitions/codersdk.CreateFirstUserResponse"
						}
					}
				}
			}
		},
		"/users/login": {
			"post": {
				"consumes": ["application/json"],
				"produces": ["application/json"],
				"tags": ["Authorization"],
				"summary": "Log in user",
				"operationId": "log-in-user",
				"parameters": [
					{
						"description": "Login request",
						"name": "request",
						"in": "body",
						"required": true,
						"schema": {
							"$ref": "#/definitions/codersdk.LoginWithPasswordRequest"
						}
					}
				],
				"responses": {
					"201": {
						"description": "Created",
						"schema": {
							"$ref": "#/definitions/codersdk.LoginWithPasswordResponse"
						}
					}
				}
			}
		},
		"/users/logout": {
			"post": {
				"security": [
					{
						"CoderSessionToken": []
					}
				],
				"produces": ["application/json"],
				"tags": ["Users"],
				"summary": "Log out user",
				"operationId": "log-out-user",
				"responses": {
					"200": {
						"description": "OK",
						"schema": {
							"$ref": "#/definitions/codersdk.Response"
						}
					}
				}
			}
		},
		"/users/oauth2/github/callback": {
			"get": {
				"security": [
					{
						"CoderSessionToken": []
					}
				],
				"tags": ["Users"],
				"summary": "OAuth 2.0 GitHub Callback",
				"operationId": "oauth-20-github-callback",
				"responses": {
					"307": {
						"description": "Temporary Redirect"
					}
				}
			}
		},
		"/users/oauth2/github/device": {
			"get": {
				"security": [
					{
						"CoderSessionToken": []
					}
				],
				"produces": ["application/json"],
				"tags": ["Users"],
				"summary": "Get Github device auth.",
				"operationId": "get-github-device-auth",
				"responses": {
					"200": {
						"description": "OK",
						"schema": {
							"$ref": "#/definitions/codersdk.ExternalAuthDevice"
						}
					}
				}
			}
		},
		"/users/oidc/callback": {
			"get": {
				"security": [
					{
						"CoderSessionToken": []
					}
				],
				"tags": ["Users"],
				"summary": "OpenID Connect Callback",
				"operationId": "openid-connect-callback",
				"responses": {
					"307": {
						"description": "Temporary Redirect"
					}
				}
			}
		},
		"/users/otp/change-password": {
			"post": {
				"consumes": ["application/json"],
				"tags": ["Authorization"],
				"summary": "Change password with a one-time passcode",
				"operationId": "change-password-with-a-one-time-passcode",
				"parameters": [
					{
						"description": "Change password request",
						"name": "request",
						"in": "body",
						"required": true,
						"schema": {
							"$ref": "#/definitions/codersdk.ChangePasswordWithOneTimePasscodeRequest"
						}
					}
				],
				"responses": {
					"204": {
						"description": "No Content"
					}
				}
			}
		},
		"/users/otp/request": {
			"post": {
				"consumes": ["application/json"],
				"tags": ["Authorization"],
				"summary": "Request one-time passcode",
				"operationId": "request-one-time-passcode",
				"parameters": [
					{
						"description": "One-time passcode request",
						"name": "request",
						"in": "body",
						"required": true,
						"schema": {
							"$ref": "#/definitions/codersdk.RequestOneTimePasscodeRequest"
						}
					}
				],
				"responses": {
					"204": {
						"description": "No Content"
					}
				}
			}
		},
		"/users/roles": {
			"get": {
				"security": [
					{
						"CoderSessionToken": []
					}
				],
				"produces": ["application/json"],
				"tags": ["Members"],
				"summary": "Get site member roles",
				"operationId": "get-site-member-roles",
				"responses": {
					"200": {
						"description": "OK",
						"schema": {
							"type": "array",
							"items": {
								"$ref": "#/definitions/codersdk.AssignableRoles"
							}
						}
					}
				}
			}
		},
		"/users/secrets": {
			"get": {
				"security": [
					{
						"CoderSessionToken": []
					}
				],
				"produces": ["application/json"],
				"tags": ["User-Secrets"],
				"summary": "List user secrets.",
				"operationId": "list-user-secrets",
				"responses": {
					"200": {
						"description": "OK",
						"schema": {
							"$ref": "#/definitions/codersdk.ListUserSecretsResponse"
						}
					}
				}
			},
			"post": {
				"security": [
					{
						"CoderSessionToken": []
					}
				],
				"consumes": ["application/json"],
				"produces": ["application/json"],
				"tags": ["User-Secrets"],
				"summary": "Create user secret",
				"operationId": "create-user-secret",
				"parameters": [
					{
						"description": "Request body",
						"name": "request",
						"in": "body",
						"required": true,
						"schema": {
							"$ref": "#/definitions/codersdk.CreateUserSecretRequest"
						}
					}
				],
				"responses": {
					"200": {
						"description": "OK",
						"schema": {
							"$ref": "#/definitions/codersdk.UserSecret"
						}
					}
				}
			}
		},
		"/users/secrets/{name}": {
			"get": {
				"security": [
					{
						"CoderSessionToken": []
					}
				],
				"produces": ["application/json"],
				"tags": ["User-Secrets"],
				"summary": "Get user secret.",
				"operationId": "get-user-secret",
				"parameters": [
					{
						"type": "string",
						"format": "string",
						"description": "name",
						"name": "name",
						"in": "path",
						"required": true
					}
				],
				"responses": {
					"200": {
						"description": "OK",
						"schema": {
							"$ref": "#/definitions/codersdk.UserSecret"
						}
					}
				}
			}
		},
		"/users/secrets/{name}/value": {
			"get": {
				"security": [
					{
						"CoderSessionToken": []
					}
				],
				"produces": ["application/json"],
				"tags": ["User-Secrets"],
				"summary": "Get user secret value",
				"operationId": "get-user-secret-value",
				"parameters": [
					{
						"type": "string",
						"format": "string",
						"description": "name",
						"name": "name",
						"in": "path",
						"required": true
					}
				],
				"responses": {
					"200": {
						"description": "OK",
						"schema": {
							"$ref": "#/definitions/codersdk.UserSecretValue"
						}
					}
				}
			}
		},
		"/users/validate-password": {
			"post": {
				"security": [
					{
						"CoderSessionToken": []
					}
				],
				"consumes": ["application/json"],
				"produces": ["application/json"],
				"tags": ["Authorization"],
				"summary": "Validate user password",
				"operationId": "validate-user-password",
				"parameters": [
					{
						"description": "Validate user password request",
						"name": "request",
						"in": "body",
						"required": true,
						"schema": {
							"$ref": "#/definitions/codersdk.ValidateUserPasswordRequest"
						}
					}
				],
				"responses": {
					"200": {
						"description": "OK",
						"schema": {
							"$ref": "#/definitions/codersdk.ValidateUserPasswordResponse"
						}
					}
				}
			}
		},
		"/users/{user}": {
			"get": {
				"security": [
					{
						"CoderSessionToken": []
					}
				],
				"produces": ["application/json"],
				"tags": ["Users"],
				"summary": "Get user by name",
				"operationId": "get-user-by-name",
				"parameters": [
					{
						"type": "string",
						"description": "User ID, username, or me",
						"name": "user",
						"in": "path",
						"required": true
					}
				],
				"responses": {
					"200": {
						"description": "OK",
						"schema": {
							"$ref": "#/definitions/codersdk.User"
						}
					}
				}
			},
			"delete": {
				"security": [
					{
						"CoderSessionToken": []
					}
				],
				"tags": ["Users"],
				"summary": "Delete user",
				"operationId": "delete-user",
				"parameters": [
					{
						"type": "string",
						"description": "User ID, name, or me",
						"name": "user",
						"in": "path",
						"required": true
					}
				],
				"responses": {
					"200": {
						"description": "OK"
					}
				}
			}
		},
		"/users/{user}/appearance": {
			"get": {
				"security": [
					{
						"CoderSessionToken": []
					}
				],
				"produces": ["application/json"],
				"tags": ["Users"],
				"summary": "Get user appearance settings",
				"operationId": "get-user-appearance-settings",
				"parameters": [
					{
						"type": "string",
						"description": "User ID, name, or me",
						"name": "user",
						"in": "path",
						"required": true
					}
				],
				"responses": {
					"200": {
						"description": "OK",
						"schema": {
							"$ref": "#/definitions/codersdk.UserAppearanceSettings"
						}
					}
				}
			},
			"put": {
				"security": [
					{
						"CoderSessionToken": []
					}
				],
				"consumes": ["application/json"],
				"produces": ["application/json"],
				"tags": ["Users"],
				"summary": "Update user appearance settings",
				"operationId": "update-user-appearance-settings",
				"parameters": [
					{
						"type": "string",
						"description": "User ID, name, or me",
						"name": "user",
						"in": "path",
						"required": true
					},
					{
						"description": "New appearance settings",
						"name": "request",
						"in": "body",
						"required": true,
						"schema": {
							"$ref": "#/definitions/codersdk.UpdateUserAppearanceSettingsRequest"
						}
					}
				],
				"responses": {
					"200": {
						"description": "OK",
						"schema": {
							"$ref": "#/definitions/codersdk.UserAppearanceSettings"
						}
					}
				}
			}
		},
		"/users/{user}/autofill-parameters": {
			"get": {
				"security": [
					{
						"CoderSessionToken": []
					}
				],
				"produces": ["application/json"],
				"tags": ["Users"],
				"summary": "Get autofill build parameters for user",
				"operationId": "get-autofill-build-parameters-for-user",
				"parameters": [
					{
						"type": "string",
						"description": "User ID, username, or me",
						"name": "user",
						"in": "path",
						"required": true
					},
					{
						"type": "string",
						"description": "Template ID",
						"name": "template_id",
						"in": "query",
						"required": true
					}
				],
				"responses": {
					"200": {
						"description": "OK",
						"schema": {
							"type": "array",
							"items": {
								"$ref": "#/definitions/codersdk.UserParameter"
							}
						}
					}
				}
			}
		},
		"/users/{user}/convert-login": {
			"post": {
				"security": [
					{
						"CoderSessionToken": []
					}
				],
				"consumes": ["application/json"],
				"produces": ["application/json"],
				"tags": ["Authorization"],
				"summary": "Convert user from password to oauth authentication",
				"operationId": "convert-user-from-password-to-oauth-authentication",
				"parameters": [
					{
						"description": "Convert request",
						"name": "request",
						"in": "body",
						"required": true,
						"schema": {
							"$ref": "#/definitions/codersdk.ConvertLoginRequest"
						}
					},
					{
						"type": "string",
						"description": "User ID, name, or me",
						"name": "user",
						"in": "path",
						"required": true
					}
				],
				"responses": {
					"201": {
						"description": "Created",
						"schema": {
							"$ref": "#/definitions/codersdk.OAuthConversionResponse"
						}
					}
				}
			}
		},
		"/users/{user}/gitsshkey": {
			"get": {
				"security": [
					{
						"CoderSessionToken": []
					}
				],
				"produces": ["application/json"],
				"tags": ["Users"],
				"summary": "Get user Git SSH key",
				"operationId": "get-user-git-ssh-key",
				"parameters": [
					{
						"type": "string",
						"description": "User ID, name, or me",
						"name": "user",
						"in": "path",
						"required": true
					}
				],
				"responses": {
					"200": {
						"description": "OK",
						"schema": {
							"$ref": "#/definitions/codersdk.GitSSHKey"
						}
					}
				}
			},
			"put": {
				"security": [
					{
						"CoderSessionToken": []
					}
				],
				"produces": ["application/json"],
				"tags": ["Users"],
				"summary": "Regenerate user SSH key",
				"operationId": "regenerate-user-ssh-key",
				"parameters": [
					{
						"type": "string",
						"description": "User ID, name, or me",
						"name": "user",
						"in": "path",
						"required": true
					}
				],
				"responses": {
					"200": {
						"description": "OK",
						"schema": {
							"$ref": "#/definitions/codersdk.GitSSHKey"
						}
					}
				}
			}
		},
		"/users/{user}/keys": {
			"post": {
				"security": [
					{
						"CoderSessionToken": []
					}
				],
				"produces": ["application/json"],
				"tags": ["Users"],
				"summary": "Create new session key",
				"operationId": "create-new-session-key",
				"parameters": [
					{
						"type": "string",
						"description": "User ID, name, or me",
						"name": "user",
						"in": "path",
						"required": true
					}
				],
				"responses": {
					"201": {
						"description": "Created",
						"schema": {
							"$ref": "#/definitions/codersdk.GenerateAPIKeyResponse"
						}
					}
				}
			}
		},
		"/users/{user}/keys/tokens": {
			"get": {
				"security": [
					{
						"CoderSessionToken": []
					}
				],
				"produces": ["application/json"],
				"tags": ["Users"],
				"summary": "Get user tokens",
				"operationId": "get-user-tokens",
				"parameters": [
					{
						"type": "string",
						"description": "User ID, name, or me",
						"name": "user",
						"in": "path",
						"required": true
					}
				],
				"responses": {
					"200": {
						"description": "OK",
						"schema": {
							"type": "array",
							"items": {
								"$ref": "#/definitions/codersdk.APIKey"
							}
						}
					}
				}
			},
			"post": {
				"security": [
					{
						"CoderSessionToken": []
					}
				],
				"consumes": ["application/json"],
				"produces": ["application/json"],
				"tags": ["Users"],
				"summary": "Create token API key",
				"operationId": "create-token-api-key",
				"parameters": [
					{
						"type": "string",
						"description": "User ID, name, or me",
						"name": "user",
						"in": "path",
						"required": true
					},
					{
						"description": "Create token request",
						"name": "request",
						"in": "body",
						"required": true,
						"schema": {
							"$ref": "#/definitions/codersdk.CreateTokenRequest"
						}
					}
				],
				"responses": {
					"201": {
						"description": "Created",
						"schema": {
							"$ref": "#/definitions/codersdk.GenerateAPIKeyResponse"
						}
					}
				}
			}
		},
		"/users/{user}/keys/tokens/tokenconfig": {
			"get": {
				"security": [
					{
						"CoderSessionToken": []
					}
				],
				"produces": ["application/json"],
				"tags": ["General"],
				"summary": "Get token config",
				"operationId": "get-token-config",
				"parameters": [
					{
						"type": "string",
						"description": "User ID, name, or me",
						"name": "user",
						"in": "path",
						"required": true
					}
				],
				"responses": {
					"200": {
						"description": "OK",
						"schema": {
							"$ref": "#/definitions/codersdk.TokenConfig"
						}
					}
				}
			}
		},
		"/users/{user}/keys/tokens/{keyname}": {
			"get": {
				"security": [
					{
						"CoderSessionToken": []
					}
				],
				"produces": ["application/json"],
				"tags": ["Users"],
				"summary": "Get API key by token name",
				"operationId": "get-api-key-by-token-name",
				"parameters": [
					{
						"type": "string",
						"description": "User ID, name, or me",
						"name": "user",
						"in": "path",
						"required": true
					},
					{
						"type": "string",
						"format": "string",
						"description": "Key Name",
						"name": "keyname",
						"in": "path",
						"required": true
					}
				],
				"responses": {
					"200": {
						"description": "OK",
						"schema": {
							"$ref": "#/definitions/codersdk.APIKey"
						}
					}
				}
			}
		},
		"/users/{user}/keys/{keyid}": {
			"get": {
				"security": [
					{
						"CoderSessionToken": []
					}
				],
				"produces": ["application/json"],
				"tags": ["Users"],
				"summary": "Get API key by ID",
				"operationId": "get-api-key-by-id",
				"parameters": [
					{
						"type": "string",
						"description": "User ID, name, or me",
						"name": "user",
						"in": "path",
						"required": true
					},
					{
						"type": "string",
						"format": "uuid",
						"description": "Key ID",
						"name": "keyid",
						"in": "path",
						"required": true
					}
				],
				"responses": {
					"200": {
						"description": "OK",
						"schema": {
							"$ref": "#/definitions/codersdk.APIKey"
						}
					}
				}
			},
			"delete": {
				"security": [
					{
						"CoderSessionToken": []
					}
				],
				"tags": ["Users"],
				"summary": "Delete API key",
				"operationId": "delete-api-key",
				"parameters": [
					{
						"type": "string",
						"description": "User ID, name, or me",
						"name": "user",
						"in": "path",
						"required": true
					},
					{
						"type": "string",
						"format": "uuid",
						"description": "Key ID",
						"name": "keyid",
						"in": "path",
						"required": true
					}
				],
				"responses": {
					"204": {
						"description": "No Content"
					}
				}
			}
		},
		"/users/{user}/login-type": {
			"get": {
				"security": [
					{
						"CoderSessionToken": []
					}
				],
				"produces": ["application/json"],
				"tags": ["Users"],
				"summary": "Get user login type",
				"operationId": "get-user-login-type",
				"parameters": [
					{
						"type": "string",
						"description": "User ID, name, or me",
						"name": "user",
						"in": "path",
						"required": true
					}
				],
				"responses": {
					"200": {
						"description": "OK",
						"schema": {
							"$ref": "#/definitions/codersdk.UserLoginType"
						}
					}
				}
			}
		},
		"/users/{user}/notifications/preferences": {
			"get": {
				"security": [
					{
						"CoderSessionToken": []
					}
				],
				"produces": ["application/json"],
				"tags": ["Notifications"],
				"summary": "Get user notification preferences",
				"operationId": "get-user-notification-preferences",
				"parameters": [
					{
						"type": "string",
						"description": "User ID, name, or me",
						"name": "user",
						"in": "path",
						"required": true
					}
				],
				"responses": {
					"200": {
						"description": "OK",
						"schema": {
							"type": "array",
							"items": {
								"$ref": "#/definitions/codersdk.NotificationPreference"
							}
						}
					}
				}
			},
			"put": {
				"security": [
					{
						"CoderSessionToken": []
					}
				],
				"consumes": ["application/json"],
				"produces": ["application/json"],
				"tags": ["Notifications"],
				"summary": "Update user notification preferences",
				"operationId": "update-user-notification-preferences",
				"parameters": [
					{
						"description": "Preferences",
						"name": "request",
						"in": "body",
						"required": true,
						"schema": {
							"$ref": "#/definitions/codersdk.UpdateUserNotificationPreferences"
						}
					},
					{
						"type": "string",
						"description": "User ID, name, or me",
						"name": "user",
						"in": "path",
						"required": true
					}
				],
				"responses": {
					"200": {
						"description": "OK",
						"schema": {
							"type": "array",
							"items": {
								"$ref": "#/definitions/codersdk.NotificationPreference"
							}
						}
					}
				}
			}
		},
		"/users/{user}/organizations": {
			"get": {
				"security": [
					{
						"CoderSessionToken": []
					}
				],
				"produces": ["application/json"],
				"tags": ["Users"],
				"summary": "Get organizations by user",
				"operationId": "get-organizations-by-user",
				"parameters": [
					{
						"type": "string",
						"description": "User ID, name, or me",
						"name": "user",
						"in": "path",
						"required": true
					}
				],
				"responses": {
					"200": {
						"description": "OK",
						"schema": {
							"type": "array",
							"items": {
								"$ref": "#/definitions/codersdk.Organization"
							}
						}
					}
				}
			}
		},
		"/users/{user}/organizations/{organizationname}": {
			"get": {
				"security": [
					{
						"CoderSessionToken": []
					}
				],
				"produces": ["application/json"],
				"tags": ["Users"],
				"summary": "Get organization by user and organization name",
				"operationId": "get-organization-by-user-and-organization-name",
				"parameters": [
					{
						"type": "string",
						"description": "User ID, name, or me",
						"name": "user",
						"in": "path",
						"required": true
					},
					{
						"type": "string",
						"description": "Organization name",
						"name": "organizationname",
						"in": "path",
						"required": true
					}
				],
				"responses": {
					"200": {
						"description": "OK",
						"schema": {
							"$ref": "#/definitions/codersdk.Organization"
						}
					}
				}
			}
		},
		"/users/{user}/password": {
			"put": {
				"security": [
					{
						"CoderSessionToken": []
					}
				],
				"consumes": ["application/json"],
				"tags": ["Users"],
				"summary": "Update user password",
				"operationId": "update-user-password",
				"parameters": [
					{
						"type": "string",
						"description": "User ID, name, or me",
						"name": "user",
						"in": "path",
						"required": true
					},
					{
						"description": "Update password request",
						"name": "request",
						"in": "body",
						"required": true,
						"schema": {
							"$ref": "#/definitions/codersdk.UpdateUserPasswordRequest"
						}
					}
				],
				"responses": {
					"204": {
						"description": "No Content"
					}
				}
			}
		},
		"/users/{user}/profile": {
			"put": {
				"security": [
					{
						"CoderSessionToken": []
					}
				],
				"consumes": ["application/json"],
				"produces": ["application/json"],
				"tags": ["Users"],
				"summary": "Update user profile",
				"operationId": "update-user-profile",
				"parameters": [
					{
						"type": "string",
						"description": "User ID, name, or me",
						"name": "user",
						"in": "path",
						"required": true
					},
					{
						"description": "Updated profile",
						"name": "request",
						"in": "body",
						"required": true,
						"schema": {
							"$ref": "#/definitions/codersdk.UpdateUserProfileRequest"
						}
					}
				],
				"responses": {
					"200": {
						"description": "OK",
						"schema": {
							"$ref": "#/definitions/codersdk.User"
						}
					}
				}
			}
		},
		"/users/{user}/quiet-hours": {
			"get": {
				"security": [
					{
						"CoderSessionToken": []
					}
				],
				"produces": ["application/json"],
				"tags": ["Enterprise"],
				"summary": "Get user quiet hours schedule",
				"operationId": "get-user-quiet-hours-schedule",
				"parameters": [
					{
						"type": "string",
						"format": "uuid",
						"description": "User ID",
						"name": "user",
						"in": "path",
						"required": true
					}
				],
				"responses": {
					"200": {
						"description": "OK",
						"schema": {
							"type": "array",
							"items": {
								"$ref": "#/definitions/codersdk.UserQuietHoursScheduleResponse"
							}
						}
					}
				}
			},
			"put": {
				"security": [
					{
						"CoderSessionToken": []
					}
				],
				"consumes": ["application/json"],
				"produces": ["application/json"],
				"tags": ["Enterprise"],
				"summary": "Update user quiet hours schedule",
				"operationId": "update-user-quiet-hours-schedule",
				"parameters": [
					{
						"type": "string",
						"format": "uuid",
						"description": "User ID",
						"name": "user",
						"in": "path",
						"required": true
					},
					{
						"description": "Update schedule request",
						"name": "request",
						"in": "body",
						"required": true,
						"schema": {
							"$ref": "#/definitions/codersdk.UpdateUserQuietHoursScheduleRequest"
						}
					}
				],
				"responses": {
					"200": {
						"description": "OK",
						"schema": {
							"type": "array",
							"items": {
								"$ref": "#/definitions/codersdk.UserQuietHoursScheduleResponse"
							}
						}
					}
				}
			}
		},
		"/users/{user}/roles": {
			"get": {
				"security": [
					{
						"CoderSessionToken": []
					}
				],
				"produces": ["application/json"],
				"tags": ["Users"],
				"summary": "Get user roles",
				"operationId": "get-user-roles",
				"parameters": [
					{
						"type": "string",
						"description": "User ID, name, or me",
						"name": "user",
						"in": "path",
						"required": true
					}
				],
				"responses": {
					"200": {
						"description": "OK",
						"schema": {
							"$ref": "#/definitions/codersdk.User"
						}
					}
				}
			},
			"put": {
				"security": [
					{
						"CoderSessionToken": []
					}
				],
				"consumes": ["application/json"],
				"produces": ["application/json"],
				"tags": ["Users"],
				"summary": "Assign role to user",
				"operationId": "assign-role-to-user",
				"parameters": [
					{
						"type": "string",
						"description": "User ID, name, or me",
						"name": "user",
						"in": "path",
						"required": true
					},
					{
						"description": "Update roles request",
						"name": "request",
						"in": "body",
						"required": true,
						"schema": {
							"$ref": "#/definitions/codersdk.UpdateRoles"
						}
					}
				],
				"responses": {
					"200": {
						"description": "OK",
						"schema": {
							"$ref": "#/definitions/codersdk.User"
						}
					}
				}
			}
		},
		"/users/{user}/status/activate": {
			"put": {
				"security": [
					{
						"CoderSessionToken": []
					}
				],
				"produces": ["application/json"],
				"tags": ["Users"],
				"summary": "Activate user account",
				"operationId": "activate-user-account",
				"parameters": [
					{
						"type": "string",
						"description": "User ID, name, or me",
						"name": "user",
						"in": "path",
						"required": true
					}
				],
				"responses": {
					"200": {
						"description": "OK",
						"schema": {
							"$ref": "#/definitions/codersdk.User"
						}
					}
				}
			}
		},
		"/users/{user}/status/suspend": {
			"put": {
				"security": [
					{
						"CoderSessionToken": []
					}
				],
				"produces": ["application/json"],
				"tags": ["Users"],
				"summary": "Suspend user account",
				"operationId": "suspend-user-account",
				"parameters": [
					{
						"type": "string",
						"description": "User ID, name, or me",
						"name": "user",
						"in": "path",
						"required": true
					}
				],
				"responses": {
					"200": {
						"description": "OK",
						"schema": {
							"$ref": "#/definitions/codersdk.User"
						}
					}
				}
			}
		},
		"/users/{user}/webpush/subscription": {
			"post": {
				"security": [
					{
						"CoderSessionToken": []
					}
				],
				"consumes": ["application/json"],
				"tags": ["Notifications"],
				"summary": "Create user webpush subscription",
				"operationId": "create-user-webpush-subscription",
				"parameters": [
					{
						"description": "Webpush subscription",
						"name": "request",
						"in": "body",
						"required": true,
						"schema": {
							"$ref": "#/definitions/codersdk.WebpushSubscription"
						}
					},
					{
						"type": "string",
						"description": "User ID, name, or me",
						"name": "user",
						"in": "path",
						"required": true
					}
				],
				"responses": {
					"204": {
						"description": "No Content"
					}
				},
				"x-apidocgen": {
					"skip": true
				}
			},
			"delete": {
				"security": [
					{
						"CoderSessionToken": []
					}
				],
				"consumes": ["application/json"],
				"tags": ["Notifications"],
				"summary": "Delete user webpush subscription",
				"operationId": "delete-user-webpush-subscription",
				"parameters": [
					{
						"description": "Webpush subscription",
						"name": "request",
						"in": "body",
						"required": true,
						"schema": {
							"$ref": "#/definitions/codersdk.DeleteWebpushSubscription"
						}
					},
					{
						"type": "string",
						"description": "User ID, name, or me",
						"name": "user",
						"in": "path",
						"required": true
					}
				],
				"responses": {
					"204": {
						"description": "No Content"
					}
				},
				"x-apidocgen": {
					"skip": true
				}
			}
		},
		"/users/{user}/webpush/test": {
			"post": {
				"security": [
					{
						"CoderSessionToken": []
					}
				],
				"tags": ["Notifications"],
				"summary": "Send a test push notification",
				"operationId": "send-a-test-push-notification",
				"parameters": [
					{
						"type": "string",
						"description": "User ID, name, or me",
						"name": "user",
						"in": "path",
						"required": true
					}
				],
				"responses": {
					"204": {
						"description": "No Content"
					}
				},
				"x-apidocgen": {
					"skip": true
				}
			}
		},
		"/users/{user}/workspace/{workspacename}": {
			"get": {
				"security": [
					{
						"CoderSessionToken": []
					}
				],
				"produces": ["application/json"],
				"tags": ["Workspaces"],
				"summary": "Get workspace metadata by user and workspace name",
				"operationId": "get-workspace-metadata-by-user-and-workspace-name",
				"parameters": [
					{
						"type": "string",
						"description": "User ID, name, or me",
						"name": "user",
						"in": "path",
						"required": true
					},
					{
						"type": "string",
						"description": "Workspace name",
						"name": "workspacename",
						"in": "path",
						"required": true
					},
					{
						"type": "boolean",
						"description": "Return data instead of HTTP 404 if the workspace is deleted",
						"name": "include_deleted",
						"in": "query"
					}
				],
				"responses": {
					"200": {
						"description": "OK",
						"schema": {
							"$ref": "#/definitions/codersdk.Workspace"
						}
					}
				}
			}
		},
		"/users/{user}/workspace/{workspacename}/builds/{buildnumber}": {
			"get": {
				"security": [
					{
						"CoderSessionToken": []
					}
				],
				"produces": ["application/json"],
				"tags": ["Builds"],
				"summary": "Get workspace build by user, workspace name, and build number",
				"operationId": "get-workspace-build-by-user-workspace-name-and-build-number",
				"parameters": [
					{
						"type": "string",
						"description": "User ID, name, or me",
						"name": "user",
						"in": "path",
						"required": true
					},
					{
						"type": "string",
						"description": "Workspace name",
						"name": "workspacename",
						"in": "path",
						"required": true
					},
					{
						"type": "string",
						"format": "number",
						"description": "Build number",
						"name": "buildnumber",
						"in": "path",
						"required": true
					}
				],
				"responses": {
					"200": {
						"description": "OK",
						"schema": {
							"$ref": "#/definitions/codersdk.WorkspaceBuild"
						}
					}
				}
			}
		},
		"/users/{user}/workspaces": {
			"post": {
				"security": [
					{
						"CoderSessionToken": []
					}
				],
				"description": "Create a new workspace using a template. The request must\nspecify either the Template ID or the Template Version ID,\nnot both. If the Template ID is specified, the active version\nof the template will be used.",
				"consumes": ["application/json"],
				"produces": ["application/json"],
				"tags": ["Workspaces"],
				"summary": "Create user workspace",
				"operationId": "create-user-workspace",
				"parameters": [
					{
						"type": "string",
						"description": "Username, UUID, or me",
						"name": "user",
						"in": "path",
						"required": true
					},
					{
						"description": "Create workspace request",
						"name": "request",
						"in": "body",
						"required": true,
						"schema": {
							"$ref": "#/definitions/codersdk.CreateWorkspaceRequest"
						}
					}
				],
				"responses": {
					"200": {
						"description": "OK",
						"schema": {
							"$ref": "#/definitions/codersdk.Workspace"
						}
					}
				}
			}
		},
		"/workspace-quota/{user}": {
			"get": {
				"security": [
					{
						"CoderSessionToken": []
					}
				],
				"produces": ["application/json"],
				"tags": ["Enterprise"],
				"summary": "Get workspace quota by user deprecated",
				"operationId": "get-workspace-quota-by-user-deprecated",
				"deprecated": true,
				"parameters": [
					{
						"type": "string",
						"description": "User ID, name, or me",
						"name": "user",
						"in": "path",
						"required": true
					}
				],
				"responses": {
					"200": {
						"description": "OK",
						"schema": {
							"$ref": "#/definitions/codersdk.WorkspaceQuota"
						}
					}
				}
			}
		},
		"/workspaceagents/aws-instance-identity": {
			"post": {
				"security": [
					{
						"CoderSessionToken": []
					}
				],
				"consumes": ["application/json"],
				"produces": ["application/json"],
				"tags": ["Agents"],
				"summary": "Authenticate agent on AWS instance",
				"operationId": "authenticate-agent-on-aws-instance",
				"parameters": [
					{
						"description": "Instance identity token",
						"name": "request",
						"in": "body",
						"required": true,
						"schema": {
							"$ref": "#/definitions/agentsdk.AWSInstanceIdentityToken"
						}
					}
				],
				"responses": {
					"200": {
						"description": "OK",
						"schema": {
							"$ref": "#/definitions/agentsdk.AuthenticateResponse"
						}
					}
				}
			}
		},
		"/workspaceagents/azure-instance-identity": {
			"post": {
				"security": [
					{
						"CoderSessionToken": []
					}
				],
				"consumes": ["application/json"],
				"produces": ["application/json"],
				"tags": ["Agents"],
				"summary": "Authenticate agent on Azure instance",
				"operationId": "authenticate-agent-on-azure-instance",
				"parameters": [
					{
						"description": "Instance identity token",
						"name": "request",
						"in": "body",
						"required": true,
						"schema": {
							"$ref": "#/definitions/agentsdk.AzureInstanceIdentityToken"
						}
					}
				],
				"responses": {
					"200": {
						"description": "OK",
						"schema": {
							"$ref": "#/definitions/agentsdk.AuthenticateResponse"
						}
					}
				}
			}
		},
		"/workspaceagents/connection": {
			"get": {
				"security": [
					{
						"CoderSessionToken": []
					}
				],
				"produces": ["application/json"],
				"tags": ["Agents"],
				"summary": "Get connection info for workspace agent generic",
				"operationId": "get-connection-info-for-workspace-agent-generic",
				"responses": {
					"200": {
						"description": "OK",
						"schema": {
							"$ref": "#/definitions/workspacesdk.AgentConnectionInfo"
						}
					}
				},
				"x-apidocgen": {
					"skip": true
				}
			}
		},
		"/workspaceagents/google-instance-identity": {
			"post": {
				"security": [
					{
						"CoderSessionToken": []
					}
				],
				"consumes": ["application/json"],
				"produces": ["application/json"],
				"tags": ["Agents"],
				"summary": "Authenticate agent on Google Cloud instance",
				"operationId": "authenticate-agent-on-google-cloud-instance",
				"parameters": [
					{
						"description": "Instance identity token",
						"name": "request",
						"in": "body",
						"required": true,
						"schema": {
							"$ref": "#/definitions/agentsdk.GoogleInstanceIdentityToken"
						}
					}
				],
				"responses": {
					"200": {
						"description": "OK",
						"schema": {
							"$ref": "#/definitions/agentsdk.AuthenticateResponse"
						}
					}
				}
			}
		},
		"/workspaceagents/me/app-status": {
			"patch": {
				"security": [
					{
						"CoderSessionToken": []
					}
				],
				"consumes": ["application/json"],
				"produces": ["application/json"],
				"tags": ["Agents"],
				"summary": "Patch workspace agent app status",
				"operationId": "patch-workspace-agent-app-status",
				"parameters": [
					{
						"description": "app status",
						"name": "request",
						"in": "body",
						"required": true,
						"schema": {
							"$ref": "#/definitions/agentsdk.PatchAppStatus"
						}
					}
				],
				"responses": {
					"200": {
						"description": "OK",
						"schema": {
							"$ref": "#/definitions/codersdk.Response"
						}
					}
				}
			}
		},
		"/workspaceagents/me/external-auth": {
			"get": {
				"security": [
					{
						"CoderSessionToken": []
					}
				],
				"produces": ["application/json"],
				"tags": ["Agents"],
				"summary": "Get workspace agent external auth",
				"operationId": "get-workspace-agent-external-auth",
				"parameters": [
					{
						"type": "string",
						"description": "Match",
						"name": "match",
						"in": "query",
						"required": true
					},
					{
						"type": "string",
						"description": "Provider ID",
						"name": "id",
						"in": "query",
						"required": true
					},
					{
						"type": "boolean",
						"description": "Wait for a new token to be issued",
						"name": "listen",
						"in": "query"
					}
				],
				"responses": {
					"200": {
						"description": "OK",
						"schema": {
							"$ref": "#/definitions/agentsdk.ExternalAuthResponse"
						}
					}
				}
			}
		},
		"/workspaceagents/me/gitauth": {
			"get": {
				"security": [
					{
						"CoderSessionToken": []
					}
				],
				"produces": ["application/json"],
				"tags": ["Agents"],
				"summary": "Removed: Get workspace agent git auth",
				"operationId": "removed-get-workspace-agent-git-auth",
				"parameters": [
					{
						"type": "string",
						"description": "Match",
						"name": "match",
						"in": "query",
						"required": true
					},
					{
						"type": "string",
						"description": "Provider ID",
						"name": "id",
						"in": "query",
						"required": true
					},
					{
						"type": "boolean",
						"description": "Wait for a new token to be issued",
						"name": "listen",
						"in": "query"
					}
				],
				"responses": {
					"200": {
						"description": "OK",
						"schema": {
							"$ref": "#/definitions/agentsdk.ExternalAuthResponse"
						}
					}
				}
			}
		},
		"/workspaceagents/me/gitsshkey": {
			"get": {
				"security": [
					{
						"CoderSessionToken": []
					}
				],
				"produces": ["application/json"],
				"tags": ["Agents"],
				"summary": "Get workspace agent Git SSH key",
				"operationId": "get-workspace-agent-git-ssh-key",
				"responses": {
					"200": {
						"description": "OK",
						"schema": {
							"$ref": "#/definitions/agentsdk.GitSSHKey"
						}
					}
				}
			}
		},
		"/workspaceagents/me/log-source": {
			"post": {
				"security": [
					{
						"CoderSessionToken": []
					}
				],
				"consumes": ["application/json"],
				"produces": ["application/json"],
				"tags": ["Agents"],
				"summary": "Post workspace agent log source",
				"operationId": "post-workspace-agent-log-source",
				"parameters": [
					{
						"description": "Log source request",
						"name": "request",
						"in": "body",
						"required": true,
						"schema": {
							"$ref": "#/definitions/agentsdk.PostLogSourceRequest"
						}
					}
				],
				"responses": {
					"200": {
						"description": "OK",
						"schema": {
							"$ref": "#/definitions/codersdk.WorkspaceAgentLogSource"
						}
					}
				}
			}
		},
		"/workspaceagents/me/logs": {
			"patch": {
				"security": [
					{
						"CoderSessionToken": []
					}
				],
				"consumes": ["application/json"],
				"produces": ["application/json"],
				"tags": ["Agents"],
				"summary": "Patch workspace agent logs",
				"operationId": "patch-workspace-agent-logs",
				"parameters": [
					{
						"description": "logs",
						"name": "request",
						"in": "body",
						"required": true,
						"schema": {
							"$ref": "#/definitions/agentsdk.PatchLogs"
						}
					}
				],
				"responses": {
					"200": {
						"description": "OK",
						"schema": {
							"$ref": "#/definitions/codersdk.Response"
						}
					}
				}
			}
		},
		"/workspaceagents/me/reinit": {
			"get": {
				"security": [
					{
						"CoderSessionToken": []
					}
				],
				"produces": ["application/json"],
				"tags": ["Agents"],
				"summary": "Get workspace agent reinitialization",
				"operationId": "get-workspace-agent-reinitialization",
				"responses": {
					"200": {
						"description": "OK",
						"schema": {
							"$ref": "#/definitions/agentsdk.ReinitializationEvent"
						}
					}
				}
			}
		},
		"/workspaceagents/me/rpc": {
			"get": {
				"security": [
					{
						"CoderSessionToken": []
					}
				],
				"tags": ["Agents"],
				"summary": "Workspace agent RPC API",
				"operationId": "workspace-agent-rpc-api",
				"responses": {
					"101": {
						"description": "Switching Protocols"
					}
				},
				"x-apidocgen": {
					"skip": true
				}
			}
		},
		"/workspaceagents/{workspaceagent}": {
			"get": {
				"security": [
					{
						"CoderSessionToken": []
					}
				],
				"produces": ["application/json"],
				"tags": ["Agents"],
				"summary": "Get workspace agent by ID",
				"operationId": "get-workspace-agent-by-id",
				"parameters": [
					{
						"type": "string",
						"format": "uuid",
						"description": "Workspace agent ID",
						"name": "workspaceagent",
						"in": "path",
						"required": true
					}
				],
				"responses": {
					"200": {
						"description": "OK",
						"schema": {
							"$ref": "#/definitions/codersdk.WorkspaceAgent"
						}
					}
				}
			}
		},
		"/workspaceagents/{workspaceagent}/connection": {
			"get": {
				"security": [
					{
						"CoderSessionToken": []
					}
				],
				"produces": ["application/json"],
				"tags": ["Agents"],
				"summary": "Get connection info for workspace agent",
				"operationId": "get-connection-info-for-workspace-agent",
				"parameters": [
					{
						"type": "string",
						"format": "uuid",
						"description": "Workspace agent ID",
						"name": "workspaceagent",
						"in": "path",
						"required": true
					}
				],
				"responses": {
					"200": {
						"description": "OK",
						"schema": {
							"$ref": "#/definitions/workspacesdk.AgentConnectionInfo"
						}
					}
				}
			}
		},
		"/workspaceagents/{workspaceagent}/containers": {
			"get": {
				"security": [
					{
						"CoderSessionToken": []
					}
				],
				"produces": ["application/json"],
				"tags": ["Agents"],
				"summary": "Get running containers for workspace agent",
				"operationId": "get-running-containers-for-workspace-agent",
				"parameters": [
					{
						"type": "string",
						"format": "uuid",
						"description": "Workspace agent ID",
						"name": "workspaceagent",
						"in": "path",
						"required": true
					},
					{
						"type": "string",
						"format": "key=value",
						"description": "Labels",
						"name": "label",
						"in": "query",
						"required": true
					}
				],
				"responses": {
					"200": {
						"description": "OK",
						"schema": {
							"$ref": "#/definitions/codersdk.WorkspaceAgentListContainersResponse"
						}
					}
				}
			}
		},
		"/workspaceagents/{workspaceagent}/containers/devcontainers/{devcontainer}/recreate": {
			"post": {
				"security": [
					{
						"CoderSessionToken": []
					}
				],
				"produces": ["application/json"],
				"tags": ["Agents"],
				"summary": "Recreate devcontainer for workspace agent",
				"operationId": "recreate-devcontainer-for-workspace-agent",
				"parameters": [
					{
						"type": "string",
						"format": "uuid",
						"description": "Workspace agent ID",
						"name": "workspaceagent",
						"in": "path",
						"required": true
					},
					{
						"type": "string",
						"description": "Devcontainer ID",
						"name": "devcontainer",
						"in": "path",
						"required": true
					}
				],
				"responses": {
					"202": {
						"description": "Accepted",
						"schema": {
							"$ref": "#/definitions/codersdk.Response"
						}
					}
				}
			}
		},
		"/workspaceagents/{workspaceagent}/containers/watch": {
			"get": {
				"security": [
					{
						"CoderSessionToken": []
					}
				],
				"produces": ["application/json"],
				"tags": ["Agents"],
				"summary": "Watch workspace agent for container updates.",
				"operationId": "watch-workspace-agent-for-container-updates",
				"parameters": [
					{
						"type": "string",
						"format": "uuid",
						"description": "Workspace agent ID",
						"name": "workspaceagent",
						"in": "path",
						"required": true
					}
				],
				"responses": {
					"200": {
						"description": "OK",
						"schema": {
							"$ref": "#/definitions/codersdk.WorkspaceAgentListContainersResponse"
						}
					}
				}
			}
		},
		"/workspaceagents/{workspaceagent}/coordinate": {
			"get": {
				"security": [
					{
						"CoderSessionToken": []
					}
				],
				"tags": ["Agents"],
				"summary": "Coordinate workspace agent",
				"operationId": "coordinate-workspace-agent",
				"parameters": [
					{
						"type": "string",
						"format": "uuid",
						"description": "Workspace agent ID",
						"name": "workspaceagent",
						"in": "path",
						"required": true
					}
				],
				"responses": {
					"101": {
						"description": "Switching Protocols"
					}
				}
			}
		},
		"/workspaceagents/{workspaceagent}/listening-ports": {
			"get": {
				"security": [
					{
						"CoderSessionToken": []
					}
				],
				"produces": ["application/json"],
				"tags": ["Agents"],
				"summary": "Get listening ports for workspace agent",
				"operationId": "get-listening-ports-for-workspace-agent",
				"parameters": [
					{
						"type": "string",
						"format": "uuid",
						"description": "Workspace agent ID",
						"name": "workspaceagent",
						"in": "path",
						"required": true
					}
				],
				"responses": {
					"200": {
						"description": "OK",
						"schema": {
							"$ref": "#/definitions/codersdk.WorkspaceAgentListeningPortsResponse"
						}
					}
				}
			}
		},
		"/workspaceagents/{workspaceagent}/logs": {
			"get": {
				"security": [
					{
						"CoderSessionToken": []
					}
				],
				"produces": ["application/json"],
				"tags": ["Agents"],
				"summary": "Get logs by workspace agent",
				"operationId": "get-logs-by-workspace-agent",
				"parameters": [
					{
						"type": "string",
						"format": "uuid",
						"description": "Workspace agent ID",
						"name": "workspaceagent",
						"in": "path",
						"required": true
					},
					{
						"type": "integer",
						"description": "Before log id",
						"name": "before",
						"in": "query"
					},
					{
						"type": "integer",
						"description": "After log id",
						"name": "after",
						"in": "query"
					},
					{
						"type": "boolean",
						"description": "Follow log stream",
						"name": "follow",
						"in": "query"
					},
					{
						"type": "boolean",
						"description": "Disable compression for WebSocket connection",
						"name": "no_compression",
						"in": "query"
					}
				],
				"responses": {
					"200": {
						"description": "OK",
						"schema": {
							"type": "array",
							"items": {
								"$ref": "#/definitions/codersdk.WorkspaceAgentLog"
							}
						}
					}
				}
			}
		},
		"/workspaceagents/{workspaceagent}/pty": {
			"get": {
				"security": [
					{
						"CoderSessionToken": []
					}
				],
				"tags": ["Agents"],
				"summary": "Open PTY to workspace agent",
				"operationId": "open-pty-to-workspace-agent",
				"parameters": [
					{
						"type": "string",
						"format": "uuid",
						"description": "Workspace agent ID",
						"name": "workspaceagent",
						"in": "path",
						"required": true
					}
				],
				"responses": {
					"101": {
						"description": "Switching Protocols"
					}
				}
			}
		},
		"/workspaceagents/{workspaceagent}/startup-logs": {
			"get": {
				"security": [
					{
						"CoderSessionToken": []
					}
				],
				"produces": ["application/json"],
				"tags": ["Agents"],
				"summary": "Removed: Get logs by workspace agent",
				"operationId": "removed-get-logs-by-workspace-agent",
				"parameters": [
					{
						"type": "string",
						"format": "uuid",
						"description": "Workspace agent ID",
						"name": "workspaceagent",
						"in": "path",
						"required": true
					},
					{
						"type": "integer",
						"description": "Before log id",
						"name": "before",
						"in": "query"
					},
					{
						"type": "integer",
						"description": "After log id",
						"name": "after",
						"in": "query"
					},
					{
						"type": "boolean",
						"description": "Follow log stream",
						"name": "follow",
						"in": "query"
					},
					{
						"type": "boolean",
						"description": "Disable compression for WebSocket connection",
						"name": "no_compression",
						"in": "query"
					}
				],
				"responses": {
					"200": {
						"description": "OK",
						"schema": {
							"type": "array",
							"items": {
								"$ref": "#/definitions/codersdk.WorkspaceAgentLog"
							}
						}
					}
				}
			}
		},
		"/workspaceagents/{workspaceagent}/watch-metadata": {
			"get": {
				"security": [
					{
						"CoderSessionToken": []
					}
				],
				"tags": ["Agents"],
				"summary": "Watch for workspace agent metadata updates",
				"operationId": "watch-for-workspace-agent-metadata-updates",
				"deprecated": true,
				"parameters": [
					{
						"type": "string",
						"format": "uuid",
						"description": "Workspace agent ID",
						"name": "workspaceagent",
						"in": "path",
						"required": true
					}
				],
				"responses": {
					"200": {
						"description": "Success"
					}
				},
				"x-apidocgen": {
					"skip": true
				}
			}
		},
		"/workspaceagents/{workspaceagent}/watch-metadata-ws": {
			"get": {
				"security": [
					{
						"CoderSessionToken": []
					}
				],
				"produces": ["application/json"],
				"tags": ["Agents"],
				"summary": "Watch for workspace agent metadata updates via WebSockets",
				"operationId": "watch-for-workspace-agent-metadata-updates-via-websockets",
				"parameters": [
					{
						"type": "string",
						"format": "uuid",
						"description": "Workspace agent ID",
						"name": "workspaceagent",
						"in": "path",
						"required": true
					}
				],
				"responses": {
					"200": {
						"description": "OK",
						"schema": {
							"$ref": "#/definitions/codersdk.ServerSentEvent"
						}
					}
				},
				"x-apidocgen": {
					"skip": true
				}
			}
		},
		"/workspacebuilds/{workspacebuild}": {
			"get": {
				"security": [
					{
						"CoderSessionToken": []
					}
				],
				"produces": ["application/json"],
				"tags": ["Builds"],
				"summary": "Get workspace build",
				"operationId": "get-workspace-build",
				"parameters": [
					{
						"type": "string",
						"description": "Workspace build ID",
						"name": "workspacebuild",
						"in": "path",
						"required": true
					}
				],
				"responses": {
					"200": {
						"description": "OK",
						"schema": {
							"$ref": "#/definitions/codersdk.WorkspaceBuild"
						}
					}
				}
			}
		},
		"/workspacebuilds/{workspacebuild}/cancel": {
			"patch": {
				"security": [
					{
						"CoderSessionToken": []
					}
				],
				"produces": ["application/json"],
				"tags": ["Builds"],
				"summary": "Cancel workspace build",
				"operationId": "cancel-workspace-build",
				"parameters": [
					{
						"type": "string",
						"description": "Workspace build ID",
						"name": "workspacebuild",
						"in": "path",
						"required": true
					},
					{
						"enum": ["running", "pending"],
						"type": "string",
						"description": "Expected status of the job. If expect_status is supplied, the request will be rejected with 412 Precondition Failed if the job doesn't match the state when performing the cancellation.",
						"name": "expect_status",
						"in": "query"
					}
				],
				"responses": {
					"200": {
						"description": "OK",
						"schema": {
							"$ref": "#/definitions/codersdk.Response"
						}
					}
				}
			}
		},
		"/workspacebuilds/{workspacebuild}/logs": {
			"get": {
				"security": [
					{
						"CoderSessionToken": []
					}
				],
				"produces": ["application/json"],
				"tags": ["Builds"],
				"summary": "Get workspace build logs",
				"operationId": "get-workspace-build-logs",
				"parameters": [
					{
						"type": "string",
						"description": "Workspace build ID",
						"name": "workspacebuild",
						"in": "path",
						"required": true
					},
					{
						"type": "integer",
						"description": "Before log id",
						"name": "before",
						"in": "query"
					},
					{
						"type": "integer",
						"description": "After log id",
						"name": "after",
						"in": "query"
					},
					{
						"type": "boolean",
						"description": "Follow log stream",
						"name": "follow",
						"in": "query"
					}
				],
				"responses": {
					"200": {
						"description": "OK",
						"schema": {
							"type": "array",
							"items": {
								"$ref": "#/definitions/codersdk.ProvisionerJobLog"
							}
						}
					}
				}
			}
		},
		"/workspacebuilds/{workspacebuild}/parameters": {
			"get": {
				"security": [
					{
						"CoderSessionToken": []
					}
				],
				"produces": ["application/json"],
				"tags": ["Builds"],
				"summary": "Get build parameters for workspace build",
				"operationId": "get-build-parameters-for-workspace-build",
				"parameters": [
					{
						"type": "string",
						"description": "Workspace build ID",
						"name": "workspacebuild",
						"in": "path",
						"required": true
					}
				],
				"responses": {
					"200": {
						"description": "OK",
						"schema": {
							"type": "array",
							"items": {
								"$ref": "#/definitions/codersdk.WorkspaceBuildParameter"
							}
						}
					}
				}
			}
		},
		"/workspacebuilds/{workspacebuild}/resources": {
			"get": {
				"security": [
					{
						"CoderSessionToken": []
					}
				],
				"produces": ["application/json"],
				"tags": ["Builds"],
				"summary": "Removed: Get workspace resources for workspace build",
				"operationId": "removed-get-workspace-resources-for-workspace-build",
				"deprecated": true,
				"parameters": [
					{
						"type": "string",
						"description": "Workspace build ID",
						"name": "workspacebuild",
						"in": "path",
						"required": true
					}
				],
				"responses": {
					"200": {
						"description": "OK",
						"schema": {
							"type": "array",
							"items": {
								"$ref": "#/definitions/codersdk.WorkspaceResource"
							}
						}
					}
				}
			}
		},
		"/workspacebuilds/{workspacebuild}/state": {
			"get": {
				"security": [
					{
						"CoderSessionToken": []
					}
				],
				"produces": ["application/json"],
				"tags": ["Builds"],
				"summary": "Get provisioner state for workspace build",
				"operationId": "get-provisioner-state-for-workspace-build",
				"parameters": [
					{
						"type": "string",
						"description": "Workspace build ID",
						"name": "workspacebuild",
						"in": "path",
						"required": true
					}
				],
				"responses": {
					"200": {
						"description": "OK",
						"schema": {
							"$ref": "#/definitions/codersdk.WorkspaceBuild"
						}
					}
				}
			}
		},
		"/workspacebuilds/{workspacebuild}/timings": {
			"get": {
				"security": [
					{
						"CoderSessionToken": []
					}
				],
				"produces": ["application/json"],
				"tags": ["Builds"],
				"summary": "Get workspace build timings by ID",
				"operationId": "get-workspace-build-timings-by-id",
				"parameters": [
					{
						"type": "string",
						"format": "uuid",
						"description": "Workspace build ID",
						"name": "workspacebuild",
						"in": "path",
						"required": true
					}
				],
				"responses": {
					"200": {
						"description": "OK",
						"schema": {
							"$ref": "#/definitions/codersdk.WorkspaceBuildTimings"
						}
					}
				}
			}
		},
		"/workspaceproxies": {
			"get": {
				"security": [
					{
						"CoderSessionToken": []
					}
				],
				"produces": ["application/json"],
				"tags": ["Enterprise"],
				"summary": "Get workspace proxies",
				"operationId": "get-workspace-proxies",
				"responses": {
					"200": {
						"description": "OK",
						"schema": {
							"type": "array",
							"items": {
								"$ref": "#/definitions/codersdk.RegionsResponse-codersdk_WorkspaceProxy"
							}
						}
					}
				}
			},
			"post": {
				"security": [
					{
						"CoderSessionToken": []
					}
				],
				"consumes": ["application/json"],
				"produces": ["application/json"],
				"tags": ["Enterprise"],
				"summary": "Create workspace proxy",
				"operationId": "create-workspace-proxy",
				"parameters": [
					{
						"description": "Create workspace proxy request",
						"name": "request",
						"in": "body",
						"required": true,
						"schema": {
							"$ref": "#/definitions/codersdk.CreateWorkspaceProxyRequest"
						}
					}
				],
				"responses": {
					"201": {
						"description": "Created",
						"schema": {
							"$ref": "#/definitions/codersdk.WorkspaceProxy"
						}
					}
				}
			}
		},
		"/workspaceproxies/me/app-stats": {
			"post": {
				"security": [
					{
						"CoderSessionToken": []
					}
				],
				"consumes": ["application/json"],
				"tags": ["Enterprise"],
				"summary": "Report workspace app stats",
				"operationId": "report-workspace-app-stats",
				"parameters": [
					{
						"description": "Report app stats request",
						"name": "request",
						"in": "body",
						"required": true,
						"schema": {
							"$ref": "#/definitions/wsproxysdk.ReportAppStatsRequest"
						}
					}
				],
				"responses": {
					"204": {
						"description": "No Content"
					}
				},
				"x-apidocgen": {
					"skip": true
				}
			}
		},
		"/workspaceproxies/me/coordinate": {
			"get": {
				"security": [
					{
						"CoderSessionToken": []
					}
				],
				"tags": ["Enterprise"],
				"summary": "Workspace Proxy Coordinate",
				"operationId": "workspace-proxy-coordinate",
				"responses": {
					"101": {
						"description": "Switching Protocols"
					}
				},
				"x-apidocgen": {
					"skip": true
				}
			}
		},
		"/workspaceproxies/me/crypto-keys": {
			"get": {
				"security": [
					{
						"CoderSessionToken": []
					}
				],
				"produces": ["application/json"],
				"tags": ["Enterprise"],
				"summary": "Get workspace proxy crypto keys",
				"operationId": "get-workspace-proxy-crypto-keys",
				"parameters": [
					{
						"type": "string",
						"description": "Feature key",
						"name": "feature",
						"in": "query",
						"required": true
					}
				],
				"responses": {
					"200": {
						"description": "OK",
						"schema": {
							"$ref": "#/definitions/wsproxysdk.CryptoKeysResponse"
						}
					}
				},
				"x-apidocgen": {
					"skip": true
				}
			}
		},
		"/workspaceproxies/me/deregister": {
			"post": {
				"security": [
					{
						"CoderSessionToken": []
					}
				],
				"consumes": ["application/json"],
				"tags": ["Enterprise"],
				"summary": "Deregister workspace proxy",
				"operationId": "deregister-workspace-proxy",
				"parameters": [
					{
						"description": "Deregister workspace proxy request",
						"name": "request",
						"in": "body",
						"required": true,
						"schema": {
							"$ref": "#/definitions/wsproxysdk.DeregisterWorkspaceProxyRequest"
						}
					}
				],
				"responses": {
					"204": {
						"description": "No Content"
					}
				},
				"x-apidocgen": {
					"skip": true
				}
			}
		},
		"/workspaceproxies/me/issue-signed-app-token": {
			"post": {
				"security": [
					{
						"CoderSessionToken": []
					}
				],
				"consumes": ["application/json"],
				"produces": ["application/json"],
				"tags": ["Enterprise"],
				"summary": "Issue signed workspace app token",
				"operationId": "issue-signed-workspace-app-token",
				"parameters": [
					{
						"description": "Issue signed app token request",
						"name": "request",
						"in": "body",
						"required": true,
						"schema": {
							"$ref": "#/definitions/workspaceapps.IssueTokenRequest"
						}
					}
				],
				"responses": {
					"201": {
						"description": "Created",
						"schema": {
							"$ref": "#/definitions/wsproxysdk.IssueSignedAppTokenResponse"
						}
					}
				},
				"x-apidocgen": {
					"skip": true
				}
			}
		},
		"/workspaceproxies/me/register": {
			"post": {
				"security": [
					{
						"CoderSessionToken": []
					}
				],
				"consumes": ["application/json"],
				"produces": ["application/json"],
				"tags": ["Enterprise"],
				"summary": "Register workspace proxy",
				"operationId": "register-workspace-proxy",
				"parameters": [
					{
						"description": "Register workspace proxy request",
						"name": "request",
						"in": "body",
						"required": true,
						"schema": {
							"$ref": "#/definitions/wsproxysdk.RegisterWorkspaceProxyRequest"
						}
					}
				],
				"responses": {
					"201": {
						"description": "Created",
						"schema": {
							"$ref": "#/definitions/wsproxysdk.RegisterWorkspaceProxyResponse"
						}
					}
				},
				"x-apidocgen": {
					"skip": true
				}
			}
		},
		"/workspaceproxies/{workspaceproxy}": {
			"get": {
				"security": [
					{
						"CoderSessionToken": []
					}
				],
				"produces": ["application/json"],
				"tags": ["Enterprise"],
				"summary": "Get workspace proxy",
				"operationId": "get-workspace-proxy",
				"parameters": [
					{
						"type": "string",
						"format": "uuid",
						"description": "Proxy ID or name",
						"name": "workspaceproxy",
						"in": "path",
						"required": true
					}
				],
				"responses": {
					"200": {
						"description": "OK",
						"schema": {
							"$ref": "#/definitions/codersdk.WorkspaceProxy"
						}
					}
				}
			},
			"delete": {
				"security": [
					{
						"CoderSessionToken": []
					}
				],
				"produces": ["application/json"],
				"tags": ["Enterprise"],
				"summary": "Delete workspace proxy",
				"operationId": "delete-workspace-proxy",
				"parameters": [
					{
						"type": "string",
						"format": "uuid",
						"description": "Proxy ID or name",
						"name": "workspaceproxy",
						"in": "path",
						"required": true
					}
				],
				"responses": {
					"200": {
						"description": "OK",
						"schema": {
							"$ref": "#/definitions/codersdk.Response"
						}
					}
				}
			},
			"patch": {
				"security": [
					{
						"CoderSessionToken": []
					}
				],
				"consumes": ["application/json"],
				"produces": ["application/json"],
				"tags": ["Enterprise"],
				"summary": "Update workspace proxy",
				"operationId": "update-workspace-proxy",
				"parameters": [
					{
						"type": "string",
						"format": "uuid",
						"description": "Proxy ID or name",
						"name": "workspaceproxy",
						"in": "path",
						"required": true
					},
					{
						"description": "Update workspace proxy request",
						"name": "request",
						"in": "body",
						"required": true,
						"schema": {
							"$ref": "#/definitions/codersdk.PatchWorkspaceProxy"
						}
					}
				],
				"responses": {
					"200": {
						"description": "OK",
						"schema": {
							"$ref": "#/definitions/codersdk.WorkspaceProxy"
						}
					}
				}
			}
		},
		"/workspaces": {
			"get": {
				"security": [
					{
						"CoderSessionToken": []
					}
				],
				"produces": ["application/json"],
				"tags": ["Workspaces"],
				"summary": "List workspaces",
				"operationId": "list-workspaces",
				"parameters": [
					{
						"type": "string",
						"description": "Search query in the format `key:value`. Available keys are: owner, template, name, status, has-agent, dormant, last_used_after, last_used_before, has-ai-task.",
						"name": "q",
						"in": "query"
					},
					{
						"type": "integer",
						"description": "Page limit",
						"name": "limit",
						"in": "query"
					},
					{
						"type": "integer",
						"description": "Page offset",
						"name": "offset",
						"in": "query"
					}
				],
				"responses": {
					"200": {
						"description": "OK",
						"schema": {
							"$ref": "#/definitions/codersdk.WorkspacesResponse"
						}
					}
				}
			}
		},
		"/workspaces/{workspace}": {
			"get": {
				"security": [
					{
						"CoderSessionToken": []
					}
				],
				"produces": ["application/json"],
				"tags": ["Workspaces"],
				"summary": "Get workspace metadata by ID",
				"operationId": "get-workspace-metadata-by-id",
				"parameters": [
					{
						"type": "string",
						"format": "uuid",
						"description": "Workspace ID",
						"name": "workspace",
						"in": "path",
						"required": true
					},
					{
						"type": "boolean",
						"description": "Return data instead of HTTP 404 if the workspace is deleted",
						"name": "include_deleted",
						"in": "query"
					}
				],
				"responses": {
					"200": {
						"description": "OK",
						"schema": {
							"$ref": "#/definitions/codersdk.Workspace"
						}
					}
				}
			},
			"patch": {
				"security": [
					{
						"CoderSessionToken": []
					}
				],
				"consumes": ["application/json"],
				"tags": ["Workspaces"],
				"summary": "Update workspace metadata by ID",
				"operationId": "update-workspace-metadata-by-id",
				"parameters": [
					{
						"type": "string",
						"format": "uuid",
						"description": "Workspace ID",
						"name": "workspace",
						"in": "path",
						"required": true
					},
					{
						"description": "Metadata update request",
						"name": "request",
						"in": "body",
						"required": true,
						"schema": {
							"$ref": "#/definitions/codersdk.UpdateWorkspaceRequest"
						}
					}
				],
				"responses": {
					"204": {
						"description": "No Content"
					}
				}
			}
		},
		"/workspaces/{workspace}/autostart": {
			"put": {
				"security": [
					{
						"CoderSessionToken": []
					}
				],
				"consumes": ["application/json"],
				"tags": ["Workspaces"],
				"summary": "Update workspace autostart schedule by ID",
				"operationId": "update-workspace-autostart-schedule-by-id",
				"parameters": [
					{
						"type": "string",
						"format": "uuid",
						"description": "Workspace ID",
						"name": "workspace",
						"in": "path",
						"required": true
					},
					{
						"description": "Schedule update request",
						"name": "request",
						"in": "body",
						"required": true,
						"schema": {
							"$ref": "#/definitions/codersdk.UpdateWorkspaceAutostartRequest"
						}
					}
				],
				"responses": {
					"204": {
						"description": "No Content"
					}
				}
			}
		},
		"/workspaces/{workspace}/autoupdates": {
			"put": {
				"security": [
					{
						"CoderSessionToken": []
					}
				],
				"consumes": ["application/json"],
				"tags": ["Workspaces"],
				"summary": "Update workspace automatic updates by ID",
				"operationId": "update-workspace-automatic-updates-by-id",
				"parameters": [
					{
						"type": "string",
						"format": "uuid",
						"description": "Workspace ID",
						"name": "workspace",
						"in": "path",
						"required": true
					},
					{
						"description": "Automatic updates request",
						"name": "request",
						"in": "body",
						"required": true,
						"schema": {
							"$ref": "#/definitions/codersdk.UpdateWorkspaceAutomaticUpdatesRequest"
						}
					}
				],
				"responses": {
					"204": {
						"description": "No Content"
					}
				}
			}
		},
		"/workspaces/{workspace}/builds": {
			"get": {
				"security": [
					{
						"CoderSessionToken": []
					}
				],
				"produces": ["application/json"],
				"tags": ["Builds"],
				"summary": "Get workspace builds by workspace ID",
				"operationId": "get-workspace-builds-by-workspace-id",
				"parameters": [
					{
						"type": "string",
						"format": "uuid",
						"description": "Workspace ID",
						"name": "workspace",
						"in": "path",
						"required": true
					},
					{
						"type": "string",
						"format": "uuid",
						"description": "After ID",
						"name": "after_id",
						"in": "query"
					},
					{
						"type": "integer",
						"description": "Page limit",
						"name": "limit",
						"in": "query"
					},
					{
						"type": "integer",
						"description": "Page offset",
						"name": "offset",
						"in": "query"
					},
					{
						"type": "string",
						"format": "date-time",
						"description": "Since timestamp",
						"name": "since",
						"in": "query"
					}
				],
				"responses": {
					"200": {
						"description": "OK",
						"schema": {
							"type": "array",
							"items": {
								"$ref": "#/definitions/codersdk.WorkspaceBuild"
							}
						}
					}
				}
			},
			"post": {
				"security": [
					{
						"CoderSessionToken": []
					}
				],
				"consumes": ["application/json"],
				"produces": ["application/json"],
				"tags": ["Builds"],
				"summary": "Create workspace build",
				"operationId": "create-workspace-build",
				"parameters": [
					{
						"type": "string",
						"format": "uuid",
						"description": "Workspace ID",
						"name": "workspace",
						"in": "path",
						"required": true
					},
					{
						"description": "Create workspace build request",
						"name": "request",
						"in": "body",
						"required": true,
						"schema": {
							"$ref": "#/definitions/codersdk.CreateWorkspaceBuildRequest"
						}
					}
				],
				"responses": {
					"200": {
						"description": "OK",
						"schema": {
							"$ref": "#/definitions/codersdk.WorkspaceBuild"
						}
					}
				}
			}
		},
		"/workspaces/{workspace}/dormant": {
			"put": {
				"security": [
					{
						"CoderSessionToken": []
					}
				],
				"consumes": ["application/json"],
				"produces": ["application/json"],
				"tags": ["Workspaces"],
				"summary": "Update workspace dormancy status by id.",
				"operationId": "update-workspace-dormancy-status-by-id",
				"parameters": [
					{
						"type": "string",
						"format": "uuid",
						"description": "Workspace ID",
						"name": "workspace",
						"in": "path",
						"required": true
					},
					{
						"description": "Make a workspace dormant or active",
						"name": "request",
						"in": "body",
						"required": true,
						"schema": {
							"$ref": "#/definitions/codersdk.UpdateWorkspaceDormancy"
						}
					}
				],
				"responses": {
					"200": {
						"description": "OK",
						"schema": {
							"$ref": "#/definitions/codersdk.Workspace"
						}
					}
				}
			}
		},
		"/workspaces/{workspace}/extend": {
			"put": {
				"security": [
					{
						"CoderSessionToken": []
					}
				],
				"consumes": ["application/json"],
				"produces": ["application/json"],
				"tags": ["Workspaces"],
				"summary": "Extend workspace deadline by ID",
				"operationId": "extend-workspace-deadline-by-id",
				"parameters": [
					{
						"type": "string",
						"format": "uuid",
						"description": "Workspace ID",
						"name": "workspace",
						"in": "path",
						"required": true
					},
					{
						"description": "Extend deadline update request",
						"name": "request",
						"in": "body",
						"required": true,
						"schema": {
							"$ref": "#/definitions/codersdk.PutExtendWorkspaceRequest"
						}
					}
				],
				"responses": {
					"200": {
						"description": "OK",
						"schema": {
							"$ref": "#/definitions/codersdk.Response"
						}
					}
				}
			}
		},
		"/workspaces/{workspace}/favorite": {
			"put": {
				"security": [
					{
						"CoderSessionToken": []
					}
				],
				"tags": ["Workspaces"],
				"summary": "Favorite workspace by ID.",
				"operationId": "favorite-workspace-by-id",
				"parameters": [
					{
						"type": "string",
						"format": "uuid",
						"description": "Workspace ID",
						"name": "workspace",
						"in": "path",
						"required": true
					}
				],
				"responses": {
					"204": {
						"description": "No Content"
					}
				}
			},
			"delete": {
				"security": [
					{
						"CoderSessionToken": []
					}
				],
				"tags": ["Workspaces"],
				"summary": "Unfavorite workspace by ID.",
				"operationId": "unfavorite-workspace-by-id",
				"parameters": [
					{
						"type": "string",
						"format": "uuid",
						"description": "Workspace ID",
						"name": "workspace",
						"in": "path",
						"required": true
					}
				],
				"responses": {
					"204": {
						"description": "No Content"
					}
				}
			}
		},
		"/workspaces/{workspace}/port-share": {
			"get": {
				"security": [
					{
						"CoderSessionToken": []
					}
				],
				"produces": ["application/json"],
				"tags": ["PortSharing"],
				"summary": "Get workspace agent port shares",
				"operationId": "get-workspace-agent-port-shares",
				"parameters": [
					{
						"type": "string",
						"format": "uuid",
						"description": "Workspace ID",
						"name": "workspace",
						"in": "path",
						"required": true
					}
				],
				"responses": {
					"200": {
						"description": "OK",
						"schema": {
							"$ref": "#/definitions/codersdk.WorkspaceAgentPortShares"
						}
					}
				}
			},
			"post": {
				"security": [
					{
						"CoderSessionToken": []
					}
				],
				"consumes": ["application/json"],
				"produces": ["application/json"],
				"tags": ["PortSharing"],
				"summary": "Upsert workspace agent port share",
				"operationId": "upsert-workspace-agent-port-share",
				"parameters": [
					{
						"type": "string",
						"format": "uuid",
						"description": "Workspace ID",
						"name": "workspace",
						"in": "path",
						"required": true
					},
					{
						"description": "Upsert port sharing level request",
						"name": "request",
						"in": "body",
						"required": true,
						"schema": {
							"$ref": "#/definitions/codersdk.UpsertWorkspaceAgentPortShareRequest"
						}
					}
				],
				"responses": {
					"200": {
						"description": "OK",
						"schema": {
							"$ref": "#/definitions/codersdk.WorkspaceAgentPortShare"
						}
					}
				}
			},
			"delete": {
				"security": [
					{
						"CoderSessionToken": []
					}
				],
				"consumes": ["application/json"],
				"tags": ["PortSharing"],
				"summary": "Delete workspace agent port share",
				"operationId": "delete-workspace-agent-port-share",
				"parameters": [
					{
						"type": "string",
						"format": "uuid",
						"description": "Workspace ID",
						"name": "workspace",
						"in": "path",
						"required": true
					},
					{
						"description": "Delete port sharing level request",
						"name": "request",
						"in": "body",
						"required": true,
						"schema": {
							"$ref": "#/definitions/codersdk.DeleteWorkspaceAgentPortShareRequest"
						}
					}
				],
				"responses": {
					"200": {
						"description": "OK"
					}
				}
			}
		},
		"/workspaces/{workspace}/resolve-autostart": {
			"get": {
				"security": [
					{
						"CoderSessionToken": []
					}
				],
				"produces": ["application/json"],
				"tags": ["Workspaces"],
				"summary": "Resolve workspace autostart by id.",
				"operationId": "resolve-workspace-autostart-by-id",
				"parameters": [
					{
						"type": "string",
						"format": "uuid",
						"description": "Workspace ID",
						"name": "workspace",
						"in": "path",
						"required": true
					}
				],
				"responses": {
					"200": {
						"description": "OK",
						"schema": {
							"$ref": "#/definitions/codersdk.ResolveAutostartResponse"
						}
					}
				}
			}
		},
		"/workspaces/{workspace}/timings": {
			"get": {
				"security": [
					{
						"CoderSessionToken": []
					}
				],
				"produces": ["application/json"],
				"tags": ["Workspaces"],
				"summary": "Get workspace timings by ID",
				"operationId": "get-workspace-timings-by-id",
				"parameters": [
					{
						"type": "string",
						"format": "uuid",
						"description": "Workspace ID",
						"name": "workspace",
						"in": "path",
						"required": true
					}
				],
				"responses": {
					"200": {
						"description": "OK",
						"schema": {
							"$ref": "#/definitions/codersdk.WorkspaceBuildTimings"
						}
					}
				}
			}
		},
		"/workspaces/{workspace}/ttl": {
			"put": {
				"security": [
					{
						"CoderSessionToken": []
					}
				],
				"consumes": ["application/json"],
				"tags": ["Workspaces"],
				"summary": "Update workspace TTL by ID",
				"operationId": "update-workspace-ttl-by-id",
				"parameters": [
					{
						"type": "string",
						"format": "uuid",
						"description": "Workspace ID",
						"name": "workspace",
						"in": "path",
						"required": true
					},
					{
						"description": "Workspace TTL update request",
						"name": "request",
						"in": "body",
						"required": true,
						"schema": {
							"$ref": "#/definitions/codersdk.UpdateWorkspaceTTLRequest"
						}
					}
				],
				"responses": {
					"204": {
						"description": "No Content"
					}
				}
			}
		},
		"/workspaces/{workspace}/usage": {
			"post": {
				"security": [
					{
						"CoderSessionToken": []
					}
				],
				"consumes": ["application/json"],
				"tags": ["Workspaces"],
				"summary": "Post Workspace Usage by ID",
				"operationId": "post-workspace-usage-by-id",
				"parameters": [
					{
						"type": "string",
						"format": "uuid",
						"description": "Workspace ID",
						"name": "workspace",
						"in": "path",
						"required": true
					},
					{
						"description": "Post workspace usage request",
						"name": "request",
						"in": "body",
						"schema": {
							"$ref": "#/definitions/codersdk.PostWorkspaceUsageRequest"
						}
					}
				],
				"responses": {
					"204": {
						"description": "No Content"
					}
				}
			}
		},
		"/workspaces/{workspace}/watch": {
			"get": {
				"security": [
					{
						"CoderSessionToken": []
					}
				],
				"produces": ["text/event-stream"],
				"tags": ["Workspaces"],
				"summary": "Watch workspace by ID",
				"operationId": "watch-workspace-by-id",
				"deprecated": true,
				"parameters": [
					{
						"type": "string",
						"format": "uuid",
						"description": "Workspace ID",
						"name": "workspace",
						"in": "path",
						"required": true
					}
				],
				"responses": {
					"200": {
						"description": "OK",
						"schema": {
							"$ref": "#/definitions/codersdk.Response"
						}
					}
				}
			}
		},
		"/workspaces/{workspace}/watch-ws": {
			"get": {
				"security": [
					{
						"CoderSessionToken": []
					}
				],
				"produces": ["application/json"],
				"tags": ["Workspaces"],
				"summary": "Watch workspace by ID via WebSockets",
				"operationId": "watch-workspace-by-id-via-websockets",
				"parameters": [
					{
						"type": "string",
						"format": "uuid",
						"description": "Workspace ID",
						"name": "workspace",
						"in": "path",
						"required": true
					}
				],
				"responses": {
					"200": {
						"description": "OK",
						"schema": {
							"$ref": "#/definitions/codersdk.ServerSentEvent"
						}
					}
				}
			}
		}
	},
	"definitions": {
		"agentsdk.AWSInstanceIdentityToken": {
			"type": "object",
			"required": ["document", "signature"],
			"properties": {
				"document": {
					"type": "string"
				},
				"signature": {
					"type": "string"
				}
			}
		},
		"agentsdk.AuthenticateResponse": {
			"type": "object",
			"properties": {
				"session_token": {
					"type": "string"
				}
			}
		},
		"agentsdk.AzureInstanceIdentityToken": {
			"type": "object",
			"required": ["encoding", "signature"],
			"properties": {
				"encoding": {
					"type": "string"
				},
				"signature": {
					"type": "string"
				}
			}
		},
		"agentsdk.ExternalAuthResponse": {
			"type": "object",
			"properties": {
				"access_token": {
					"type": "string"
				},
				"password": {
					"type": "string"
				},
				"token_extra": {
					"type": "object",
					"additionalProperties": true
				},
				"type": {
					"type": "string"
				},
				"url": {
					"type": "string"
				},
				"username": {
					"description": "Deprecated: Only supported on `/workspaceagents/me/gitauth`\nfor backwards compatibility.",
					"type": "string"
				}
			}
		},
		"agentsdk.GitSSHKey": {
			"type": "object",
			"properties": {
				"private_key": {
					"type": "string"
				},
				"public_key": {
					"type": "string"
				}
			}
		},
		"agentsdk.GoogleInstanceIdentityToken": {
			"type": "object",
			"required": ["json_web_token"],
			"properties": {
				"json_web_token": {
					"type": "string"
				}
			}
		},
		"agentsdk.Log": {
			"type": "object",
			"properties": {
				"created_at": {
					"type": "string"
				},
				"level": {
					"$ref": "#/definitions/codersdk.LogLevel"
				},
				"output": {
					"type": "string"
				}
			}
		},
		"agentsdk.PatchAppStatus": {
			"type": "object",
			"properties": {
				"app_slug": {
					"type": "string"
				},
				"icon": {
					"description": "Deprecated: this field is unused and will be removed in a future version.",
					"type": "string"
				},
				"message": {
					"type": "string"
				},
				"needs_user_attention": {
					"description": "Deprecated: this field is unused and will be removed in a future version.",
					"type": "boolean"
				},
				"state": {
					"$ref": "#/definitions/codersdk.WorkspaceAppStatusState"
				},
				"uri": {
					"type": "string"
				}
			}
		},
		"agentsdk.PatchLogs": {
			"type": "object",
			"properties": {
				"log_source_id": {
					"type": "string"
				},
				"logs": {
					"type": "array",
					"items": {
						"$ref": "#/definitions/agentsdk.Log"
					}
				}
			}
		},
		"agentsdk.PostLogSourceRequest": {
			"type": "object",
			"properties": {
				"display_name": {
					"type": "string"
				},
				"icon": {
					"type": "string"
				},
				"id": {
					"description": "ID is a unique identifier for the log source.\nIt is scoped to a workspace agent, and can be statically\ndefined inside code to prevent duplicate sources from being\ncreated for the same agent.",
					"type": "string"
				}
			}
		},
		"agentsdk.ReinitializationEvent": {
			"type": "object",
			"properties": {
				"reason": {
					"$ref": "#/definitions/agentsdk.ReinitializationReason"
				},
				"workspaceID": {
					"type": "string"
				}
			}
		},
		"agentsdk.ReinitializationReason": {
			"type": "string",
			"enum": ["prebuild_claimed"],
			"x-enum-varnames": ["ReinitializeReasonPrebuildClaimed"]
		},
		"coderd.SCIMUser": {
			"type": "object",
			"properties": {
				"active": {
					"description": "Active is a ptr to prevent the empty value from being interpreted as false.",
					"type": "boolean"
				},
				"emails": {
					"type": "array",
					"items": {
						"type": "object",
						"properties": {
							"display": {
								"type": "string"
							},
							"primary": {
								"type": "boolean"
							},
							"type": {
								"type": "string"
							},
							"value": {
								"type": "string",
								"format": "email"
							}
						}
					}
				},
				"groups": {
					"type": "array",
					"items": {}
				},
				"id": {
					"type": "string"
				},
				"meta": {
					"type": "object",
					"properties": {
						"resourceType": {
							"type": "string"
						}
					}
				},
				"name": {
					"type": "object",
					"properties": {
						"familyName": {
							"type": "string"
						},
						"givenName": {
							"type": "string"
						}
					}
				},
				"schemas": {
					"type": "array",
					"items": {
						"type": "string"
					}
				},
				"userName": {
					"type": "string"
				}
			}
		},
		"coderd.cspViolation": {
			"type": "object",
			"properties": {
				"csp-report": {
					"type": "object",
					"additionalProperties": true
				}
			}
		},
		"codersdk.ACLAvailable": {
			"type": "object",
			"properties": {
				"groups": {
					"type": "array",
					"items": {
						"$ref": "#/definitions/codersdk.Group"
					}
				},
				"users": {
					"type": "array",
					"items": {
						"$ref": "#/definitions/codersdk.ReducedUser"
					}
				}
			}
		},
		"codersdk.APIKey": {
			"type": "object",
			"required": [
				"created_at",
				"expires_at",
				"id",
				"last_used",
				"lifetime_seconds",
				"login_type",
				"scope",
				"token_name",
				"updated_at",
				"user_id"
			],
			"properties": {
				"created_at": {
					"type": "string",
					"format": "date-time"
				},
				"expires_at": {
					"type": "string",
					"format": "date-time"
				},
				"id": {
					"type": "string"
				},
				"last_used": {
					"type": "string",
					"format": "date-time"
				},
				"lifetime_seconds": {
					"type": "integer"
				},
				"login_type": {
					"enum": ["password", "github", "oidc", "token"],
					"allOf": [
						{
							"$ref": "#/definitions/codersdk.LoginType"
						}
					]
				},
				"scope": {
					"enum": ["all", "application_connect"],
					"allOf": [
						{
							"$ref": "#/definitions/codersdk.APIKeyScope"
						}
					]
				},
				"token_name": {
					"type": "string"
				},
				"updated_at": {
					"type": "string",
					"format": "date-time"
				},
				"user_id": {
					"type": "string",
					"format": "uuid"
				}
			}
		},
		"codersdk.APIKeyScope": {
			"type": "string",
			"enum": ["all", "application_connect"],
			"x-enum-varnames": ["APIKeyScopeAll", "APIKeyScopeApplicationConnect"]
		},
		"codersdk.AddLicenseRequest": {
			"type": "object",
			"required": ["license"],
			"properties": {
				"license": {
					"type": "string"
				}
			}
		},
		"codersdk.AgentConnectionTiming": {
			"type": "object",
			"properties": {
				"ended_at": {
					"type": "string",
					"format": "date-time"
				},
				"stage": {
					"$ref": "#/definitions/codersdk.TimingStage"
				},
				"started_at": {
					"type": "string",
					"format": "date-time"
				},
				"workspace_agent_id": {
					"type": "string"
				},
				"workspace_agent_name": {
					"type": "string"
				}
			}
		},
		"codersdk.AgentScriptTiming": {
			"type": "object",
			"properties": {
				"display_name": {
					"type": "string"
				},
				"ended_at": {
					"type": "string",
					"format": "date-time"
				},
				"exit_code": {
					"type": "integer"
				},
				"stage": {
					"$ref": "#/definitions/codersdk.TimingStage"
				},
				"started_at": {
					"type": "string",
					"format": "date-time"
				},
				"status": {
					"type": "string"
				},
				"workspace_agent_id": {
					"type": "string"
				},
				"workspace_agent_name": {
					"type": "string"
				}
			}
		},
		"codersdk.AgentSubsystem": {
			"type": "string",
			"enum": ["envbox", "envbuilder", "exectrace"],
			"x-enum-varnames": [
				"AgentSubsystemEnvbox",
				"AgentSubsystemEnvbuilder",
				"AgentSubsystemExectrace"
			]
		},
		"codersdk.AppHostResponse": {
			"type": "object",
			"properties": {
				"host": {
					"description": "Host is the externally accessible URL for the Coder instance.",
					"type": "string"
				}
			}
		},
		"codersdk.AppearanceConfig": {
			"type": "object",
			"properties": {
				"announcement_banners": {
					"type": "array",
					"items": {
						"$ref": "#/definitions/codersdk.BannerConfig"
					}
				},
				"application_name": {
					"type": "string"
				},
				"docs_url": {
					"type": "string"
				},
				"logo_url": {
					"type": "string"
				},
				"service_banner": {
					"description": "Deprecated: ServiceBanner has been replaced by AnnouncementBanners.",
					"allOf": [
						{
							"$ref": "#/definitions/codersdk.BannerConfig"
						}
					]
				},
				"support_links": {
					"type": "array",
					"items": {
						"$ref": "#/definitions/codersdk.LinkConfig"
					}
				}
			}
		},
		"codersdk.ArchiveTemplateVersionsRequest": {
			"type": "object",
			"properties": {
				"all": {
					"description": "By default, only failed versions are archived. Set this to true\nto archive all unused versions regardless of job status.",
					"type": "boolean"
				}
			}
		},
		"codersdk.AssignableRoles": {
			"type": "object",
			"properties": {
				"assignable": {
					"type": "boolean"
				},
				"built_in": {
					"description": "BuiltIn roles are immutable",
					"type": "boolean"
				},
				"display_name": {
					"type": "string"
				},
				"name": {
					"type": "string"
				},
				"organization_id": {
					"type": "string",
					"format": "uuid"
				},
				"organization_permissions": {
					"description": "OrganizationPermissions are specific for the organization in the field 'OrganizationID' above.",
					"type": "array",
					"items": {
						"$ref": "#/definitions/codersdk.Permission"
					}
				},
				"site_permissions": {
					"type": "array",
					"items": {
						"$ref": "#/definitions/codersdk.Permission"
					}
				},
				"user_permissions": {
					"type": "array",
					"items": {
						"$ref": "#/definitions/codersdk.Permission"
					}
				}
			}
		},
		"codersdk.AuditAction": {
			"type": "string",
			"enum": [
				"create",
				"write",
				"delete",
				"start",
				"stop",
				"login",
				"logout",
				"register",
				"request_password_reset",
				"connect",
				"disconnect",
				"open",
				"close"
			],
			"x-enum-varnames": [
				"AuditActionCreate",
				"AuditActionWrite",
				"AuditActionDelete",
				"AuditActionStart",
				"AuditActionStop",
				"AuditActionLogin",
				"AuditActionLogout",
				"AuditActionRegister",
				"AuditActionRequestPasswordReset",
				"AuditActionConnect",
				"AuditActionDisconnect",
				"AuditActionOpen",
				"AuditActionClose"
			]
		},
		"codersdk.AuditDiff": {
			"type": "object",
			"additionalProperties": {
				"$ref": "#/definitions/codersdk.AuditDiffField"
			}
		},
		"codersdk.AuditDiffField": {
			"type": "object",
			"properties": {
				"new": {},
				"old": {},
				"secret": {
					"type": "boolean"
				}
			}
		},
		"codersdk.AuditLog": {
			"type": "object",
			"properties": {
				"action": {
					"$ref": "#/definitions/codersdk.AuditAction"
				},
				"additional_fields": {
					"type": "object"
				},
				"description": {
					"type": "string"
				},
				"diff": {
					"$ref": "#/definitions/codersdk.AuditDiff"
				},
				"id": {
					"type": "string",
					"format": "uuid"
				},
				"ip": {
					"type": "string"
				},
				"is_deleted": {
					"type": "boolean"
				},
				"organization": {
					"$ref": "#/definitions/codersdk.MinimalOrganization"
				},
				"organization_id": {
					"description": "Deprecated: Use 'organization.id' instead.",
					"type": "string",
					"format": "uuid"
				},
				"request_id": {
					"type": "string",
					"format": "uuid"
				},
				"resource_icon": {
					"type": "string"
				},
				"resource_id": {
					"type": "string",
					"format": "uuid"
				},
				"resource_link": {
					"type": "string"
				},
				"resource_target": {
					"description": "ResourceTarget is the name of the resource.",
					"type": "string"
				},
				"resource_type": {
					"$ref": "#/definitions/codersdk.ResourceType"
				},
				"status_code": {
					"type": "integer"
				},
				"time": {
					"type": "string",
					"format": "date-time"
				},
				"user": {
					"$ref": "#/definitions/codersdk.User"
				},
				"user_agent": {
					"type": "string"
				}
			}
		},
		"codersdk.AuditLogResponse": {
			"type": "object",
			"properties": {
				"audit_logs": {
					"type": "array",
					"items": {
						"$ref": "#/definitions/codersdk.AuditLog"
					}
				},
				"count": {
					"type": "integer"
				}
			}
		},
		"codersdk.AuthMethod": {
			"type": "object",
			"properties": {
				"enabled": {
					"type": "boolean"
				}
			}
		},
		"codersdk.AuthMethods": {
			"type": "object",
			"properties": {
				"github": {
					"$ref": "#/definitions/codersdk.GithubAuthMethod"
				},
				"oidc": {
					"$ref": "#/definitions/codersdk.OIDCAuthMethod"
				},
				"password": {
					"$ref": "#/definitions/codersdk.AuthMethod"
				},
				"terms_of_service_url": {
					"type": "string"
				}
			}
		},
		"codersdk.AuthorizationCheck": {
			"description": "AuthorizationCheck is used to check if the currently authenticated user (or the specified user) can do a given action to a given set of objects.",
			"type": "object",
			"properties": {
				"action": {
					"enum": ["create", "read", "update", "delete"],
					"allOf": [
						{
							"$ref": "#/definitions/codersdk.RBACAction"
						}
					]
				},
				"object": {
					"description": "Object can represent a \"set\" of objects, such as: all workspaces in an organization, all workspaces owned by me, and all workspaces across the entire product.\nWhen defining an object, use the most specific language when possible to\nproduce the smallest set. Meaning to set as many fields on 'Object' as\nyou can. Example, if you want to check if you can update all workspaces\nowned by 'me', try to also add an 'OrganizationID' to the settings.\nOmitting the 'OrganizationID' could produce the incorrect value, as\nworkspaces have both `user` and `organization` owners.",
					"allOf": [
						{
							"$ref": "#/definitions/codersdk.AuthorizationObject"
						}
					]
				}
			}
		},
		"codersdk.AuthorizationObject": {
			"description": "AuthorizationObject can represent a \"set\" of objects, such as: all workspaces in an organization, all workspaces owned by me, all workspaces across the entire product.",
			"type": "object",
			"properties": {
				"any_org": {
					"description": "AnyOrgOwner (optional) will disregard the org_owner when checking for permissions.\nThis cannot be set to true if the OrganizationID is set.",
					"type": "boolean"
				},
				"organization_id": {
					"description": "OrganizationID (optional) adds the set constraint to all resources owned by a given organization.",
					"type": "string"
				},
				"owner_id": {
					"description": "OwnerID (optional) adds the set constraint to all resources owned by a given user.",
					"type": "string"
				},
				"resource_id": {
					"description": "ResourceID (optional) reduces the set to a singular resource. This assigns\na resource ID to the resource type, eg: a single workspace.\nThe rbac library will not fetch the resource from the database, so if you\nare using this option, you should also set the owner ID and organization ID\nif possible. Be as specific as possible using all the fields relevant.",
					"type": "string"
				},
				"resource_type": {
					"description": "ResourceType is the name of the resource.\n`./coderd/rbac/object.go` has the list of valid resource types.",
					"allOf": [
						{
							"$ref": "#/definitions/codersdk.RBACResource"
						}
					]
				}
			}
		},
		"codersdk.AuthorizationRequest": {
			"type": "object",
			"properties": {
				"checks": {
					"description": "Checks is a map keyed with an arbitrary string to a permission check.\nThe key can be any string that is helpful to the caller, and allows\nmultiple permission checks to be run in a single request.\nThe key ensures that each permission check has the same key in the\nresponse.",
					"type": "object",
					"additionalProperties": {
						"$ref": "#/definitions/codersdk.AuthorizationCheck"
					}
				}
			}
		},
		"codersdk.AuthorizationResponse": {
			"type": "object",
			"additionalProperties": {
				"type": "boolean"
			}
		},
		"codersdk.AutomaticUpdates": {
			"type": "string",
			"enum": ["always", "never"],
			"x-enum-varnames": ["AutomaticUpdatesAlways", "AutomaticUpdatesNever"]
		},
		"codersdk.BannerConfig": {
			"type": "object",
			"properties": {
				"background_color": {
					"type": "string"
				},
				"enabled": {
					"type": "boolean"
				},
				"message": {
					"type": "string"
				}
			}
		},
		"codersdk.BuildInfoResponse": {
			"type": "object",
			"properties": {
				"agent_api_version": {
					"description": "AgentAPIVersion is the current version of the Agent API (back versions\nMAY still be supported).",
					"type": "string"
				},
				"dashboard_url": {
					"description": "DashboardURL is the URL to hit the deployment's dashboard.\nFor external workspace proxies, this is the coderd they are connected\nto.",
					"type": "string"
				},
				"deployment_id": {
					"description": "DeploymentID is the unique identifier for this deployment.",
					"type": "string"
				},
				"external_url": {
					"description": "ExternalURL references the current Coder version.\nFor production builds, this will link directly to a release. For development builds, this will link to a commit.",
					"type": "string"
				},
				"provisioner_api_version": {
					"description": "ProvisionerAPIVersion is the current version of the Provisioner API",
					"type": "string"
				},
				"telemetry": {
					"description": "Telemetry is a boolean that indicates whether telemetry is enabled.",
					"type": "boolean"
				},
				"upgrade_message": {
					"description": "UpgradeMessage is the message displayed to users when an outdated client\nis detected.",
					"type": "string"
				},
				"version": {
					"description": "Version returns the semantic version of the build.",
					"type": "string"
				},
				"webpush_public_key": {
					"description": "WebPushPublicKey is the public key for push notifications via Web Push.",
					"type": "string"
				},
				"workspace_proxy": {
					"type": "boolean"
				}
			}
		},
		"codersdk.BuildReason": {
			"type": "string",
			"enum": [
				"initiator",
				"autostart",
				"autostop",
				"dormancy",
				"dashboard",
				"cli",
				"ssh_connection",
				"vscode_connection",
				"jetbrains_connection"
			],
			"x-enum-varnames": [
				"BuildReasonInitiator",
				"BuildReasonAutostart",
				"BuildReasonAutostop",
				"BuildReasonDormancy",
				"BuildReasonDashboard",
				"BuildReasonCLI",
				"BuildReasonSSHConnection",
				"BuildReasonVSCodeConnection",
				"BuildReasonJetbrainsConnection"
			]
		},
		"codersdk.ChangePasswordWithOneTimePasscodeRequest": {
			"type": "object",
			"required": ["email", "one_time_passcode", "password"],
			"properties": {
				"email": {
					"type": "string",
					"format": "email"
				},
				"one_time_passcode": {
					"type": "string"
				},
				"password": {
					"type": "string"
				}
			}
		},
		"codersdk.ConnectionLatency": {
			"type": "object",
			"properties": {
				"p50": {
					"type": "number",
					"example": 31.312
				},
				"p95": {
					"type": "number",
					"example": 119.832
				}
			}
		},
		"codersdk.ConnectionLog": {
			"type": "object",
			"properties": {
				"agent_name": {
					"type": "string"
				},
				"connect_time": {
					"type": "string",
					"format": "date-time"
				},
				"id": {
					"type": "string",
					"format": "uuid"
				},
				"ip": {
					"type": "string"
				},
				"organization": {
					"$ref": "#/definitions/codersdk.MinimalOrganization"
				},
				"ssh_info": {
					"description": "SSHInfo is only set when `type` is one of:\n- `ConnectionTypeSSH`\n- `ConnectionTypeReconnectingPTY`\n- `ConnectionTypeVSCode`\n- `ConnectionTypeJetBrains`",
					"allOf": [
						{
							"$ref": "#/definitions/codersdk.ConnectionLogSSHInfo"
						}
					]
				},
				"type": {
					"$ref": "#/definitions/codersdk.ConnectionType"
				},
				"web_info": {
					"description": "WebInfo is only set when `type` is one of:\n- `ConnectionTypePortForwarding`\n- `ConnectionTypeWorkspaceApp`",
					"allOf": [
						{
							"$ref": "#/definitions/codersdk.ConnectionLogWebInfo"
						}
					]
				},
				"workspace_id": {
					"type": "string",
					"format": "uuid"
				},
				"workspace_name": {
					"type": "string"
				},
				"workspace_owner_id": {
					"type": "string",
					"format": "uuid"
				},
				"workspace_owner_username": {
					"type": "string"
				}
			}
		},
		"codersdk.ConnectionLogResponse": {
			"type": "object",
			"properties": {
				"connection_logs": {
					"type": "array",
					"items": {
						"$ref": "#/definitions/codersdk.ConnectionLog"
					}
				},
				"count": {
					"type": "integer"
				}
			}
		},
		"codersdk.ConnectionLogSSHInfo": {
			"type": "object",
			"properties": {
				"connection_id": {
					"type": "string",
					"format": "uuid"
				},
				"disconnect_reason": {
					"description": "DisconnectReason is omitted if a disconnect event with the same connection ID\nhas not yet been seen.",
					"type": "string"
				},
				"disconnect_time": {
					"description": "DisconnectTime is omitted if a disconnect event with the same connection ID\nhas not yet been seen.",
					"type": "string",
					"format": "date-time"
				},
				"exit_code": {
					"description": "ExitCode is the exit code of the SSH session. It is omitted if a\ndisconnect event with the same connection ID has not yet been seen.",
					"type": "integer"
				}
			}
		},
		"codersdk.ConnectionLogWebInfo": {
			"type": "object",
			"properties": {
				"slug_or_port": {
					"type": "string"
				},
				"status_code": {
					"description": "StatusCode is the HTTP status code of the request.",
					"type": "integer"
				},
				"user": {
					"description": "User is omitted if the connection event was from an unauthenticated user.",
					"allOf": [
						{
							"$ref": "#/definitions/codersdk.User"
						}
					]
				},
				"user_agent": {
					"type": "string"
				}
			}
		},
		"codersdk.ConnectionType": {
			"type": "string",
			"enum": [
				"ssh",
				"vscode",
				"jetbrains",
				"reconnecting_pty",
				"workspace_app",
				"port_forwarding"
			],
			"x-enum-varnames": [
				"ConnectionTypeSSH",
				"ConnectionTypeVSCode",
				"ConnectionTypeJetBrains",
				"ConnectionTypeReconnectingPTY",
				"ConnectionTypeWorkspaceApp",
				"ConnectionTypePortForwarding"
			]
		},
		"codersdk.ConvertLoginRequest": {
			"type": "object",
			"required": ["password", "to_type"],
			"properties": {
				"password": {
					"type": "string"
				},
				"to_type": {
					"description": "ToType is the login type to convert to.",
					"allOf": [
						{
							"$ref": "#/definitions/codersdk.LoginType"
						}
					]
				}
			}
		},
		"codersdk.CreateFirstUserRequest": {
			"type": "object",
			"required": ["email", "password", "username"],
			"properties": {
				"email": {
					"type": "string"
				},
				"name": {
					"type": "string"
				},
				"password": {
					"type": "string"
				},
				"trial": {
					"type": "boolean"
				},
				"trial_info": {
					"$ref": "#/definitions/codersdk.CreateFirstUserTrialInfo"
				},
				"username": {
					"type": "string"
				}
			}
		},
		"codersdk.CreateFirstUserResponse": {
			"type": "object",
			"properties": {
				"organization_id": {
					"type": "string",
					"format": "uuid"
				},
				"user_id": {
					"type": "string",
					"format": "uuid"
				}
			}
		},
		"codersdk.CreateFirstUserTrialInfo": {
			"type": "object",
			"properties": {
				"company_name": {
					"type": "string"
				},
				"country": {
					"type": "string"
				},
				"developers": {
					"type": "string"
				},
				"first_name": {
					"type": "string"
				},
				"job_title": {
					"type": "string"
				},
				"last_name": {
					"type": "string"
				},
				"phone_number": {
					"type": "string"
				}
			}
		},
		"codersdk.CreateGroupRequest": {
			"type": "object",
			"required": ["name"],
			"properties": {
				"avatar_url": {
					"type": "string"
				},
				"display_name": {
					"type": "string"
				},
				"name": {
					"type": "string"
				},
				"quota_allowance": {
					"type": "integer"
				}
			}
		},
		"codersdk.CreateOrganizationRequest": {
			"type": "object",
			"required": ["name"],
			"properties": {
				"description": {
					"type": "string"
				},
				"display_name": {
					"description": "DisplayName will default to the same value as `Name` if not provided.",
					"type": "string"
				},
				"icon": {
					"type": "string"
				},
				"name": {
					"type": "string"
				}
			}
		},
		"codersdk.CreateProvisionerKeyResponse": {
			"type": "object",
			"properties": {
				"key": {
					"type": "string"
				}
			}
		},
		"codersdk.CreateTemplateRequest": {
			"type": "object",
			"required": ["name", "template_version_id"],
			"properties": {
				"activity_bump_ms": {
					"description": "ActivityBumpMillis allows optionally specifying the activity bump\nduration for all workspaces created from this template. Defaults to 1h\nbut can be set to 0 to disable activity bumping.",
					"type": "integer"
				},
				"allow_user_autostart": {
					"description": "AllowUserAutostart allows users to set a schedule for autostarting their\nworkspace. By default this is true. This can only be disabled when using\nan enterprise license.",
					"type": "boolean"
				},
				"allow_user_autostop": {
					"description": "AllowUserAutostop allows users to set a custom workspace TTL to use in\nplace of the template's DefaultTTL field. By default this is true. If\nfalse, the DefaultTTL will always be used. This can only be disabled when\nusing an enterprise license.",
					"type": "boolean"
				},
				"allow_user_cancel_workspace_jobs": {
					"description": "Allow users to cancel in-progress workspace jobs.\n*bool as the default value is \"true\".",
					"type": "boolean"
				},
				"autostart_requirement": {
					"description": "AutostartRequirement allows optionally specifying the autostart allowed days\nfor workspaces created from this template. This is an enterprise feature.",
					"allOf": [
						{
							"$ref": "#/definitions/codersdk.TemplateAutostartRequirement"
						}
					]
				},
				"autostop_requirement": {
					"description": "AutostopRequirement allows optionally specifying the autostop requirement\nfor workspaces created from this template. This is an enterprise feature.",
					"allOf": [
						{
							"$ref": "#/definitions/codersdk.TemplateAutostopRequirement"
						}
					]
				},
				"default_ttl_ms": {
					"description": "DefaultTTLMillis allows optionally specifying the default TTL\nfor all workspaces created from this template.",
					"type": "integer"
				},
				"delete_ttl_ms": {
					"description": "TimeTilDormantAutoDeleteMillis allows optionally specifying the max lifetime before Coder\npermanently deletes dormant workspaces created from this template.",
					"type": "integer"
				},
				"description": {
					"description": "Description is a description of what the template contains. It must be\nless than 128 bytes.",
					"type": "string"
				},
				"disable_everyone_group_access": {
					"description": "DisableEveryoneGroupAccess allows optionally disabling the default\nbehavior of granting the 'everyone' group access to use the template.\nIf this is set to true, the template will not be available to all users,\nand must be explicitly granted to users or groups in the permissions settings\nof the template.",
					"type": "boolean"
				},
				"display_name": {
					"description": "DisplayName is the displayed name of the template.",
					"type": "string"
				},
				"dormant_ttl_ms": {
					"description": "TimeTilDormantMillis allows optionally specifying the max lifetime before Coder\nlocks inactive workspaces created from this template.",
					"type": "integer"
				},
				"failure_ttl_ms": {
					"description": "FailureTTLMillis allows optionally specifying the max lifetime before Coder\nstops all resources for failed workspaces created from this template.",
					"type": "integer"
				},
				"icon": {
					"description": "Icon is a relative path or external URL that specifies\nan icon to be displayed in the dashboard.",
					"type": "string"
				},
				"max_port_share_level": {
					"description": "MaxPortShareLevel allows optionally specifying the maximum port share level\nfor workspaces created from the template.",
					"allOf": [
						{
							"$ref": "#/definitions/codersdk.WorkspaceAgentPortShareLevel"
						}
					]
				},
				"name": {
					"description": "Name is the name of the template.",
					"type": "string"
				},
				"require_active_version": {
					"description": "RequireActiveVersion mandates that workspaces are built with the active\ntemplate version.",
					"type": "boolean"
				},
				"template_use_classic_parameter_flow": {
					"description": "UseClassicParameterFlow allows optionally specifying whether\nthe template should use the classic parameter flow. The default if unset is\ntrue, and is why `*bool` is used here. When dynamic parameters becomes\nthe default, this will default to false.",
					"type": "boolean"
				},
				"template_version_id": {
					"description": "VersionID is an in-progress or completed job to use as an initial version\nof the template.\n\nThis is required on creation to enable a user-flow of validating a\ntemplate works. There is no reason the data-model cannot support empty\ntemplates, but it doesn't make sense for users.",
					"type": "string",
					"format": "uuid"
				}
			}
		},
		"codersdk.CreateTemplateVersionDryRunRequest": {
			"type": "object",
			"properties": {
				"rich_parameter_values": {
					"type": "array",
					"items": {
						"$ref": "#/definitions/codersdk.WorkspaceBuildParameter"
					}
				},
				"user_variable_values": {
					"type": "array",
					"items": {
						"$ref": "#/definitions/codersdk.VariableValue"
					}
				},
				"workspace_name": {
					"type": "string"
				}
			}
		},
		"codersdk.CreateTemplateVersionRequest": {
			"type": "object",
			"required": ["provisioner", "storage_method"],
			"properties": {
				"example_id": {
					"type": "string"
				},
				"file_id": {
					"type": "string",
					"format": "uuid"
				},
				"message": {
					"type": "string"
				},
				"name": {
					"type": "string"
				},
				"provisioner": {
					"type": "string",
					"enum": ["terraform", "echo"]
				},
				"storage_method": {
					"enum": ["file"],
					"allOf": [
						{
							"$ref": "#/definitions/codersdk.ProvisionerStorageMethod"
						}
					]
				},
				"tags": {
					"type": "object",
					"additionalProperties": {
						"type": "string"
					}
				},
				"template_id": {
					"description": "TemplateID optionally associates a version with a template.",
					"type": "string",
					"format": "uuid"
				},
				"user_variable_values": {
					"type": "array",
					"items": {
						"$ref": "#/definitions/codersdk.VariableValue"
					}
				}
			}
		},
		"codersdk.CreateTestAuditLogRequest": {
			"type": "object",
			"properties": {
				"action": {
					"enum": ["create", "write", "delete", "start", "stop"],
					"allOf": [
						{
							"$ref": "#/definitions/codersdk.AuditAction"
						}
					]
				},
				"additional_fields": {
					"type": "array",
					"items": {
						"type": "integer"
					}
				},
				"build_reason": {
					"enum": ["autostart", "autostop", "initiator"],
					"allOf": [
						{
							"$ref": "#/definitions/codersdk.BuildReason"
						}
					]
				},
				"organization_id": {
					"type": "string",
					"format": "uuid"
				},
				"request_id": {
					"type": "string",
					"format": "uuid"
				},
				"resource_id": {
					"type": "string",
					"format": "uuid"
				},
				"resource_type": {
					"enum": [
						"template",
						"template_version",
						"user",
						"workspace",
						"workspace_build",
						"git_ssh_key",
						"auditable_group"
					],
					"allOf": [
						{
							"$ref": "#/definitions/codersdk.ResourceType"
						}
					]
				},
				"time": {
					"type": "string",
					"format": "date-time"
				}
			}
		},
		"codersdk.CreateTokenRequest": {
			"type": "object",
			"properties": {
				"lifetime": {
					"type": "integer"
				},
				"scope": {
					"enum": ["all", "application_connect"],
					"allOf": [
						{
							"$ref": "#/definitions/codersdk.APIKeyScope"
						}
					]
				},
				"token_name": {
					"type": "string"
				}
			}
		},
		"codersdk.CreateUserRequestWithOrgs": {
			"type": "object",
			"required": ["email", "username"],
			"properties": {
				"email": {
					"type": "string",
					"format": "email"
				},
				"login_type": {
					"description": "UserLoginType defaults to LoginTypePassword.",
					"allOf": [
						{
							"$ref": "#/definitions/codersdk.LoginType"
						}
					]
				},
				"name": {
					"type": "string"
				},
				"organization_ids": {
					"description": "OrganizationIDs is a list of organization IDs that the user should be a member of.",
					"type": "array",
					"items": {
						"type": "string",
						"format": "uuid"
					}
				},
				"password": {
					"type": "string"
				},
				"user_status": {
					"description": "UserStatus defaults to UserStatusDormant.",
					"allOf": [
						{
							"$ref": "#/definitions/codersdk.UserStatus"
						}
					]
				},
				"username": {
					"type": "string"
				}
			}
		},
<<<<<<< HEAD
		"codersdk.CreateUserSecretRequest": {
			"type": "object",
			"required": ["name", "value"],
			"properties": {
				"description": {
					"type": "string"
				},
				"env_name": {
					"type": "string"
				},
				"file_path": {
					"type": "string"
				},
				"name": {
					"type": "string"
				},
				"value": {
					"type": "string"
				}
			}
=======
		"codersdk.CreateWorkspaceBuildReason": {
			"type": "string",
			"enum": [
				"dashboard",
				"cli",
				"ssh_connection",
				"vscode_connection",
				"jetbrains_connection"
			],
			"x-enum-varnames": [
				"CreateWorkspaceBuildReasonDashboard",
				"CreateWorkspaceBuildReasonCLI",
				"CreateWorkspaceBuildReasonSSHConnection",
				"CreateWorkspaceBuildReasonVSCodeConnection",
				"CreateWorkspaceBuildReasonJetbrainsConnection"
			]
>>>>>>> 28789d72
		},
		"codersdk.CreateWorkspaceBuildRequest": {
			"type": "object",
			"required": ["transition"],
			"properties": {
				"dry_run": {
					"type": "boolean"
				},
				"log_level": {
					"description": "Log level changes the default logging verbosity of a provider (\"info\" if empty).",
					"enum": ["debug"],
					"allOf": [
						{
							"$ref": "#/definitions/codersdk.ProvisionerLogLevel"
						}
					]
				},
				"orphan": {
					"description": "Orphan may be set for the Destroy transition.",
					"type": "boolean"
				},
				"reason": {
					"description": "Reason sets the reason for the workspace build.",
					"enum": [
						"dashboard",
						"cli",
						"ssh_connection",
						"vscode_connection",
						"jetbrains_connection"
					],
					"allOf": [
						{
							"$ref": "#/definitions/codersdk.CreateWorkspaceBuildReason"
						}
					]
				},
				"rich_parameter_values": {
					"description": "ParameterValues are optional. It will write params to the 'workspace' scope.\nThis will overwrite any existing parameters with the same name.\nThis will not delete old params not included in this list.",
					"type": "array",
					"items": {
						"$ref": "#/definitions/codersdk.WorkspaceBuildParameter"
					}
				},
				"state": {
					"type": "array",
					"items": {
						"type": "integer"
					}
				},
				"template_version_id": {
					"type": "string",
					"format": "uuid"
				},
				"template_version_preset_id": {
					"description": "TemplateVersionPresetID is the ID of the template version preset to use for the build.",
					"type": "string",
					"format": "uuid"
				},
				"transition": {
					"enum": ["start", "stop", "delete"],
					"allOf": [
						{
							"$ref": "#/definitions/codersdk.WorkspaceTransition"
						}
					]
				}
			}
		},
		"codersdk.CreateWorkspaceProxyRequest": {
			"type": "object",
			"required": ["name"],
			"properties": {
				"display_name": {
					"type": "string"
				},
				"icon": {
					"type": "string"
				},
				"name": {
					"type": "string"
				}
			}
		},
		"codersdk.CreateWorkspaceRequest": {
			"description": "CreateWorkspaceRequest provides options for creating a new workspace. Only one of TemplateID or TemplateVersionID can be specified, not both. If TemplateID is specified, the active version of the template will be used. Workspace names: - Must start with a letter or number - Can only contain letters, numbers, and hyphens - Cannot contain spaces or special characters - Cannot be named `new` or `create` - Must be unique within your workspaces - Maximum length of 32 characters",
			"type": "object",
			"required": ["name"],
			"properties": {
				"automatic_updates": {
					"$ref": "#/definitions/codersdk.AutomaticUpdates"
				},
				"autostart_schedule": {
					"type": "string"
				},
				"name": {
					"type": "string"
				},
				"rich_parameter_values": {
					"description": "RichParameterValues allows for additional parameters to be provided\nduring the initial provision.",
					"type": "array",
					"items": {
						"$ref": "#/definitions/codersdk.WorkspaceBuildParameter"
					}
				},
				"template_id": {
					"description": "TemplateID specifies which template should be used for creating the workspace.",
					"type": "string",
					"format": "uuid"
				},
				"template_version_id": {
					"description": "TemplateVersionID can be used to specify a specific version of a template for creating the workspace.",
					"type": "string",
					"format": "uuid"
				},
				"template_version_preset_id": {
					"type": "string",
					"format": "uuid"
				},
				"ttl_ms": {
					"type": "integer"
				}
			}
		},
		"codersdk.CryptoKey": {
			"type": "object",
			"properties": {
				"deletes_at": {
					"type": "string",
					"format": "date-time"
				},
				"feature": {
					"$ref": "#/definitions/codersdk.CryptoKeyFeature"
				},
				"secret": {
					"type": "string"
				},
				"sequence": {
					"type": "integer"
				},
				"starts_at": {
					"type": "string",
					"format": "date-time"
				}
			}
		},
		"codersdk.CryptoKeyFeature": {
			"type": "string",
			"enum": [
				"workspace_apps_api_key",
				"workspace_apps_token",
				"oidc_convert",
				"tailnet_resume"
			],
			"x-enum-varnames": [
				"CryptoKeyFeatureWorkspaceAppsAPIKey",
				"CryptoKeyFeatureWorkspaceAppsToken",
				"CryptoKeyFeatureOIDCConvert",
				"CryptoKeyFeatureTailnetResume"
			]
		},
		"codersdk.CustomRoleRequest": {
			"type": "object",
			"properties": {
				"display_name": {
					"type": "string"
				},
				"name": {
					"type": "string"
				},
				"organization_permissions": {
					"description": "OrganizationPermissions are specific to the organization the role belongs to.",
					"type": "array",
					"items": {
						"$ref": "#/definitions/codersdk.Permission"
					}
				},
				"site_permissions": {
					"type": "array",
					"items": {
						"$ref": "#/definitions/codersdk.Permission"
					}
				},
				"user_permissions": {
					"type": "array",
					"items": {
						"$ref": "#/definitions/codersdk.Permission"
					}
				}
			}
		},
		"codersdk.DAUEntry": {
			"type": "object",
			"properties": {
				"amount": {
					"type": "integer"
				},
				"date": {
					"description": "Date is a string formatted as 2024-01-31.\nTimezone and time information is not included.",
					"type": "string"
				}
			}
		},
		"codersdk.DAUsResponse": {
			"type": "object",
			"properties": {
				"entries": {
					"type": "array",
					"items": {
						"$ref": "#/definitions/codersdk.DAUEntry"
					}
				},
				"tz_hour_offset": {
					"type": "integer"
				}
			}
		},
		"codersdk.DERP": {
			"type": "object",
			"properties": {
				"config": {
					"$ref": "#/definitions/codersdk.DERPConfig"
				},
				"server": {
					"$ref": "#/definitions/codersdk.DERPServerConfig"
				}
			}
		},
		"codersdk.DERPConfig": {
			"type": "object",
			"properties": {
				"block_direct": {
					"type": "boolean"
				},
				"force_websockets": {
					"type": "boolean"
				},
				"path": {
					"type": "string"
				},
				"url": {
					"type": "string"
				}
			}
		},
		"codersdk.DERPRegion": {
			"type": "object",
			"properties": {
				"latency_ms": {
					"type": "number"
				},
				"preferred": {
					"type": "boolean"
				}
			}
		},
		"codersdk.DERPServerConfig": {
			"type": "object",
			"properties": {
				"enable": {
					"type": "boolean"
				},
				"region_code": {
					"type": "string"
				},
				"region_id": {
					"type": "integer"
				},
				"region_name": {
					"type": "string"
				},
				"relay_url": {
					"$ref": "#/definitions/serpent.URL"
				},
				"stun_addresses": {
					"type": "array",
					"items": {
						"type": "string"
					}
				}
			}
		},
		"codersdk.DangerousConfig": {
			"type": "object",
			"properties": {
				"allow_all_cors": {
					"type": "boolean"
				},
				"allow_path_app_sharing": {
					"type": "boolean"
				},
				"allow_path_app_site_owner_access": {
					"type": "boolean"
				}
			}
		},
		"codersdk.DeleteWebpushSubscription": {
			"type": "object",
			"properties": {
				"endpoint": {
					"type": "string"
				}
			}
		},
		"codersdk.DeleteWorkspaceAgentPortShareRequest": {
			"type": "object",
			"properties": {
				"agent_name": {
					"type": "string"
				},
				"port": {
					"type": "integer"
				}
			}
		},
		"codersdk.DeploymentConfig": {
			"type": "object",
			"properties": {
				"config": {
					"$ref": "#/definitions/codersdk.DeploymentValues"
				},
				"options": {
					"type": "array",
					"items": {
						"$ref": "#/definitions/serpent.Option"
					}
				}
			}
		},
		"codersdk.DeploymentStats": {
			"type": "object",
			"properties": {
				"aggregated_from": {
					"description": "AggregatedFrom is the time in which stats are aggregated from.\nThis might be back in time a specific duration or interval.",
					"type": "string",
					"format": "date-time"
				},
				"collected_at": {
					"description": "CollectedAt is the time in which stats are collected at.",
					"type": "string",
					"format": "date-time"
				},
				"next_update_at": {
					"description": "NextUpdateAt is the time when the next batch of stats will\nbe updated.",
					"type": "string",
					"format": "date-time"
				},
				"session_count": {
					"$ref": "#/definitions/codersdk.SessionCountDeploymentStats"
				},
				"workspaces": {
					"$ref": "#/definitions/codersdk.WorkspaceDeploymentStats"
				}
			}
		},
		"codersdk.DeploymentValues": {
			"type": "object",
			"properties": {
				"access_url": {
					"$ref": "#/definitions/serpent.URL"
				},
				"additional_csp_policy": {
					"type": "array",
					"items": {
						"type": "string"
					}
				},
				"address": {
					"description": "Deprecated: Use HTTPAddress or TLS.Address instead.",
					"allOf": [
						{
							"$ref": "#/definitions/serpent.HostPort"
						}
					]
				},
				"agent_fallback_troubleshooting_url": {
					"$ref": "#/definitions/serpent.URL"
				},
				"agent_stat_refresh_interval": {
					"type": "integer"
				},
				"allow_workspace_renames": {
					"type": "boolean"
				},
				"autobuild_poll_interval": {
					"type": "integer"
				},
				"browser_only": {
					"type": "boolean"
				},
				"cache_directory": {
					"type": "string"
				},
				"cli_upgrade_message": {
					"type": "string"
				},
				"config": {
					"type": "string"
				},
				"config_ssh": {
					"$ref": "#/definitions/codersdk.SSHConfig"
				},
				"dangerous": {
					"$ref": "#/definitions/codersdk.DangerousConfig"
				},
				"derp": {
					"$ref": "#/definitions/codersdk.DERP"
				},
				"disable_owner_workspace_exec": {
					"type": "boolean"
				},
				"disable_password_auth": {
					"type": "boolean"
				},
				"disable_path_apps": {
					"type": "boolean"
				},
				"docs_url": {
					"$ref": "#/definitions/serpent.URL"
				},
				"enable_terraform_debug_mode": {
					"type": "boolean"
				},
				"ephemeral_deployment": {
					"type": "boolean"
				},
				"experiments": {
					"type": "array",
					"items": {
						"type": "string"
					}
				},
				"external_auth": {
					"$ref": "#/definitions/serpent.Struct-array_codersdk_ExternalAuthConfig"
				},
				"external_token_encryption_keys": {
					"type": "array",
					"items": {
						"type": "string"
					}
				},
				"healthcheck": {
					"$ref": "#/definitions/codersdk.HealthcheckConfig"
				},
				"hide_ai_tasks": {
					"type": "boolean"
				},
				"http_address": {
					"description": "HTTPAddress is a string because it may be set to zero to disable.",
					"type": "string"
				},
				"http_cookies": {
					"$ref": "#/definitions/codersdk.HTTPCookieConfig"
				},
				"job_hang_detector_interval": {
					"type": "integer"
				},
				"logging": {
					"$ref": "#/definitions/codersdk.LoggingConfig"
				},
				"metrics_cache_refresh_interval": {
					"type": "integer"
				},
				"notifications": {
					"$ref": "#/definitions/codersdk.NotificationsConfig"
				},
				"oauth2": {
					"$ref": "#/definitions/codersdk.OAuth2Config"
				},
				"oidc": {
					"$ref": "#/definitions/codersdk.OIDCConfig"
				},
				"pg_auth": {
					"type": "string"
				},
				"pg_connection_url": {
					"type": "string"
				},
				"pprof": {
					"$ref": "#/definitions/codersdk.PprofConfig"
				},
				"prometheus": {
					"$ref": "#/definitions/codersdk.PrometheusConfig"
				},
				"provisioner": {
					"$ref": "#/definitions/codersdk.ProvisionerConfig"
				},
				"proxy_health_status_interval": {
					"type": "integer"
				},
				"proxy_trusted_headers": {
					"type": "array",
					"items": {
						"type": "string"
					}
				},
				"proxy_trusted_origins": {
					"type": "array",
					"items": {
						"type": "string"
					}
				},
				"rate_limit": {
					"$ref": "#/definitions/codersdk.RateLimitConfig"
				},
				"redirect_to_access_url": {
					"type": "boolean"
				},
				"scim_api_key": {
					"type": "string"
				},
				"session_lifetime": {
					"$ref": "#/definitions/codersdk.SessionLifetime"
				},
				"ssh_keygen_algorithm": {
					"type": "string"
				},
				"strict_transport_security": {
					"type": "integer"
				},
				"strict_transport_security_options": {
					"type": "array",
					"items": {
						"type": "string"
					}
				},
				"support": {
					"$ref": "#/definitions/codersdk.SupportConfig"
				},
				"swagger": {
					"$ref": "#/definitions/codersdk.SwaggerConfig"
				},
				"telemetry": {
					"$ref": "#/definitions/codersdk.TelemetryConfig"
				},
				"terms_of_service_url": {
					"type": "string"
				},
				"tls": {
					"$ref": "#/definitions/codersdk.TLSConfig"
				},
				"trace": {
					"$ref": "#/definitions/codersdk.TraceConfig"
				},
				"update_check": {
					"type": "boolean"
				},
				"user_quiet_hours_schedule": {
					"$ref": "#/definitions/codersdk.UserQuietHoursScheduleConfig"
				},
				"verbose": {
					"type": "boolean"
				},
				"web_terminal_renderer": {
					"type": "string"
				},
				"wgtunnel_host": {
					"type": "string"
				},
				"wildcard_access_url": {
					"type": "string"
				},
				"workspace_hostname_suffix": {
					"type": "string"
				},
				"workspace_prebuilds": {
					"$ref": "#/definitions/codersdk.PrebuildsConfig"
				},
				"write_config": {
					"type": "boolean"
				}
			}
		},
		"codersdk.DiagnosticExtra": {
			"type": "object",
			"properties": {
				"code": {
					"type": "string"
				}
			}
		},
		"codersdk.DiagnosticSeverityString": {
			"type": "string",
			"enum": ["error", "warning"],
			"x-enum-varnames": [
				"DiagnosticSeverityError",
				"DiagnosticSeverityWarning"
			]
		},
		"codersdk.DisplayApp": {
			"type": "string",
			"enum": [
				"vscode",
				"vscode_insiders",
				"web_terminal",
				"port_forwarding_helper",
				"ssh_helper"
			],
			"x-enum-varnames": [
				"DisplayAppVSCodeDesktop",
				"DisplayAppVSCodeInsiders",
				"DisplayAppWebTerminal",
				"DisplayAppPortForward",
				"DisplayAppSSH"
			]
		},
		"codersdk.DynamicParametersRequest": {
			"type": "object",
			"properties": {
				"id": {
					"description": "ID identifies the request. The response contains the same\nID so that the client can match it to the request.",
					"type": "integer"
				},
				"inputs": {
					"type": "object",
					"additionalProperties": {
						"type": "string"
					}
				},
				"owner_id": {
					"description": "OwnerID if uuid.Nil, it defaults to `codersdk.Me`",
					"type": "string",
					"format": "uuid"
				}
			}
		},
		"codersdk.DynamicParametersResponse": {
			"type": "object",
			"properties": {
				"diagnostics": {
					"type": "array",
					"items": {
						"$ref": "#/definitions/codersdk.FriendlyDiagnostic"
					}
				},
				"id": {
					"type": "integer"
				},
				"parameters": {
					"type": "array",
					"items": {
						"$ref": "#/definitions/codersdk.PreviewParameter"
					}
				}
			}
		},
		"codersdk.Entitlement": {
			"type": "string",
			"enum": ["entitled", "grace_period", "not_entitled"],
			"x-enum-varnames": [
				"EntitlementEntitled",
				"EntitlementGracePeriod",
				"EntitlementNotEntitled"
			]
		},
		"codersdk.Entitlements": {
			"type": "object",
			"properties": {
				"errors": {
					"type": "array",
					"items": {
						"type": "string"
					}
				},
				"features": {
					"type": "object",
					"additionalProperties": {
						"$ref": "#/definitions/codersdk.Feature"
					}
				},
				"has_license": {
					"type": "boolean"
				},
				"refreshed_at": {
					"type": "string",
					"format": "date-time"
				},
				"require_telemetry": {
					"type": "boolean"
				},
				"trial": {
					"type": "boolean"
				},
				"warnings": {
					"type": "array",
					"items": {
						"type": "string"
					}
				}
			}
		},
		"codersdk.Experiment": {
			"type": "string",
			"enum": [
				"example",
				"auto-fill-parameters",
				"notifications",
				"workspace-usage",
				"web-push",
				"oauth2",
				"mcp-server-http"
			],
			"x-enum-comments": {
				"ExperimentAutoFillParameters": "This should not be taken out of experiments until we have redesigned the feature.",
				"ExperimentExample": "This isn't used for anything.",
				"ExperimentMCPServerHTTP": "Enables the MCP HTTP server functionality.",
				"ExperimentNotifications": "Sends notifications via SMTP and webhooks following certain events.",
				"ExperimentOAuth2": "Enables OAuth2 provider functionality.",
				"ExperimentWebPush": "Enables web push notifications through the browser.",
				"ExperimentWorkspaceUsage": "Enables the new workspace usage tracking."
			},
			"x-enum-varnames": [
				"ExperimentExample",
				"ExperimentAutoFillParameters",
				"ExperimentNotifications",
				"ExperimentWorkspaceUsage",
				"ExperimentWebPush",
				"ExperimentOAuth2",
				"ExperimentMCPServerHTTP"
			]
		},
		"codersdk.ExternalAuth": {
			"type": "object",
			"properties": {
				"app_install_url": {
					"description": "AppInstallURL is the URL to install the app.",
					"type": "string"
				},
				"app_installable": {
					"description": "AppInstallable is true if the request for app installs was successful.",
					"type": "boolean"
				},
				"authenticated": {
					"type": "boolean"
				},
				"device": {
					"type": "boolean"
				},
				"display_name": {
					"type": "string"
				},
				"installations": {
					"description": "AppInstallations are the installations that the user has access to.",
					"type": "array",
					"items": {
						"$ref": "#/definitions/codersdk.ExternalAuthAppInstallation"
					}
				},
				"user": {
					"description": "User is the user that authenticated with the provider.",
					"allOf": [
						{
							"$ref": "#/definitions/codersdk.ExternalAuthUser"
						}
					]
				}
			}
		},
		"codersdk.ExternalAuthAppInstallation": {
			"type": "object",
			"properties": {
				"account": {
					"$ref": "#/definitions/codersdk.ExternalAuthUser"
				},
				"configure_url": {
					"type": "string"
				},
				"id": {
					"type": "integer"
				}
			}
		},
		"codersdk.ExternalAuthConfig": {
			"type": "object",
			"properties": {
				"app_install_url": {
					"type": "string"
				},
				"app_installations_url": {
					"type": "string"
				},
				"auth_url": {
					"type": "string"
				},
				"client_id": {
					"type": "string"
				},
				"device_code_url": {
					"type": "string"
				},
				"device_flow": {
					"type": "boolean"
				},
				"display_icon": {
					"description": "DisplayIcon is a URL to an icon to display in the UI.",
					"type": "string"
				},
				"display_name": {
					"description": "DisplayName is shown in the UI to identify the auth config.",
					"type": "string"
				},
				"id": {
					"description": "ID is a unique identifier for the auth config.\nIt defaults to `type` when not provided.",
					"type": "string"
				},
				"no_refresh": {
					"type": "boolean"
				},
				"regex": {
					"description": "Regex allows API requesters to match an auth config by\na string (e.g. coder.com) instead of by it's type.\n\nGit clone makes use of this by parsing the URL from:\n'Username for \"https://github.com\":'\nAnd sending it to the Coder server to match against the Regex.",
					"type": "string"
				},
				"scopes": {
					"type": "array",
					"items": {
						"type": "string"
					}
				},
				"token_url": {
					"type": "string"
				},
				"type": {
					"description": "Type is the type of external auth config.",
					"type": "string"
				},
				"validate_url": {
					"type": "string"
				}
			}
		},
		"codersdk.ExternalAuthDevice": {
			"type": "object",
			"properties": {
				"device_code": {
					"type": "string"
				},
				"expires_in": {
					"type": "integer"
				},
				"interval": {
					"type": "integer"
				},
				"user_code": {
					"type": "string"
				},
				"verification_uri": {
					"type": "string"
				}
			}
		},
		"codersdk.ExternalAuthLink": {
			"type": "object",
			"properties": {
				"authenticated": {
					"type": "boolean"
				},
				"created_at": {
					"type": "string",
					"format": "date-time"
				},
				"expires": {
					"type": "string",
					"format": "date-time"
				},
				"has_refresh_token": {
					"type": "boolean"
				},
				"provider_id": {
					"type": "string"
				},
				"updated_at": {
					"type": "string",
					"format": "date-time"
				},
				"validate_error": {
					"type": "string"
				}
			}
		},
		"codersdk.ExternalAuthUser": {
			"type": "object",
			"properties": {
				"avatar_url": {
					"type": "string"
				},
				"id": {
					"type": "integer"
				},
				"login": {
					"type": "string"
				},
				"name": {
					"type": "string"
				},
				"profile_url": {
					"type": "string"
				}
			}
		},
		"codersdk.Feature": {
			"type": "object",
			"properties": {
				"actual": {
					"type": "integer"
				},
				"enabled": {
					"type": "boolean"
				},
				"entitlement": {
					"$ref": "#/definitions/codersdk.Entitlement"
				},
				"limit": {
					"type": "integer"
				},
				"soft_limit": {
					"description": "SoftLimit is the soft limit of the feature, and is only used for showing\nincluded limits in the dashboard. No license validation or warnings are\ngenerated from this value.",
					"type": "integer"
				},
				"usage_period": {
					"description": "UsagePeriod denotes that the usage is a counter that accumulates over\nthis period (and most likely resets with the issuance of the next\nlicense).\n\nThese dates are determined from the license that this entitlement comes\nfrom, see enterprise/coderd/license/license.go.\n\nOnly certain features set these fields:\n- FeatureManagedAgentLimit",
					"allOf": [
						{
							"$ref": "#/definitions/codersdk.UsagePeriod"
						}
					]
				}
			}
		},
		"codersdk.FriendlyDiagnostic": {
			"type": "object",
			"properties": {
				"detail": {
					"type": "string"
				},
				"extra": {
					"$ref": "#/definitions/codersdk.DiagnosticExtra"
				},
				"severity": {
					"$ref": "#/definitions/codersdk.DiagnosticSeverityString"
				},
				"summary": {
					"type": "string"
				}
			}
		},
		"codersdk.GenerateAPIKeyResponse": {
			"type": "object",
			"properties": {
				"key": {
					"type": "string"
				}
			}
		},
		"codersdk.GetInboxNotificationResponse": {
			"type": "object",
			"properties": {
				"notification": {
					"$ref": "#/definitions/codersdk.InboxNotification"
				},
				"unread_count": {
					"type": "integer"
				}
			}
		},
		"codersdk.GetUserStatusCountsResponse": {
			"type": "object",
			"properties": {
				"status_counts": {
					"type": "object",
					"additionalProperties": {
						"type": "array",
						"items": {
							"$ref": "#/definitions/codersdk.UserStatusChangeCount"
						}
					}
				}
			}
		},
		"codersdk.GetUsersResponse": {
			"type": "object",
			"properties": {
				"count": {
					"type": "integer"
				},
				"users": {
					"type": "array",
					"items": {
						"$ref": "#/definitions/codersdk.User"
					}
				}
			}
		},
		"codersdk.GitSSHKey": {
			"type": "object",
			"properties": {
				"created_at": {
					"type": "string",
					"format": "date-time"
				},
				"public_key": {
					"description": "PublicKey is the SSH public key in OpenSSH format.\nExample: \"ssh-ed25519 AAAAC3NzaC1lZDI1NTE5AAAAID3OmYJvT7q1cF1azbybYy0OZ9yrXfA+M6Lr4vzX5zlp\\n\"\nNote: The key includes a trailing newline (\\n).",
					"type": "string"
				},
				"updated_at": {
					"type": "string",
					"format": "date-time"
				},
				"user_id": {
					"type": "string",
					"format": "uuid"
				}
			}
		},
		"codersdk.GithubAuthMethod": {
			"type": "object",
			"properties": {
				"default_provider_configured": {
					"type": "boolean"
				},
				"enabled": {
					"type": "boolean"
				}
			}
		},
		"codersdk.Group": {
			"type": "object",
			"properties": {
				"avatar_url": {
					"type": "string",
					"format": "uri"
				},
				"display_name": {
					"type": "string"
				},
				"id": {
					"type": "string",
					"format": "uuid"
				},
				"members": {
					"type": "array",
					"items": {
						"$ref": "#/definitions/codersdk.ReducedUser"
					}
				},
				"name": {
					"type": "string"
				},
				"organization_display_name": {
					"type": "string"
				},
				"organization_id": {
					"type": "string",
					"format": "uuid"
				},
				"organization_name": {
					"type": "string"
				},
				"quota_allowance": {
					"type": "integer"
				},
				"source": {
					"$ref": "#/definitions/codersdk.GroupSource"
				},
				"total_member_count": {
					"description": "How many members are in this group. Shows the total count,\neven if the user is not authorized to read group member details.\nMay be greater than `len(Group.Members)`.",
					"type": "integer"
				}
			}
		},
		"codersdk.GroupSource": {
			"type": "string",
			"enum": ["user", "oidc"],
			"x-enum-varnames": ["GroupSourceUser", "GroupSourceOIDC"]
		},
		"codersdk.GroupSyncSettings": {
			"type": "object",
			"properties": {
				"auto_create_missing_groups": {
					"description": "AutoCreateMissing controls whether groups returned by the OIDC provider\nare automatically created in Coder if they are missing.",
					"type": "boolean"
				},
				"field": {
					"description": "Field is the name of the claim field that specifies what groups a user\nshould be in. If empty, no groups will be synced.",
					"type": "string"
				},
				"legacy_group_name_mapping": {
					"description": "LegacyNameMapping is deprecated. It remaps an IDP group name to\na Coder group name. Since configuration is now done at runtime,\ngroup IDs are used to account for group renames.\nFor legacy configurations, this config option has to remain.\nDeprecated: Use Mapping instead.",
					"type": "object",
					"additionalProperties": {
						"type": "string"
					}
				},
				"mapping": {
					"description": "Mapping is a map from OIDC groups to Coder group IDs",
					"type": "object",
					"additionalProperties": {
						"type": "array",
						"items": {
							"type": "string"
						}
					}
				},
				"regex_filter": {
					"description": "RegexFilter is a regular expression that filters the groups returned by\nthe OIDC provider. Any group not matched by this regex will be ignored.\nIf the group filter is nil, then no group filtering will occur.",
					"allOf": [
						{
							"$ref": "#/definitions/regexp.Regexp"
						}
					]
				}
			}
		},
		"codersdk.HTTPCookieConfig": {
			"type": "object",
			"properties": {
				"same_site": {
					"type": "string"
				},
				"secure_auth_cookie": {
					"type": "boolean"
				}
			}
		},
		"codersdk.Healthcheck": {
			"type": "object",
			"properties": {
				"interval": {
					"description": "Interval specifies the seconds between each health check.",
					"type": "integer"
				},
				"threshold": {
					"description": "Threshold specifies the number of consecutive failed health checks before returning \"unhealthy\".",
					"type": "integer"
				},
				"url": {
					"description": "URL specifies the endpoint to check for the app health.",
					"type": "string"
				}
			}
		},
		"codersdk.HealthcheckConfig": {
			"type": "object",
			"properties": {
				"refresh": {
					"type": "integer"
				},
				"threshold_database": {
					"type": "integer"
				}
			}
		},
		"codersdk.InboxNotification": {
			"type": "object",
			"properties": {
				"actions": {
					"type": "array",
					"items": {
						"$ref": "#/definitions/codersdk.InboxNotificationAction"
					}
				},
				"content": {
					"type": "string"
				},
				"created_at": {
					"type": "string",
					"format": "date-time"
				},
				"icon": {
					"type": "string"
				},
				"id": {
					"type": "string",
					"format": "uuid"
				},
				"read_at": {
					"type": "string"
				},
				"targets": {
					"type": "array",
					"items": {
						"type": "string",
						"format": "uuid"
					}
				},
				"template_id": {
					"type": "string",
					"format": "uuid"
				},
				"title": {
					"type": "string"
				},
				"user_id": {
					"type": "string",
					"format": "uuid"
				}
			}
		},
		"codersdk.InboxNotificationAction": {
			"type": "object",
			"properties": {
				"label": {
					"type": "string"
				},
				"url": {
					"type": "string"
				}
			}
		},
		"codersdk.InsightsReportInterval": {
			"type": "string",
			"enum": ["day", "week"],
			"x-enum-varnames": [
				"InsightsReportIntervalDay",
				"InsightsReportIntervalWeek"
			]
		},
		"codersdk.IssueReconnectingPTYSignedTokenRequest": {
			"type": "object",
			"required": ["agentID", "url"],
			"properties": {
				"agentID": {
					"type": "string",
					"format": "uuid"
				},
				"url": {
					"description": "URL is the URL of the reconnecting-pty endpoint you are connecting to.",
					"type": "string"
				}
			}
		},
		"codersdk.IssueReconnectingPTYSignedTokenResponse": {
			"type": "object",
			"properties": {
				"signed_token": {
					"type": "string"
				}
			}
		},
		"codersdk.JobErrorCode": {
			"type": "string",
			"enum": ["REQUIRED_TEMPLATE_VARIABLES"],
			"x-enum-varnames": ["RequiredTemplateVariables"]
		},
		"codersdk.License": {
			"type": "object",
			"properties": {
				"claims": {
					"description": "Claims are the JWT claims asserted by the license.  Here we use\na generic string map to ensure that all data from the server is\nparsed verbatim, not just the fields this version of Coder\nunderstands.",
					"type": "object",
					"additionalProperties": true
				},
				"id": {
					"type": "integer"
				},
				"uploaded_at": {
					"type": "string",
					"format": "date-time"
				},
				"uuid": {
					"type": "string",
					"format": "uuid"
				}
			}
		},
		"codersdk.LinkConfig": {
			"type": "object",
			"properties": {
				"icon": {
					"type": "string",
					"enum": ["bug", "chat", "docs"]
				},
				"name": {
					"type": "string"
				},
				"target": {
					"type": "string"
				}
			}
		},
		"codersdk.ListInboxNotificationsResponse": {
			"type": "object",
			"properties": {
				"notifications": {
					"type": "array",
					"items": {
						"$ref": "#/definitions/codersdk.InboxNotification"
					}
				},
				"unread_count": {
					"type": "integer"
				}
			}
		},
		"codersdk.ListUserSecretsResponse": {
			"type": "object",
			"properties": {
				"secrets": {
					"type": "array",
					"items": {
						"$ref": "#/definitions/codersdk.UserSecret"
					}
				}
			}
		},
		"codersdk.LogLevel": {
			"type": "string",
			"enum": ["trace", "debug", "info", "warn", "error"],
			"x-enum-varnames": [
				"LogLevelTrace",
				"LogLevelDebug",
				"LogLevelInfo",
				"LogLevelWarn",
				"LogLevelError"
			]
		},
		"codersdk.LogSource": {
			"type": "string",
			"enum": ["provisioner_daemon", "provisioner"],
			"x-enum-varnames": ["LogSourceProvisionerDaemon", "LogSourceProvisioner"]
		},
		"codersdk.LoggingConfig": {
			"type": "object",
			"properties": {
				"human": {
					"type": "string"
				},
				"json": {
					"type": "string"
				},
				"log_filter": {
					"type": "array",
					"items": {
						"type": "string"
					}
				},
				"stackdriver": {
					"type": "string"
				}
			}
		},
		"codersdk.LoginType": {
			"type": "string",
			"enum": ["", "password", "github", "oidc", "token", "none"],
			"x-enum-varnames": [
				"LoginTypeUnknown",
				"LoginTypePassword",
				"LoginTypeGithub",
				"LoginTypeOIDC",
				"LoginTypeToken",
				"LoginTypeNone"
			]
		},
		"codersdk.LoginWithPasswordRequest": {
			"type": "object",
			"required": ["email", "password"],
			"properties": {
				"email": {
					"type": "string",
					"format": "email"
				},
				"password": {
					"type": "string"
				}
			}
		},
		"codersdk.LoginWithPasswordResponse": {
			"type": "object",
			"required": ["session_token"],
			"properties": {
				"session_token": {
					"type": "string"
				}
			}
		},
		"codersdk.MatchedProvisioners": {
			"type": "object",
			"properties": {
				"available": {
					"description": "Available is the number of provisioner daemons that are available to\ntake jobs. This may be less than the count if some provisioners are\nbusy or have been stopped.",
					"type": "integer"
				},
				"count": {
					"description": "Count is the number of provisioner daemons that matched the given\ntags. If the count is 0, it means no provisioner daemons matched the\nrequested tags.",
					"type": "integer"
				},
				"most_recently_seen": {
					"description": "MostRecentlySeen is the most recently seen time of the set of matched\nprovisioners. If no provisioners matched, this field will be null.",
					"type": "string",
					"format": "date-time"
				}
			}
		},
		"codersdk.MinimalOrganization": {
			"type": "object",
			"required": ["id"],
			"properties": {
				"display_name": {
					"type": "string"
				},
				"icon": {
					"type": "string"
				},
				"id": {
					"type": "string",
					"format": "uuid"
				},
				"name": {
					"type": "string"
				}
			}
		},
		"codersdk.MinimalUser": {
			"type": "object",
			"required": ["id", "username"],
			"properties": {
				"avatar_url": {
					"type": "string",
					"format": "uri"
				},
				"id": {
					"type": "string",
					"format": "uuid"
				},
				"username": {
					"type": "string"
				}
			}
		},
		"codersdk.NotificationMethodsResponse": {
			"type": "object",
			"properties": {
				"available": {
					"type": "array",
					"items": {
						"type": "string"
					}
				},
				"default": {
					"type": "string"
				}
			}
		},
		"codersdk.NotificationPreference": {
			"type": "object",
			"properties": {
				"disabled": {
					"type": "boolean"
				},
				"id": {
					"type": "string",
					"format": "uuid"
				},
				"updated_at": {
					"type": "string",
					"format": "date-time"
				}
			}
		},
		"codersdk.NotificationTemplate": {
			"type": "object",
			"properties": {
				"actions": {
					"type": "string"
				},
				"body_template": {
					"type": "string"
				},
				"enabled_by_default": {
					"type": "boolean"
				},
				"group": {
					"type": "string"
				},
				"id": {
					"type": "string",
					"format": "uuid"
				},
				"kind": {
					"type": "string"
				},
				"method": {
					"type": "string"
				},
				"name": {
					"type": "string"
				},
				"title_template": {
					"type": "string"
				}
			}
		},
		"codersdk.NotificationsConfig": {
			"type": "object",
			"properties": {
				"dispatch_timeout": {
					"description": "How long to wait while a notification is being sent before giving up.",
					"type": "integer"
				},
				"email": {
					"description": "SMTP settings.",
					"allOf": [
						{
							"$ref": "#/definitions/codersdk.NotificationsEmailConfig"
						}
					]
				},
				"fetch_interval": {
					"description": "How often to query the database for queued notifications.",
					"type": "integer"
				},
				"inbox": {
					"description": "Inbox settings.",
					"allOf": [
						{
							"$ref": "#/definitions/codersdk.NotificationsInboxConfig"
						}
					]
				},
				"lease_count": {
					"description": "How many notifications a notifier should lease per fetch interval.",
					"type": "integer"
				},
				"lease_period": {
					"description": "How long a notifier should lease a message. This is effectively how long a notification is 'owned'\nby a notifier, and once this period expires it will be available for lease by another notifier. Leasing\nis important in order for multiple running notifiers to not pick the same messages to deliver concurrently.\nThis lease period will only expire if a notifier shuts down ungracefully; a dispatch of the notification\nreleases the lease.",
					"type": "integer"
				},
				"max_send_attempts": {
					"description": "The upper limit of attempts to send a notification.",
					"type": "integer"
				},
				"method": {
					"description": "Which delivery method to use (available options: 'smtp', 'webhook').",
					"type": "string"
				},
				"retry_interval": {
					"description": "The minimum time between retries.",
					"type": "integer"
				},
				"sync_buffer_size": {
					"description": "The notifications system buffers message updates in memory to ease pressure on the database.\nThis option controls how many updates are kept in memory. The lower this value the\nlower the change of state inconsistency in a non-graceful shutdown - but it also increases load on the\ndatabase. It is recommended to keep this option at its default value.",
					"type": "integer"
				},
				"sync_interval": {
					"description": "The notifications system buffers message updates in memory to ease pressure on the database.\nThis option controls how often it synchronizes its state with the database. The shorter this value the\nlower the change of state inconsistency in a non-graceful shutdown - but it also increases load on the\ndatabase. It is recommended to keep this option at its default value.",
					"type": "integer"
				},
				"webhook": {
					"description": "Webhook settings.",
					"allOf": [
						{
							"$ref": "#/definitions/codersdk.NotificationsWebhookConfig"
						}
					]
				}
			}
		},
		"codersdk.NotificationsEmailAuthConfig": {
			"type": "object",
			"properties": {
				"identity": {
					"description": "Identity for PLAIN auth.",
					"type": "string"
				},
				"password": {
					"description": "Password for LOGIN/PLAIN auth.",
					"type": "string"
				},
				"password_file": {
					"description": "File from which to load the password for LOGIN/PLAIN auth.",
					"type": "string"
				},
				"username": {
					"description": "Username for LOGIN/PLAIN auth.",
					"type": "string"
				}
			}
		},
		"codersdk.NotificationsEmailConfig": {
			"type": "object",
			"properties": {
				"auth": {
					"description": "Authentication details.",
					"allOf": [
						{
							"$ref": "#/definitions/codersdk.NotificationsEmailAuthConfig"
						}
					]
				},
				"force_tls": {
					"description": "ForceTLS causes a TLS connection to be attempted.",
					"type": "boolean"
				},
				"from": {
					"description": "The sender's address.",
					"type": "string"
				},
				"hello": {
					"description": "The hostname identifying the SMTP server.",
					"type": "string"
				},
				"smarthost": {
					"description": "The intermediary SMTP host through which emails are sent (host:port).",
					"type": "string"
				},
				"tls": {
					"description": "TLS details.",
					"allOf": [
						{
							"$ref": "#/definitions/codersdk.NotificationsEmailTLSConfig"
						}
					]
				}
			}
		},
		"codersdk.NotificationsEmailTLSConfig": {
			"type": "object",
			"properties": {
				"ca_file": {
					"description": "CAFile specifies the location of the CA certificate to use.",
					"type": "string"
				},
				"cert_file": {
					"description": "CertFile specifies the location of the certificate to use.",
					"type": "string"
				},
				"insecure_skip_verify": {
					"description": "InsecureSkipVerify skips target certificate validation.",
					"type": "boolean"
				},
				"key_file": {
					"description": "KeyFile specifies the location of the key to use.",
					"type": "string"
				},
				"server_name": {
					"description": "ServerName to verify the hostname for the targets.",
					"type": "string"
				},
				"start_tls": {
					"description": "StartTLS attempts to upgrade plain connections to TLS.",
					"type": "boolean"
				}
			}
		},
		"codersdk.NotificationsInboxConfig": {
			"type": "object",
			"properties": {
				"enabled": {
					"type": "boolean"
				}
			}
		},
		"codersdk.NotificationsSettings": {
			"type": "object",
			"properties": {
				"notifier_paused": {
					"type": "boolean"
				}
			}
		},
		"codersdk.NotificationsWebhookConfig": {
			"type": "object",
			"properties": {
				"endpoint": {
					"description": "The URL to which the payload will be sent with an HTTP POST request.",
					"allOf": [
						{
							"$ref": "#/definitions/serpent.URL"
						}
					]
				}
			}
		},
		"codersdk.NullHCLString": {
			"type": "object",
			"properties": {
				"valid": {
					"type": "boolean"
				},
				"value": {
					"type": "string"
				}
			}
		},
		"codersdk.OAuth2AppEndpoints": {
			"type": "object",
			"properties": {
				"authorization": {
					"type": "string"
				},
				"device_authorization": {
					"description": "DeviceAuth is optional.",
					"type": "string"
				},
				"token": {
					"type": "string"
				}
			}
		},
		"codersdk.OAuth2AuthorizationServerMetadata": {
			"type": "object",
			"properties": {
				"authorization_endpoint": {
					"type": "string"
				},
				"code_challenge_methods_supported": {
					"type": "array",
					"items": {
						"type": "string"
					}
				},
				"grant_types_supported": {
					"type": "array",
					"items": {
						"type": "string"
					}
				},
				"issuer": {
					"type": "string"
				},
				"registration_endpoint": {
					"type": "string"
				},
				"response_types_supported": {
					"type": "array",
					"items": {
						"type": "string"
					}
				},
				"scopes_supported": {
					"type": "array",
					"items": {
						"type": "string"
					}
				},
				"token_endpoint": {
					"type": "string"
				},
				"token_endpoint_auth_methods_supported": {
					"type": "array",
					"items": {
						"type": "string"
					}
				}
			}
		},
		"codersdk.OAuth2ClientConfiguration": {
			"type": "object",
			"properties": {
				"client_id": {
					"type": "string"
				},
				"client_id_issued_at": {
					"type": "integer"
				},
				"client_name": {
					"type": "string"
				},
				"client_secret_expires_at": {
					"type": "integer"
				},
				"client_uri": {
					"type": "string"
				},
				"contacts": {
					"type": "array",
					"items": {
						"type": "string"
					}
				},
				"grant_types": {
					"type": "array",
					"items": {
						"type": "string"
					}
				},
				"jwks": {
					"type": "object"
				},
				"jwks_uri": {
					"type": "string"
				},
				"logo_uri": {
					"type": "string"
				},
				"policy_uri": {
					"type": "string"
				},
				"redirect_uris": {
					"type": "array",
					"items": {
						"type": "string"
					}
				},
				"registration_access_token": {
					"type": "string"
				},
				"registration_client_uri": {
					"type": "string"
				},
				"response_types": {
					"type": "array",
					"items": {
						"type": "string"
					}
				},
				"scope": {
					"type": "string"
				},
				"software_id": {
					"type": "string"
				},
				"software_version": {
					"type": "string"
				},
				"token_endpoint_auth_method": {
					"type": "string"
				},
				"tos_uri": {
					"type": "string"
				}
			}
		},
		"codersdk.OAuth2ClientRegistrationRequest": {
			"type": "object",
			"properties": {
				"client_name": {
					"type": "string"
				},
				"client_uri": {
					"type": "string"
				},
				"contacts": {
					"type": "array",
					"items": {
						"type": "string"
					}
				},
				"grant_types": {
					"type": "array",
					"items": {
						"type": "string"
					}
				},
				"jwks": {
					"type": "object"
				},
				"jwks_uri": {
					"type": "string"
				},
				"logo_uri": {
					"type": "string"
				},
				"policy_uri": {
					"type": "string"
				},
				"redirect_uris": {
					"type": "array",
					"items": {
						"type": "string"
					}
				},
				"response_types": {
					"type": "array",
					"items": {
						"type": "string"
					}
				},
				"scope": {
					"type": "string"
				},
				"software_id": {
					"type": "string"
				},
				"software_statement": {
					"type": "string"
				},
				"software_version": {
					"type": "string"
				},
				"token_endpoint_auth_method": {
					"type": "string"
				},
				"tos_uri": {
					"type": "string"
				}
			}
		},
		"codersdk.OAuth2ClientRegistrationResponse": {
			"type": "object",
			"properties": {
				"client_id": {
					"type": "string"
				},
				"client_id_issued_at": {
					"type": "integer"
				},
				"client_name": {
					"type": "string"
				},
				"client_secret": {
					"type": "string"
				},
				"client_secret_expires_at": {
					"type": "integer"
				},
				"client_uri": {
					"type": "string"
				},
				"contacts": {
					"type": "array",
					"items": {
						"type": "string"
					}
				},
				"grant_types": {
					"type": "array",
					"items": {
						"type": "string"
					}
				},
				"jwks": {
					"type": "object"
				},
				"jwks_uri": {
					"type": "string"
				},
				"logo_uri": {
					"type": "string"
				},
				"policy_uri": {
					"type": "string"
				},
				"redirect_uris": {
					"type": "array",
					"items": {
						"type": "string"
					}
				},
				"registration_access_token": {
					"type": "string"
				},
				"registration_client_uri": {
					"type": "string"
				},
				"response_types": {
					"type": "array",
					"items": {
						"type": "string"
					}
				},
				"scope": {
					"type": "string"
				},
				"software_id": {
					"type": "string"
				},
				"software_version": {
					"type": "string"
				},
				"token_endpoint_auth_method": {
					"type": "string"
				},
				"tos_uri": {
					"type": "string"
				}
			}
		},
		"codersdk.OAuth2Config": {
			"type": "object",
			"properties": {
				"github": {
					"$ref": "#/definitions/codersdk.OAuth2GithubConfig"
				}
			}
		},
		"codersdk.OAuth2GithubConfig": {
			"type": "object",
			"properties": {
				"allow_everyone": {
					"type": "boolean"
				},
				"allow_signups": {
					"type": "boolean"
				},
				"allowed_orgs": {
					"type": "array",
					"items": {
						"type": "string"
					}
				},
				"allowed_teams": {
					"type": "array",
					"items": {
						"type": "string"
					}
				},
				"client_id": {
					"type": "string"
				},
				"client_secret": {
					"type": "string"
				},
				"default_provider_enable": {
					"type": "boolean"
				},
				"device_flow": {
					"type": "boolean"
				},
				"enterprise_base_url": {
					"type": "string"
				}
			}
		},
		"codersdk.OAuth2ProtectedResourceMetadata": {
			"type": "object",
			"properties": {
				"authorization_servers": {
					"type": "array",
					"items": {
						"type": "string"
					}
				},
				"bearer_methods_supported": {
					"type": "array",
					"items": {
						"type": "string"
					}
				},
				"resource": {
					"type": "string"
				},
				"scopes_supported": {
					"type": "array",
					"items": {
						"type": "string"
					}
				}
			}
		},
		"codersdk.OAuth2ProviderApp": {
			"type": "object",
			"properties": {
				"callback_url": {
					"type": "string"
				},
				"endpoints": {
					"description": "Endpoints are included in the app response for easier discovery. The OAuth2\nspec does not have a defined place to find these (for comparison, OIDC has\na '/.well-known/openid-configuration' endpoint).",
					"allOf": [
						{
							"$ref": "#/definitions/codersdk.OAuth2AppEndpoints"
						}
					]
				},
				"icon": {
					"type": "string"
				},
				"id": {
					"type": "string",
					"format": "uuid"
				},
				"name": {
					"type": "string"
				}
			}
		},
		"codersdk.OAuth2ProviderAppSecret": {
			"type": "object",
			"properties": {
				"client_secret_truncated": {
					"type": "string"
				},
				"id": {
					"type": "string",
					"format": "uuid"
				},
				"last_used_at": {
					"type": "string"
				}
			}
		},
		"codersdk.OAuth2ProviderAppSecretFull": {
			"type": "object",
			"properties": {
				"client_secret_full": {
					"type": "string"
				},
				"id": {
					"type": "string",
					"format": "uuid"
				}
			}
		},
		"codersdk.OAuthConversionResponse": {
			"type": "object",
			"properties": {
				"expires_at": {
					"type": "string",
					"format": "date-time"
				},
				"state_string": {
					"type": "string"
				},
				"to_type": {
					"$ref": "#/definitions/codersdk.LoginType"
				},
				"user_id": {
					"type": "string",
					"format": "uuid"
				}
			}
		},
		"codersdk.OIDCAuthMethod": {
			"type": "object",
			"properties": {
				"enabled": {
					"type": "boolean"
				},
				"iconUrl": {
					"type": "string"
				},
				"signInText": {
					"type": "string"
				}
			}
		},
		"codersdk.OIDCConfig": {
			"type": "object",
			"properties": {
				"allow_signups": {
					"type": "boolean"
				},
				"auth_url_params": {
					"type": "object"
				},
				"client_cert_file": {
					"type": "string"
				},
				"client_id": {
					"type": "string"
				},
				"client_key_file": {
					"description": "ClientKeyFile \u0026 ClientCertFile are used in place of ClientSecret for PKI auth.",
					"type": "string"
				},
				"client_secret": {
					"type": "string"
				},
				"email_domain": {
					"type": "array",
					"items": {
						"type": "string"
					}
				},
				"email_field": {
					"type": "string"
				},
				"group_allow_list": {
					"type": "array",
					"items": {
						"type": "string"
					}
				},
				"group_auto_create": {
					"type": "boolean"
				},
				"group_mapping": {
					"type": "object"
				},
				"group_regex_filter": {
					"$ref": "#/definitions/serpent.Regexp"
				},
				"groups_field": {
					"type": "string"
				},
				"icon_url": {
					"$ref": "#/definitions/serpent.URL"
				},
				"ignore_email_verified": {
					"type": "boolean"
				},
				"ignore_user_info": {
					"description": "IgnoreUserInfo \u0026 UserInfoFromAccessToken are mutually exclusive. Only 1\ncan be set to true. Ideally this would be an enum with 3 states, ['none',\n'userinfo', 'access_token']. However, for backward compatibility,\n`ignore_user_info` must remain. And `access_token` is a niche, non-spec\ncompliant edge case. So it's use is rare, and should not be advised.",
					"type": "boolean"
				},
				"issuer_url": {
					"type": "string"
				},
				"name_field": {
					"type": "string"
				},
				"organization_assign_default": {
					"type": "boolean"
				},
				"organization_field": {
					"type": "string"
				},
				"organization_mapping": {
					"type": "object"
				},
				"scopes": {
					"type": "array",
					"items": {
						"type": "string"
					}
				},
				"sign_in_text": {
					"type": "string"
				},
				"signups_disabled_text": {
					"type": "string"
				},
				"skip_issuer_checks": {
					"type": "boolean"
				},
				"source_user_info_from_access_token": {
					"description": "UserInfoFromAccessToken as mentioned above is an edge case. This allows\nsourcing the user_info from the access token itself instead of a user_info\nendpoint. This assumes the access token is a valid JWT with a set of claims to\nbe merged with the id_token.",
					"type": "boolean"
				},
				"user_role_field": {
					"type": "string"
				},
				"user_role_mapping": {
					"type": "object"
				},
				"user_roles_default": {
					"type": "array",
					"items": {
						"type": "string"
					}
				},
				"username_field": {
					"type": "string"
				}
			}
		},
		"codersdk.OptionType": {
			"type": "string",
			"enum": ["string", "number", "bool", "list(string)"],
			"x-enum-varnames": [
				"OptionTypeString",
				"OptionTypeNumber",
				"OptionTypeBoolean",
				"OptionTypeListString"
			]
		},
		"codersdk.Organization": {
			"type": "object",
			"required": ["created_at", "id", "is_default", "updated_at"],
			"properties": {
				"created_at": {
					"type": "string",
					"format": "date-time"
				},
				"description": {
					"type": "string"
				},
				"display_name": {
					"type": "string"
				},
				"icon": {
					"type": "string"
				},
				"id": {
					"type": "string",
					"format": "uuid"
				},
				"is_default": {
					"type": "boolean"
				},
				"name": {
					"type": "string"
				},
				"updated_at": {
					"type": "string",
					"format": "date-time"
				}
			}
		},
		"codersdk.OrganizationMember": {
			"type": "object",
			"properties": {
				"created_at": {
					"type": "string",
					"format": "date-time"
				},
				"organization_id": {
					"type": "string",
					"format": "uuid"
				},
				"roles": {
					"type": "array",
					"items": {
						"$ref": "#/definitions/codersdk.SlimRole"
					}
				},
				"updated_at": {
					"type": "string",
					"format": "date-time"
				},
				"user_id": {
					"type": "string",
					"format": "uuid"
				}
			}
		},
		"codersdk.OrganizationMemberWithUserData": {
			"type": "object",
			"properties": {
				"avatar_url": {
					"type": "string"
				},
				"created_at": {
					"type": "string",
					"format": "date-time"
				},
				"email": {
					"type": "string"
				},
				"global_roles": {
					"type": "array",
					"items": {
						"$ref": "#/definitions/codersdk.SlimRole"
					}
				},
				"name": {
					"type": "string"
				},
				"organization_id": {
					"type": "string",
					"format": "uuid"
				},
				"roles": {
					"type": "array",
					"items": {
						"$ref": "#/definitions/codersdk.SlimRole"
					}
				},
				"updated_at": {
					"type": "string",
					"format": "date-time"
				},
				"user_id": {
					"type": "string",
					"format": "uuid"
				},
				"username": {
					"type": "string"
				}
			}
		},
		"codersdk.OrganizationSyncSettings": {
			"type": "object",
			"properties": {
				"field": {
					"description": "Field selects the claim field to be used as the created user's\norganizations. If the field is the empty string, then no organization\nupdates will ever come from the OIDC provider.",
					"type": "string"
				},
				"mapping": {
					"description": "Mapping maps from an OIDC claim --\u003e Coder organization uuid",
					"type": "object",
					"additionalProperties": {
						"type": "array",
						"items": {
							"type": "string"
						}
					}
				},
				"organization_assign_default": {
					"description": "AssignDefault will ensure the default org is always included\nfor every user, regardless of their claims. This preserves legacy behavior.",
					"type": "boolean"
				}
			}
		},
		"codersdk.PaginatedMembersResponse": {
			"type": "object",
			"properties": {
				"count": {
					"type": "integer"
				},
				"members": {
					"type": "array",
					"items": {
						"$ref": "#/definitions/codersdk.OrganizationMemberWithUserData"
					}
				}
			}
		},
		"codersdk.ParameterFormType": {
			"type": "string",
			"enum": [
				"",
				"radio",
				"slider",
				"input",
				"dropdown",
				"checkbox",
				"switch",
				"multi-select",
				"tag-select",
				"textarea",
				"error"
			],
			"x-enum-varnames": [
				"ParameterFormTypeDefault",
				"ParameterFormTypeRadio",
				"ParameterFormTypeSlider",
				"ParameterFormTypeInput",
				"ParameterFormTypeDropdown",
				"ParameterFormTypeCheckbox",
				"ParameterFormTypeSwitch",
				"ParameterFormTypeMultiSelect",
				"ParameterFormTypeTagSelect",
				"ParameterFormTypeTextArea",
				"ParameterFormTypeError"
			]
		},
		"codersdk.PatchGroupIDPSyncConfigRequest": {
			"type": "object",
			"properties": {
				"auto_create_missing_groups": {
					"type": "boolean"
				},
				"field": {
					"type": "string"
				},
				"regex_filter": {
					"$ref": "#/definitions/regexp.Regexp"
				}
			}
		},
		"codersdk.PatchGroupIDPSyncMappingRequest": {
			"type": "object",
			"properties": {
				"add": {
					"type": "array",
					"items": {
						"type": "object",
						"properties": {
							"gets": {
								"description": "The ID of the Coder resource the user should be added to",
								"type": "string"
							},
							"given": {
								"description": "The IdP claim the user has",
								"type": "string"
							}
						}
					}
				},
				"remove": {
					"type": "array",
					"items": {
						"type": "object",
						"properties": {
							"gets": {
								"description": "The ID of the Coder resource the user should be added to",
								"type": "string"
							},
							"given": {
								"description": "The IdP claim the user has",
								"type": "string"
							}
						}
					}
				}
			}
		},
		"codersdk.PatchGroupRequest": {
			"type": "object",
			"properties": {
				"add_users": {
					"type": "array",
					"items": {
						"type": "string"
					}
				},
				"avatar_url": {
					"type": "string"
				},
				"display_name": {
					"type": "string"
				},
				"name": {
					"type": "string"
				},
				"quota_allowance": {
					"type": "integer"
				},
				"remove_users": {
					"type": "array",
					"items": {
						"type": "string"
					}
				}
			}
		},
		"codersdk.PatchOrganizationIDPSyncConfigRequest": {
			"type": "object",
			"properties": {
				"assign_default": {
					"type": "boolean"
				},
				"field": {
					"type": "string"
				}
			}
		},
		"codersdk.PatchOrganizationIDPSyncMappingRequest": {
			"type": "object",
			"properties": {
				"add": {
					"type": "array",
					"items": {
						"type": "object",
						"properties": {
							"gets": {
								"description": "The ID of the Coder resource the user should be added to",
								"type": "string"
							},
							"given": {
								"description": "The IdP claim the user has",
								"type": "string"
							}
						}
					}
				},
				"remove": {
					"type": "array",
					"items": {
						"type": "object",
						"properties": {
							"gets": {
								"description": "The ID of the Coder resource the user should be added to",
								"type": "string"
							},
							"given": {
								"description": "The IdP claim the user has",
								"type": "string"
							}
						}
					}
				}
			}
		},
		"codersdk.PatchRoleIDPSyncConfigRequest": {
			"type": "object",
			"properties": {
				"field": {
					"type": "string"
				}
			}
		},
		"codersdk.PatchRoleIDPSyncMappingRequest": {
			"type": "object",
			"properties": {
				"add": {
					"type": "array",
					"items": {
						"type": "object",
						"properties": {
							"gets": {
								"description": "The ID of the Coder resource the user should be added to",
								"type": "string"
							},
							"given": {
								"description": "The IdP claim the user has",
								"type": "string"
							}
						}
					}
				},
				"remove": {
					"type": "array",
					"items": {
						"type": "object",
						"properties": {
							"gets": {
								"description": "The ID of the Coder resource the user should be added to",
								"type": "string"
							},
							"given": {
								"description": "The IdP claim the user has",
								"type": "string"
							}
						}
					}
				}
			}
		},
		"codersdk.PatchTemplateVersionRequest": {
			"type": "object",
			"properties": {
				"message": {
					"type": "string"
				},
				"name": {
					"type": "string"
				}
			}
		},
		"codersdk.PatchWorkspaceProxy": {
			"type": "object",
			"required": ["display_name", "icon", "id", "name"],
			"properties": {
				"display_name": {
					"type": "string"
				},
				"icon": {
					"type": "string"
				},
				"id": {
					"type": "string",
					"format": "uuid"
				},
				"name": {
					"type": "string"
				},
				"regenerate_token": {
					"type": "boolean"
				}
			}
		},
		"codersdk.Permission": {
			"type": "object",
			"properties": {
				"action": {
					"$ref": "#/definitions/codersdk.RBACAction"
				},
				"negate": {
					"description": "Negate makes this a negative permission",
					"type": "boolean"
				},
				"resource_type": {
					"$ref": "#/definitions/codersdk.RBACResource"
				}
			}
		},
		"codersdk.PostOAuth2ProviderAppRequest": {
			"type": "object",
			"required": ["callback_url", "name"],
			"properties": {
				"callback_url": {
					"type": "string"
				},
				"icon": {
					"type": "string"
				},
				"name": {
					"type": "string"
				}
			}
		},
		"codersdk.PostWorkspaceUsageRequest": {
			"type": "object",
			"properties": {
				"agent_id": {
					"type": "string",
					"format": "uuid"
				},
				"app_name": {
					"$ref": "#/definitions/codersdk.UsageAppName"
				}
			}
		},
		"codersdk.PprofConfig": {
			"type": "object",
			"properties": {
				"address": {
					"$ref": "#/definitions/serpent.HostPort"
				},
				"enable": {
					"type": "boolean"
				}
			}
		},
		"codersdk.PrebuildsConfig": {
			"type": "object",
			"properties": {
				"failure_hard_limit": {
					"description": "FailureHardLimit defines the maximum number of consecutive failed prebuild attempts allowed\nbefore a preset is considered to be in a hard limit state. When a preset hits this limit,\nno new prebuilds will be created until the limit is reset.\nFailureHardLimit is disabled when set to zero.",
					"type": "integer"
				},
				"reconciliation_backoff_interval": {
					"description": "ReconciliationBackoffInterval specifies the amount of time to increase the backoff interval\nwhen errors occur during reconciliation.",
					"type": "integer"
				},
				"reconciliation_backoff_lookback": {
					"description": "ReconciliationBackoffLookback determines the time window to look back when calculating\nthe number of failed prebuilds, which influences the backoff strategy.",
					"type": "integer"
				},
				"reconciliation_interval": {
					"description": "ReconciliationInterval defines how often the workspace prebuilds state should be reconciled.",
					"type": "integer"
				}
			}
		},
		"codersdk.PrebuildsSettings": {
			"type": "object",
			"properties": {
				"reconciliation_paused": {
					"type": "boolean"
				}
			}
		},
		"codersdk.Preset": {
			"type": "object",
			"properties": {
				"default": {
					"type": "boolean"
				},
				"id": {
					"type": "string"
				},
				"name": {
					"type": "string"
				},
				"parameters": {
					"type": "array",
					"items": {
						"$ref": "#/definitions/codersdk.PresetParameter"
					}
				}
			}
		},
		"codersdk.PresetParameter": {
			"type": "object",
			"properties": {
				"name": {
					"type": "string"
				},
				"value": {
					"type": "string"
				}
			}
		},
		"codersdk.PreviewParameter": {
			"type": "object",
			"properties": {
				"default_value": {
					"$ref": "#/definitions/codersdk.NullHCLString"
				},
				"description": {
					"type": "string"
				},
				"diagnostics": {
					"type": "array",
					"items": {
						"$ref": "#/definitions/codersdk.FriendlyDiagnostic"
					}
				},
				"display_name": {
					"type": "string"
				},
				"ephemeral": {
					"type": "boolean"
				},
				"form_type": {
					"$ref": "#/definitions/codersdk.ParameterFormType"
				},
				"icon": {
					"type": "string"
				},
				"mutable": {
					"type": "boolean"
				},
				"name": {
					"type": "string"
				},
				"options": {
					"type": "array",
					"items": {
						"$ref": "#/definitions/codersdk.PreviewParameterOption"
					}
				},
				"order": {
					"description": "legacy_variable_name was removed (= 14)",
					"type": "integer"
				},
				"required": {
					"type": "boolean"
				},
				"styling": {
					"$ref": "#/definitions/codersdk.PreviewParameterStyling"
				},
				"type": {
					"$ref": "#/definitions/codersdk.OptionType"
				},
				"validations": {
					"type": "array",
					"items": {
						"$ref": "#/definitions/codersdk.PreviewParameterValidation"
					}
				},
				"value": {
					"$ref": "#/definitions/codersdk.NullHCLString"
				}
			}
		},
		"codersdk.PreviewParameterOption": {
			"type": "object",
			"properties": {
				"description": {
					"type": "string"
				},
				"icon": {
					"type": "string"
				},
				"name": {
					"type": "string"
				},
				"value": {
					"$ref": "#/definitions/codersdk.NullHCLString"
				}
			}
		},
		"codersdk.PreviewParameterStyling": {
			"type": "object",
			"properties": {
				"disabled": {
					"type": "boolean"
				},
				"label": {
					"type": "string"
				},
				"mask_input": {
					"type": "boolean"
				},
				"placeholder": {
					"type": "string"
				}
			}
		},
		"codersdk.PreviewParameterValidation": {
			"type": "object",
			"properties": {
				"validation_error": {
					"type": "string"
				},
				"validation_max": {
					"type": "integer"
				},
				"validation_min": {
					"type": "integer"
				},
				"validation_monotonic": {
					"type": "string"
				},
				"validation_regex": {
					"description": "All validation attributes are optional.",
					"type": "string"
				}
			}
		},
		"codersdk.PrometheusConfig": {
			"type": "object",
			"properties": {
				"address": {
					"$ref": "#/definitions/serpent.HostPort"
				},
				"aggregate_agent_stats_by": {
					"type": "array",
					"items": {
						"type": "string"
					}
				},
				"collect_agent_stats": {
					"type": "boolean"
				},
				"collect_db_metrics": {
					"type": "boolean"
				},
				"enable": {
					"type": "boolean"
				}
			}
		},
		"codersdk.ProvisionerConfig": {
			"type": "object",
			"properties": {
				"daemon_poll_interval": {
					"type": "integer"
				},
				"daemon_poll_jitter": {
					"type": "integer"
				},
				"daemon_psk": {
					"type": "string"
				},
				"daemon_types": {
					"type": "array",
					"items": {
						"type": "string"
					}
				},
				"daemons": {
					"description": "Daemons is the number of built-in terraform provisioners.",
					"type": "integer"
				},
				"force_cancel_interval": {
					"type": "integer"
				}
			}
		},
		"codersdk.ProvisionerDaemon": {
			"type": "object",
			"properties": {
				"api_version": {
					"type": "string"
				},
				"created_at": {
					"type": "string",
					"format": "date-time"
				},
				"current_job": {
					"$ref": "#/definitions/codersdk.ProvisionerDaemonJob"
				},
				"id": {
					"type": "string",
					"format": "uuid"
				},
				"key_id": {
					"type": "string",
					"format": "uuid"
				},
				"key_name": {
					"description": "Optional fields.",
					"type": "string"
				},
				"last_seen_at": {
					"type": "string",
					"format": "date-time"
				},
				"name": {
					"type": "string"
				},
				"organization_id": {
					"type": "string",
					"format": "uuid"
				},
				"previous_job": {
					"$ref": "#/definitions/codersdk.ProvisionerDaemonJob"
				},
				"provisioners": {
					"type": "array",
					"items": {
						"type": "string"
					}
				},
				"status": {
					"enum": ["offline", "idle", "busy"],
					"allOf": [
						{
							"$ref": "#/definitions/codersdk.ProvisionerDaemonStatus"
						}
					]
				},
				"tags": {
					"type": "object",
					"additionalProperties": {
						"type": "string"
					}
				},
				"version": {
					"type": "string"
				}
			}
		},
		"codersdk.ProvisionerDaemonJob": {
			"type": "object",
			"properties": {
				"id": {
					"type": "string",
					"format": "uuid"
				},
				"status": {
					"enum": [
						"pending",
						"running",
						"succeeded",
						"canceling",
						"canceled",
						"failed"
					],
					"allOf": [
						{
							"$ref": "#/definitions/codersdk.ProvisionerJobStatus"
						}
					]
				},
				"template_display_name": {
					"type": "string"
				},
				"template_icon": {
					"type": "string"
				},
				"template_name": {
					"type": "string"
				}
			}
		},
		"codersdk.ProvisionerDaemonStatus": {
			"type": "string",
			"enum": ["offline", "idle", "busy"],
			"x-enum-varnames": [
				"ProvisionerDaemonOffline",
				"ProvisionerDaemonIdle",
				"ProvisionerDaemonBusy"
			]
		},
		"codersdk.ProvisionerJob": {
			"type": "object",
			"properties": {
				"available_workers": {
					"type": "array",
					"items": {
						"type": "string",
						"format": "uuid"
					}
				},
				"canceled_at": {
					"type": "string",
					"format": "date-time"
				},
				"completed_at": {
					"type": "string",
					"format": "date-time"
				},
				"created_at": {
					"type": "string",
					"format": "date-time"
				},
				"error": {
					"type": "string"
				},
				"error_code": {
					"enum": ["REQUIRED_TEMPLATE_VARIABLES"],
					"allOf": [
						{
							"$ref": "#/definitions/codersdk.JobErrorCode"
						}
					]
				},
				"file_id": {
					"type": "string",
					"format": "uuid"
				},
				"id": {
					"type": "string",
					"format": "uuid"
				},
				"input": {
					"$ref": "#/definitions/codersdk.ProvisionerJobInput"
				},
				"metadata": {
					"$ref": "#/definitions/codersdk.ProvisionerJobMetadata"
				},
				"organization_id": {
					"type": "string",
					"format": "uuid"
				},
				"queue_position": {
					"type": "integer"
				},
				"queue_size": {
					"type": "integer"
				},
				"started_at": {
					"type": "string",
					"format": "date-time"
				},
				"status": {
					"enum": [
						"pending",
						"running",
						"succeeded",
						"canceling",
						"canceled",
						"failed"
					],
					"allOf": [
						{
							"$ref": "#/definitions/codersdk.ProvisionerJobStatus"
						}
					]
				},
				"tags": {
					"type": "object",
					"additionalProperties": {
						"type": "string"
					}
				},
				"type": {
					"$ref": "#/definitions/codersdk.ProvisionerJobType"
				},
				"worker_id": {
					"type": "string",
					"format": "uuid"
				},
				"worker_name": {
					"type": "string"
				}
			}
		},
		"codersdk.ProvisionerJobInput": {
			"type": "object",
			"properties": {
				"error": {
					"type": "string"
				},
				"template_version_id": {
					"type": "string",
					"format": "uuid"
				},
				"workspace_build_id": {
					"type": "string",
					"format": "uuid"
				}
			}
		},
		"codersdk.ProvisionerJobLog": {
			"type": "object",
			"properties": {
				"created_at": {
					"type": "string",
					"format": "date-time"
				},
				"id": {
					"type": "integer"
				},
				"log_level": {
					"enum": ["trace", "debug", "info", "warn", "error"],
					"allOf": [
						{
							"$ref": "#/definitions/codersdk.LogLevel"
						}
					]
				},
				"log_source": {
					"$ref": "#/definitions/codersdk.LogSource"
				},
				"output": {
					"type": "string"
				},
				"stage": {
					"type": "string"
				}
			}
		},
		"codersdk.ProvisionerJobMetadata": {
			"type": "object",
			"properties": {
				"template_display_name": {
					"type": "string"
				},
				"template_icon": {
					"type": "string"
				},
				"template_id": {
					"type": "string",
					"format": "uuid"
				},
				"template_name": {
					"type": "string"
				},
				"template_version_name": {
					"type": "string"
				},
				"workspace_id": {
					"type": "string",
					"format": "uuid"
				},
				"workspace_name": {
					"type": "string"
				}
			}
		},
		"codersdk.ProvisionerJobStatus": {
			"type": "string",
			"enum": [
				"pending",
				"running",
				"succeeded",
				"canceling",
				"canceled",
				"failed",
				"unknown"
			],
			"x-enum-varnames": [
				"ProvisionerJobPending",
				"ProvisionerJobRunning",
				"ProvisionerJobSucceeded",
				"ProvisionerJobCanceling",
				"ProvisionerJobCanceled",
				"ProvisionerJobFailed",
				"ProvisionerJobUnknown"
			]
		},
		"codersdk.ProvisionerJobType": {
			"type": "string",
			"enum": [
				"template_version_import",
				"workspace_build",
				"template_version_dry_run"
			],
			"x-enum-varnames": [
				"ProvisionerJobTypeTemplateVersionImport",
				"ProvisionerJobTypeWorkspaceBuild",
				"ProvisionerJobTypeTemplateVersionDryRun"
			]
		},
		"codersdk.ProvisionerKey": {
			"type": "object",
			"properties": {
				"created_at": {
					"type": "string",
					"format": "date-time"
				},
				"id": {
					"type": "string",
					"format": "uuid"
				},
				"name": {
					"type": "string"
				},
				"organization": {
					"type": "string",
					"format": "uuid"
				},
				"tags": {
					"$ref": "#/definitions/codersdk.ProvisionerKeyTags"
				}
			}
		},
		"codersdk.ProvisionerKeyDaemons": {
			"type": "object",
			"properties": {
				"daemons": {
					"type": "array",
					"items": {
						"$ref": "#/definitions/codersdk.ProvisionerDaemon"
					}
				},
				"key": {
					"$ref": "#/definitions/codersdk.ProvisionerKey"
				}
			}
		},
		"codersdk.ProvisionerKeyTags": {
			"type": "object",
			"additionalProperties": {
				"type": "string"
			}
		},
		"codersdk.ProvisionerLogLevel": {
			"type": "string",
			"enum": ["debug"],
			"x-enum-varnames": ["ProvisionerLogLevelDebug"]
		},
		"codersdk.ProvisionerStorageMethod": {
			"type": "string",
			"enum": ["file"],
			"x-enum-varnames": ["ProvisionerStorageMethodFile"]
		},
		"codersdk.ProvisionerTiming": {
			"type": "object",
			"properties": {
				"action": {
					"type": "string"
				},
				"ended_at": {
					"type": "string",
					"format": "date-time"
				},
				"job_id": {
					"type": "string",
					"format": "uuid"
				},
				"resource": {
					"type": "string"
				},
				"source": {
					"type": "string"
				},
				"stage": {
					"$ref": "#/definitions/codersdk.TimingStage"
				},
				"started_at": {
					"type": "string",
					"format": "date-time"
				}
			}
		},
		"codersdk.ProxyHealthReport": {
			"type": "object",
			"properties": {
				"errors": {
					"description": "Errors are problems that prevent the workspace proxy from being healthy",
					"type": "array",
					"items": {
						"type": "string"
					}
				},
				"warnings": {
					"description": "Warnings do not prevent the workspace proxy from being healthy, but\nshould be addressed.",
					"type": "array",
					"items": {
						"type": "string"
					}
				}
			}
		},
		"codersdk.ProxyHealthStatus": {
			"type": "string",
			"enum": ["ok", "unreachable", "unhealthy", "unregistered"],
			"x-enum-varnames": [
				"ProxyHealthy",
				"ProxyUnreachable",
				"ProxyUnhealthy",
				"ProxyUnregistered"
			]
		},
		"codersdk.PutExtendWorkspaceRequest": {
			"type": "object",
			"required": ["deadline"],
			"properties": {
				"deadline": {
					"type": "string",
					"format": "date-time"
				}
			}
		},
		"codersdk.PutOAuth2ProviderAppRequest": {
			"type": "object",
			"required": ["callback_url", "name"],
			"properties": {
				"callback_url": {
					"type": "string"
				},
				"icon": {
					"type": "string"
				},
				"name": {
					"type": "string"
				}
			}
		},
		"codersdk.RBACAction": {
			"type": "string",
			"enum": [
				"application_connect",
				"assign",
				"create",
				"create_agent",
				"delete",
				"delete_agent",
				"read",
				"read_personal",
				"ssh",
				"unassign",
				"update",
				"update_personal",
				"use",
				"view_insights",
				"start",
				"stop"
			],
			"x-enum-varnames": [
				"ActionApplicationConnect",
				"ActionAssign",
				"ActionCreate",
				"ActionCreateAgent",
				"ActionDelete",
				"ActionDeleteAgent",
				"ActionRead",
				"ActionReadPersonal",
				"ActionSSH",
				"ActionUnassign",
				"ActionUpdate",
				"ActionUpdatePersonal",
				"ActionUse",
				"ActionViewInsights",
				"ActionWorkspaceStart",
				"ActionWorkspaceStop"
			]
		},
		"codersdk.RBACResource": {
			"type": "string",
			"enum": [
				"*",
				"api_key",
				"assign_org_role",
				"assign_role",
				"audit_log",
				"connection_log",
				"crypto_key",
				"debug_info",
				"deployment_config",
				"deployment_stats",
				"file",
				"group",
				"group_member",
				"idpsync_settings",
				"inbox_notification",
				"license",
				"notification_message",
				"notification_preference",
				"notification_template",
				"oauth2_app",
				"oauth2_app_code_token",
				"oauth2_app_secret",
				"organization",
				"organization_member",
				"prebuilt_workspace",
				"provisioner_daemon",
				"provisioner_jobs",
				"replicas",
				"system",
				"tailnet_coordinator",
				"template",
				"user",
				"user_secret",
				"webpush_subscription",
				"workspace",
				"workspace_agent_devcontainers",
				"workspace_agent_resource_monitor",
				"workspace_dormant",
				"workspace_proxy"
			],
			"x-enum-varnames": [
				"ResourceWildcard",
				"ResourceApiKey",
				"ResourceAssignOrgRole",
				"ResourceAssignRole",
				"ResourceAuditLog",
				"ResourceConnectionLog",
				"ResourceCryptoKey",
				"ResourceDebugInfo",
				"ResourceDeploymentConfig",
				"ResourceDeploymentStats",
				"ResourceFile",
				"ResourceGroup",
				"ResourceGroupMember",
				"ResourceIdpsyncSettings",
				"ResourceInboxNotification",
				"ResourceLicense",
				"ResourceNotificationMessage",
				"ResourceNotificationPreference",
				"ResourceNotificationTemplate",
				"ResourceOauth2App",
				"ResourceOauth2AppCodeToken",
				"ResourceOauth2AppSecret",
				"ResourceOrganization",
				"ResourceOrganizationMember",
				"ResourcePrebuiltWorkspace",
				"ResourceProvisionerDaemon",
				"ResourceProvisionerJobs",
				"ResourceReplicas",
				"ResourceSystem",
				"ResourceTailnetCoordinator",
				"ResourceTemplate",
				"ResourceUser",
				"ResourceUserSecret",
				"ResourceWebpushSubscription",
				"ResourceWorkspace",
				"ResourceWorkspaceAgentDevcontainers",
				"ResourceWorkspaceAgentResourceMonitor",
				"ResourceWorkspaceDormant",
				"ResourceWorkspaceProxy"
			]
		},
		"codersdk.RateLimitConfig": {
			"type": "object",
			"properties": {
				"api": {
					"type": "integer"
				},
				"disable_all": {
					"type": "boolean"
				}
			}
		},
		"codersdk.ReducedUser": {
			"type": "object",
			"required": ["created_at", "email", "id", "username"],
			"properties": {
				"avatar_url": {
					"type": "string",
					"format": "uri"
				},
				"created_at": {
					"type": "string",
					"format": "date-time"
				},
				"email": {
					"type": "string",
					"format": "email"
				},
				"id": {
					"type": "string",
					"format": "uuid"
				},
				"last_seen_at": {
					"type": "string",
					"format": "date-time"
				},
				"login_type": {
					"$ref": "#/definitions/codersdk.LoginType"
				},
				"name": {
					"type": "string"
				},
				"status": {
					"enum": ["active", "suspended"],
					"allOf": [
						{
							"$ref": "#/definitions/codersdk.UserStatus"
						}
					]
				},
				"theme_preference": {
					"description": "Deprecated: this value should be retrieved from\n`codersdk.UserPreferenceSettings` instead.",
					"type": "string"
				},
				"updated_at": {
					"type": "string",
					"format": "date-time"
				},
				"username": {
					"type": "string"
				}
			}
		},
		"codersdk.Region": {
			"type": "object",
			"properties": {
				"display_name": {
					"type": "string"
				},
				"healthy": {
					"type": "boolean"
				},
				"icon_url": {
					"type": "string"
				},
				"id": {
					"type": "string",
					"format": "uuid"
				},
				"name": {
					"type": "string"
				},
				"path_app_url": {
					"description": "PathAppURL is the URL to the base path for path apps. Optional\nunless wildcard_hostname is set.\nE.g. https://us.example.com",
					"type": "string"
				},
				"wildcard_hostname": {
					"description": "WildcardHostname is the wildcard hostname for subdomain apps.\nE.g. *.us.example.com\nE.g. *--suffix.au.example.com\nOptional. Does not need to be on the same domain as PathAppURL.",
					"type": "string"
				}
			}
		},
		"codersdk.RegionsResponse-codersdk_Region": {
			"type": "object",
			"properties": {
				"regions": {
					"type": "array",
					"items": {
						"$ref": "#/definitions/codersdk.Region"
					}
				}
			}
		},
		"codersdk.RegionsResponse-codersdk_WorkspaceProxy": {
			"type": "object",
			"properties": {
				"regions": {
					"type": "array",
					"items": {
						"$ref": "#/definitions/codersdk.WorkspaceProxy"
					}
				}
			}
		},
		"codersdk.Replica": {
			"type": "object",
			"properties": {
				"created_at": {
					"description": "CreatedAt is the timestamp when the replica was first seen.",
					"type": "string",
					"format": "date-time"
				},
				"database_latency": {
					"description": "DatabaseLatency is the latency in microseconds to the database.",
					"type": "integer"
				},
				"error": {
					"description": "Error is the replica error.",
					"type": "string"
				},
				"hostname": {
					"description": "Hostname is the hostname of the replica.",
					"type": "string"
				},
				"id": {
					"description": "ID is the unique identifier for the replica.",
					"type": "string",
					"format": "uuid"
				},
				"region_id": {
					"description": "RegionID is the region of the replica.",
					"type": "integer"
				},
				"relay_address": {
					"description": "RelayAddress is the accessible address to relay DERP connections.",
					"type": "string"
				}
			}
		},
		"codersdk.RequestOneTimePasscodeRequest": {
			"type": "object",
			"required": ["email"],
			"properties": {
				"email": {
					"type": "string",
					"format": "email"
				}
			}
		},
		"codersdk.ResolveAutostartResponse": {
			"type": "object",
			"properties": {
				"parameter_mismatch": {
					"type": "boolean"
				}
			}
		},
		"codersdk.ResourceType": {
			"type": "string",
			"enum": [
				"template",
				"template_version",
				"user",
				"workspace",
				"workspace_build",
				"git_ssh_key",
				"api_key",
				"group",
				"license",
				"convert_login",
				"health_settings",
				"notifications_settings",
				"prebuilds_settings",
				"workspace_proxy",
				"organization",
				"oauth2_provider_app",
				"oauth2_provider_app_secret",
				"custom_role",
				"organization_member",
				"notification_template",
				"idp_sync_settings_organization",
				"idp_sync_settings_group",
				"idp_sync_settings_role",
				"workspace_agent",
				"workspace_app"
			],
			"x-enum-varnames": [
				"ResourceTypeTemplate",
				"ResourceTypeTemplateVersion",
				"ResourceTypeUser",
				"ResourceTypeWorkspace",
				"ResourceTypeWorkspaceBuild",
				"ResourceTypeGitSSHKey",
				"ResourceTypeAPIKey",
				"ResourceTypeGroup",
				"ResourceTypeLicense",
				"ResourceTypeConvertLogin",
				"ResourceTypeHealthSettings",
				"ResourceTypeNotificationsSettings",
				"ResourceTypePrebuildsSettings",
				"ResourceTypeWorkspaceProxy",
				"ResourceTypeOrganization",
				"ResourceTypeOAuth2ProviderApp",
				"ResourceTypeOAuth2ProviderAppSecret",
				"ResourceTypeCustomRole",
				"ResourceTypeOrganizationMember",
				"ResourceTypeNotificationTemplate",
				"ResourceTypeIdpSyncSettingsOrganization",
				"ResourceTypeIdpSyncSettingsGroup",
				"ResourceTypeIdpSyncSettingsRole",
				"ResourceTypeWorkspaceAgent",
				"ResourceTypeWorkspaceApp"
			]
		},
		"codersdk.Response": {
			"type": "object",
			"properties": {
				"detail": {
					"description": "Detail is a debug message that provides further insight into why the\naction failed. This information can be technical and a regular golang\nerr.Error() text.\n- \"database: too many open connections\"\n- \"stat: too many open files\"",
					"type": "string"
				},
				"message": {
					"description": "Message is an actionable message that depicts actions the request took.\nThese messages should be fully formed sentences with proper punctuation.\nExamples:\n- \"A user has been created.\"\n- \"Failed to create a user.\"",
					"type": "string"
				},
				"validations": {
					"description": "Validations are form field-specific friendly error messages. They will be\nshown on a form field in the UI. These can also be used to add additional\ncontext if there is a set of errors in the primary 'Message'.",
					"type": "array",
					"items": {
						"$ref": "#/definitions/codersdk.ValidationError"
					}
				}
			}
		},
		"codersdk.Role": {
			"type": "object",
			"properties": {
				"display_name": {
					"type": "string"
				},
				"name": {
					"type": "string"
				},
				"organization_id": {
					"type": "string",
					"format": "uuid"
				},
				"organization_permissions": {
					"description": "OrganizationPermissions are specific for the organization in the field 'OrganizationID' above.",
					"type": "array",
					"items": {
						"$ref": "#/definitions/codersdk.Permission"
					}
				},
				"site_permissions": {
					"type": "array",
					"items": {
						"$ref": "#/definitions/codersdk.Permission"
					}
				},
				"user_permissions": {
					"type": "array",
					"items": {
						"$ref": "#/definitions/codersdk.Permission"
					}
				}
			}
		},
		"codersdk.RoleSyncSettings": {
			"type": "object",
			"properties": {
				"field": {
					"description": "Field is the name of the claim field that specifies what organization roles\na user should be given. If empty, no roles will be synced.",
					"type": "string"
				},
				"mapping": {
					"description": "Mapping is a map from OIDC groups to Coder organization roles.",
					"type": "object",
					"additionalProperties": {
						"type": "array",
						"items": {
							"type": "string"
						}
					}
				}
			}
		},
		"codersdk.SSHConfig": {
			"type": "object",
			"properties": {
				"deploymentName": {
					"description": "DeploymentName is the config-ssh Hostname prefix",
					"type": "string"
				},
				"sshconfigOptions": {
					"description": "SSHConfigOptions are additional options to add to the ssh config file.\nThis will override defaults.",
					"type": "array",
					"items": {
						"type": "string"
					}
				}
			}
		},
		"codersdk.SSHConfigResponse": {
			"type": "object",
			"properties": {
				"hostname_prefix": {
					"description": "HostnamePrefix is the prefix we append to workspace names for SSH hostnames.\nDeprecated: use HostnameSuffix instead.",
					"type": "string"
				},
				"hostname_suffix": {
					"description": "HostnameSuffix is the suffix to append to workspace names for SSH hostnames.",
					"type": "string"
				},
				"ssh_config_options": {
					"type": "object",
					"additionalProperties": {
						"type": "string"
					}
				}
			}
		},
		"codersdk.ServerSentEvent": {
			"type": "object",
			"properties": {
				"data": {},
				"type": {
					"$ref": "#/definitions/codersdk.ServerSentEventType"
				}
			}
		},
		"codersdk.ServerSentEventType": {
			"type": "string",
			"enum": ["ping", "data", "error"],
			"x-enum-varnames": [
				"ServerSentEventTypePing",
				"ServerSentEventTypeData",
				"ServerSentEventTypeError"
			]
		},
		"codersdk.SessionCountDeploymentStats": {
			"type": "object",
			"properties": {
				"jetbrains": {
					"type": "integer"
				},
				"reconnecting_pty": {
					"type": "integer"
				},
				"ssh": {
					"type": "integer"
				},
				"vscode": {
					"type": "integer"
				}
			}
		},
		"codersdk.SessionLifetime": {
			"type": "object",
			"properties": {
				"default_duration": {
					"description": "DefaultDuration is only for browser, workspace app and oauth sessions.",
					"type": "integer"
				},
				"default_token_lifetime": {
					"type": "integer"
				},
				"disable_expiry_refresh": {
					"description": "DisableExpiryRefresh will disable automatically refreshing api\nkeys when they are used from the api. This means the api key lifetime at\ncreation is the lifetime of the api key.",
					"type": "boolean"
				},
				"max_admin_token_lifetime": {
					"type": "integer"
				},
				"max_token_lifetime": {
					"type": "integer"
				}
			}
		},
		"codersdk.SlimRole": {
			"type": "object",
			"properties": {
				"display_name": {
					"type": "string"
				},
				"name": {
					"type": "string"
				},
				"organization_id": {
					"type": "string"
				}
			}
		},
		"codersdk.SupportConfig": {
			"type": "object",
			"properties": {
				"links": {
					"$ref": "#/definitions/serpent.Struct-array_codersdk_LinkConfig"
				}
			}
		},
		"codersdk.SwaggerConfig": {
			"type": "object",
			"properties": {
				"enable": {
					"type": "boolean"
				}
			}
		},
		"codersdk.TLSConfig": {
			"type": "object",
			"properties": {
				"address": {
					"$ref": "#/definitions/serpent.HostPort"
				},
				"allow_insecure_ciphers": {
					"type": "boolean"
				},
				"cert_file": {
					"type": "array",
					"items": {
						"type": "string"
					}
				},
				"client_auth": {
					"type": "string"
				},
				"client_ca_file": {
					"type": "string"
				},
				"client_cert_file": {
					"type": "string"
				},
				"client_key_file": {
					"type": "string"
				},
				"enable": {
					"type": "boolean"
				},
				"key_file": {
					"type": "array",
					"items": {
						"type": "string"
					}
				},
				"min_version": {
					"type": "string"
				},
				"redirect_http": {
					"type": "boolean"
				},
				"supported_ciphers": {
					"type": "array",
					"items": {
						"type": "string"
					}
				}
			}
		},
		"codersdk.TelemetryConfig": {
			"type": "object",
			"properties": {
				"enable": {
					"type": "boolean"
				},
				"trace": {
					"type": "boolean"
				},
				"url": {
					"$ref": "#/definitions/serpent.URL"
				}
			}
		},
		"codersdk.Template": {
			"type": "object",
			"properties": {
				"active_user_count": {
					"description": "ActiveUserCount is set to -1 when loading.",
					"type": "integer"
				},
				"active_version_id": {
					"type": "string",
					"format": "uuid"
				},
				"activity_bump_ms": {
					"type": "integer"
				},
				"allow_user_autostart": {
					"description": "AllowUserAutostart and AllowUserAutostop are enterprise-only. Their\nvalues are only used if your license is entitled to use the advanced\ntemplate scheduling feature.",
					"type": "boolean"
				},
				"allow_user_autostop": {
					"type": "boolean"
				},
				"allow_user_cancel_workspace_jobs": {
					"type": "boolean"
				},
				"autostart_requirement": {
					"$ref": "#/definitions/codersdk.TemplateAutostartRequirement"
				},
				"autostop_requirement": {
					"description": "AutostopRequirement and AutostartRequirement are enterprise features. Its\nvalue is only used if your license is entitled to use the advanced template\nscheduling feature.",
					"allOf": [
						{
							"$ref": "#/definitions/codersdk.TemplateAutostopRequirement"
						}
					]
				},
				"build_time_stats": {
					"$ref": "#/definitions/codersdk.TemplateBuildTimeStats"
				},
				"created_at": {
					"type": "string",
					"format": "date-time"
				},
				"created_by_id": {
					"type": "string",
					"format": "uuid"
				},
				"created_by_name": {
					"type": "string"
				},
				"default_ttl_ms": {
					"type": "integer"
				},
				"deprecated": {
					"type": "boolean"
				},
				"deprecation_message": {
					"type": "string"
				},
				"description": {
					"type": "string"
				},
				"display_name": {
					"type": "string"
				},
				"failure_ttl_ms": {
					"description": "FailureTTLMillis, TimeTilDormantMillis, and TimeTilDormantAutoDeleteMillis are enterprise-only. Their\nvalues are used if your license is entitled to use the advanced\ntemplate scheduling feature.",
					"type": "integer"
				},
				"icon": {
					"type": "string"
				},
				"id": {
					"type": "string",
					"format": "uuid"
				},
				"max_port_share_level": {
					"$ref": "#/definitions/codersdk.WorkspaceAgentPortShareLevel"
				},
				"name": {
					"type": "string"
				},
				"organization_display_name": {
					"type": "string"
				},
				"organization_icon": {
					"type": "string"
				},
				"organization_id": {
					"type": "string",
					"format": "uuid"
				},
				"organization_name": {
					"type": "string",
					"format": "url"
				},
				"provisioner": {
					"type": "string",
					"enum": ["terraform"]
				},
				"require_active_version": {
					"description": "RequireActiveVersion mandates that workspaces are built with the active\ntemplate version.",
					"type": "boolean"
				},
				"time_til_dormant_autodelete_ms": {
					"type": "integer"
				},
				"time_til_dormant_ms": {
					"type": "integer"
				},
				"updated_at": {
					"type": "string",
					"format": "date-time"
				},
				"use_classic_parameter_flow": {
					"type": "boolean"
				}
			}
		},
		"codersdk.TemplateACL": {
			"type": "object",
			"properties": {
				"group": {
					"type": "array",
					"items": {
						"$ref": "#/definitions/codersdk.TemplateGroup"
					}
				},
				"users": {
					"type": "array",
					"items": {
						"$ref": "#/definitions/codersdk.TemplateUser"
					}
				}
			}
		},
		"codersdk.TemplateAppUsage": {
			"type": "object",
			"properties": {
				"display_name": {
					"type": "string",
					"example": "Visual Studio Code"
				},
				"icon": {
					"type": "string"
				},
				"seconds": {
					"type": "integer",
					"example": 80500
				},
				"slug": {
					"type": "string",
					"example": "vscode"
				},
				"template_ids": {
					"type": "array",
					"items": {
						"type": "string",
						"format": "uuid"
					}
				},
				"times_used": {
					"type": "integer",
					"example": 2
				},
				"type": {
					"allOf": [
						{
							"$ref": "#/definitions/codersdk.TemplateAppsType"
						}
					],
					"example": "builtin"
				}
			}
		},
		"codersdk.TemplateAppsType": {
			"type": "string",
			"enum": ["builtin", "app"],
			"x-enum-varnames": ["TemplateAppsTypeBuiltin", "TemplateAppsTypeApp"]
		},
		"codersdk.TemplateAutostartRequirement": {
			"type": "object",
			"properties": {
				"days_of_week": {
					"description": "DaysOfWeek is a list of days of the week in which autostart is allowed\nto happen. If no days are specified, autostart is not allowed.",
					"type": "array",
					"items": {
						"type": "string",
						"enum": [
							"monday",
							"tuesday",
							"wednesday",
							"thursday",
							"friday",
							"saturday",
							"sunday"
						]
					}
				}
			}
		},
		"codersdk.TemplateAutostopRequirement": {
			"type": "object",
			"properties": {
				"days_of_week": {
					"description": "DaysOfWeek is a list of days of the week on which restarts are required.\nRestarts happen within the user's quiet hours (in their configured\ntimezone). If no days are specified, restarts are not required. Weekdays\ncannot be specified twice.\n\nRestarts will only happen on weekdays in this list on weeks which line up\nwith Weeks.",
					"type": "array",
					"items": {
						"type": "string",
						"enum": [
							"monday",
							"tuesday",
							"wednesday",
							"thursday",
							"friday",
							"saturday",
							"sunday"
						]
					}
				},
				"weeks": {
					"description": "Weeks is the number of weeks between required restarts. Weeks are synced\nacross all workspaces (and Coder deployments) using modulo math on a\nhardcoded epoch week of January 2nd, 2023 (the first Monday of 2023).\nValues of 0 or 1 indicate weekly restarts. Values of 2 indicate\nfortnightly restarts, etc.",
					"type": "integer"
				}
			}
		},
		"codersdk.TemplateBuildTimeStats": {
			"type": "object",
			"additionalProperties": {
				"$ref": "#/definitions/codersdk.TransitionStats"
			}
		},
		"codersdk.TemplateExample": {
			"type": "object",
			"properties": {
				"description": {
					"type": "string"
				},
				"icon": {
					"type": "string"
				},
				"id": {
					"type": "string",
					"format": "uuid"
				},
				"markdown": {
					"type": "string"
				},
				"name": {
					"type": "string"
				},
				"tags": {
					"type": "array",
					"items": {
						"type": "string"
					}
				},
				"url": {
					"type": "string"
				}
			}
		},
		"codersdk.TemplateGroup": {
			"type": "object",
			"properties": {
				"avatar_url": {
					"type": "string",
					"format": "uri"
				},
				"display_name": {
					"type": "string"
				},
				"id": {
					"type": "string",
					"format": "uuid"
				},
				"members": {
					"type": "array",
					"items": {
						"$ref": "#/definitions/codersdk.ReducedUser"
					}
				},
				"name": {
					"type": "string"
				},
				"organization_display_name": {
					"type": "string"
				},
				"organization_id": {
					"type": "string",
					"format": "uuid"
				},
				"organization_name": {
					"type": "string"
				},
				"quota_allowance": {
					"type": "integer"
				},
				"role": {
					"enum": ["admin", "use"],
					"allOf": [
						{
							"$ref": "#/definitions/codersdk.TemplateRole"
						}
					]
				},
				"source": {
					"$ref": "#/definitions/codersdk.GroupSource"
				},
				"total_member_count": {
					"description": "How many members are in this group. Shows the total count,\neven if the user is not authorized to read group member details.\nMay be greater than `len(Group.Members)`.",
					"type": "integer"
				}
			}
		},
		"codersdk.TemplateInsightsIntervalReport": {
			"type": "object",
			"properties": {
				"active_users": {
					"type": "integer",
					"example": 14
				},
				"end_time": {
					"type": "string",
					"format": "date-time"
				},
				"interval": {
					"allOf": [
						{
							"$ref": "#/definitions/codersdk.InsightsReportInterval"
						}
					],
					"example": "week"
				},
				"start_time": {
					"type": "string",
					"format": "date-time"
				},
				"template_ids": {
					"type": "array",
					"items": {
						"type": "string",
						"format": "uuid"
					}
				}
			}
		},
		"codersdk.TemplateInsightsReport": {
			"type": "object",
			"properties": {
				"active_users": {
					"type": "integer",
					"example": 22
				},
				"apps_usage": {
					"type": "array",
					"items": {
						"$ref": "#/definitions/codersdk.TemplateAppUsage"
					}
				},
				"end_time": {
					"type": "string",
					"format": "date-time"
				},
				"parameters_usage": {
					"type": "array",
					"items": {
						"$ref": "#/definitions/codersdk.TemplateParameterUsage"
					}
				},
				"start_time": {
					"type": "string",
					"format": "date-time"
				},
				"template_ids": {
					"type": "array",
					"items": {
						"type": "string",
						"format": "uuid"
					}
				}
			}
		},
		"codersdk.TemplateInsightsResponse": {
			"type": "object",
			"properties": {
				"interval_reports": {
					"type": "array",
					"items": {
						"$ref": "#/definitions/codersdk.TemplateInsightsIntervalReport"
					}
				},
				"report": {
					"$ref": "#/definitions/codersdk.TemplateInsightsReport"
				}
			}
		},
		"codersdk.TemplateParameterUsage": {
			"type": "object",
			"properties": {
				"description": {
					"type": "string"
				},
				"display_name": {
					"type": "string"
				},
				"name": {
					"type": "string"
				},
				"options": {
					"type": "array",
					"items": {
						"$ref": "#/definitions/codersdk.TemplateVersionParameterOption"
					}
				},
				"template_ids": {
					"type": "array",
					"items": {
						"type": "string",
						"format": "uuid"
					}
				},
				"type": {
					"type": "string"
				},
				"values": {
					"type": "array",
					"items": {
						"$ref": "#/definitions/codersdk.TemplateParameterValue"
					}
				}
			}
		},
		"codersdk.TemplateParameterValue": {
			"type": "object",
			"properties": {
				"count": {
					"type": "integer"
				},
				"value": {
					"type": "string"
				}
			}
		},
		"codersdk.TemplateRole": {
			"type": "string",
			"enum": ["admin", "use", ""],
			"x-enum-varnames": [
				"TemplateRoleAdmin",
				"TemplateRoleUse",
				"TemplateRoleDeleted"
			]
		},
		"codersdk.TemplateUser": {
			"type": "object",
			"required": ["created_at", "email", "id", "username"],
			"properties": {
				"avatar_url": {
					"type": "string",
					"format": "uri"
				},
				"created_at": {
					"type": "string",
					"format": "date-time"
				},
				"email": {
					"type": "string",
					"format": "email"
				},
				"id": {
					"type": "string",
					"format": "uuid"
				},
				"last_seen_at": {
					"type": "string",
					"format": "date-time"
				},
				"login_type": {
					"$ref": "#/definitions/codersdk.LoginType"
				},
				"name": {
					"type": "string"
				},
				"organization_ids": {
					"type": "array",
					"items": {
						"type": "string",
						"format": "uuid"
					}
				},
				"role": {
					"enum": ["admin", "use"],
					"allOf": [
						{
							"$ref": "#/definitions/codersdk.TemplateRole"
						}
					]
				},
				"roles": {
					"type": "array",
					"items": {
						"$ref": "#/definitions/codersdk.SlimRole"
					}
				},
				"status": {
					"enum": ["active", "suspended"],
					"allOf": [
						{
							"$ref": "#/definitions/codersdk.UserStatus"
						}
					]
				},
				"theme_preference": {
					"description": "Deprecated: this value should be retrieved from\n`codersdk.UserPreferenceSettings` instead.",
					"type": "string"
				},
				"updated_at": {
					"type": "string",
					"format": "date-time"
				},
				"username": {
					"type": "string"
				}
			}
		},
		"codersdk.TemplateVersion": {
			"type": "object",
			"properties": {
				"archived": {
					"type": "boolean"
				},
				"created_at": {
					"type": "string",
					"format": "date-time"
				},
				"created_by": {
					"$ref": "#/definitions/codersdk.MinimalUser"
				},
				"id": {
					"type": "string",
					"format": "uuid"
				},
				"job": {
					"$ref": "#/definitions/codersdk.ProvisionerJob"
				},
				"matched_provisioners": {
					"$ref": "#/definitions/codersdk.MatchedProvisioners"
				},
				"message": {
					"type": "string"
				},
				"name": {
					"type": "string"
				},
				"organization_id": {
					"type": "string",
					"format": "uuid"
				},
				"readme": {
					"type": "string"
				},
				"template_id": {
					"type": "string",
					"format": "uuid"
				},
				"updated_at": {
					"type": "string",
					"format": "date-time"
				},
				"warnings": {
					"type": "array",
					"items": {
						"enum": ["DEPRECATED_PARAMETERS"],
						"$ref": "#/definitions/codersdk.TemplateVersionWarning"
					}
				}
			}
		},
		"codersdk.TemplateVersionExternalAuth": {
			"type": "object",
			"properties": {
				"authenticate_url": {
					"type": "string"
				},
				"authenticated": {
					"type": "boolean"
				},
				"display_icon": {
					"type": "string"
				},
				"display_name": {
					"type": "string"
				},
				"id": {
					"type": "string"
				},
				"optional": {
					"type": "boolean"
				},
				"type": {
					"type": "string"
				}
			}
		},
		"codersdk.TemplateVersionParameter": {
			"type": "object",
			"properties": {
				"default_value": {
					"type": "string"
				},
				"description": {
					"type": "string"
				},
				"description_plaintext": {
					"type": "string"
				},
				"display_name": {
					"type": "string"
				},
				"ephemeral": {
					"type": "boolean"
				},
				"form_type": {
					"description": "FormType has an enum value of empty string, `\"\"`.\nKeep the leading comma in the enums struct tag.",
					"type": "string",
					"enum": [
						"",
						"radio",
						"dropdown",
						"input",
						"textarea",
						"slider",
						"checkbox",
						"switch",
						"tag-select",
						"multi-select",
						"error"
					]
				},
				"icon": {
					"type": "string"
				},
				"mutable": {
					"type": "boolean"
				},
				"name": {
					"type": "string"
				},
				"options": {
					"type": "array",
					"items": {
						"$ref": "#/definitions/codersdk.TemplateVersionParameterOption"
					}
				},
				"required": {
					"type": "boolean"
				},
				"type": {
					"type": "string",
					"enum": ["string", "number", "bool", "list(string)"]
				},
				"validation_error": {
					"type": "string"
				},
				"validation_max": {
					"type": "integer"
				},
				"validation_min": {
					"type": "integer"
				},
				"validation_monotonic": {
					"enum": ["increasing", "decreasing"],
					"allOf": [
						{
							"$ref": "#/definitions/codersdk.ValidationMonotonicOrder"
						}
					]
				},
				"validation_regex": {
					"type": "string"
				}
			}
		},
		"codersdk.TemplateVersionParameterOption": {
			"type": "object",
			"properties": {
				"description": {
					"type": "string"
				},
				"icon": {
					"type": "string"
				},
				"name": {
					"type": "string"
				},
				"value": {
					"type": "string"
				}
			}
		},
		"codersdk.TemplateVersionVariable": {
			"type": "object",
			"properties": {
				"default_value": {
					"type": "string"
				},
				"description": {
					"type": "string"
				},
				"name": {
					"type": "string"
				},
				"required": {
					"type": "boolean"
				},
				"sensitive": {
					"type": "boolean"
				},
				"type": {
					"type": "string",
					"enum": ["string", "number", "bool"]
				},
				"value": {
					"type": "string"
				}
			}
		},
		"codersdk.TemplateVersionWarning": {
			"type": "string",
			"enum": ["UNSUPPORTED_WORKSPACES"],
			"x-enum-varnames": ["TemplateVersionWarningUnsupportedWorkspaces"]
		},
		"codersdk.TerminalFontName": {
			"type": "string",
			"enum": [
				"",
				"ibm-plex-mono",
				"fira-code",
				"source-code-pro",
				"jetbrains-mono"
			],
			"x-enum-varnames": [
				"TerminalFontUnknown",
				"TerminalFontIBMPlexMono",
				"TerminalFontFiraCode",
				"TerminalFontSourceCodePro",
				"TerminalFontJetBrainsMono"
			]
		},
		"codersdk.TimingStage": {
			"type": "string",
			"enum": [
				"init",
				"plan",
				"graph",
				"apply",
				"start",
				"stop",
				"cron",
				"connect"
			],
			"x-enum-varnames": [
				"TimingStageInit",
				"TimingStagePlan",
				"TimingStageGraph",
				"TimingStageApply",
				"TimingStageStart",
				"TimingStageStop",
				"TimingStageCron",
				"TimingStageConnect"
			]
		},
		"codersdk.TokenConfig": {
			"type": "object",
			"properties": {
				"max_token_lifetime": {
					"type": "integer"
				}
			}
		},
		"codersdk.TraceConfig": {
			"type": "object",
			"properties": {
				"capture_logs": {
					"type": "boolean"
				},
				"data_dog": {
					"type": "boolean"
				},
				"enable": {
					"type": "boolean"
				},
				"honeycomb_api_key": {
					"type": "string"
				}
			}
		},
		"codersdk.TransitionStats": {
			"type": "object",
			"properties": {
				"p50": {
					"type": "integer",
					"example": 123
				},
				"p95": {
					"type": "integer",
					"example": 146
				}
			}
		},
		"codersdk.UpdateActiveTemplateVersion": {
			"type": "object",
			"required": ["id"],
			"properties": {
				"id": {
					"type": "string",
					"format": "uuid"
				}
			}
		},
		"codersdk.UpdateAppearanceConfig": {
			"type": "object",
			"properties": {
				"announcement_banners": {
					"type": "array",
					"items": {
						"$ref": "#/definitions/codersdk.BannerConfig"
					}
				},
				"application_name": {
					"type": "string"
				},
				"logo_url": {
					"type": "string"
				},
				"service_banner": {
					"description": "Deprecated: ServiceBanner has been replaced by AnnouncementBanners.",
					"allOf": [
						{
							"$ref": "#/definitions/codersdk.BannerConfig"
						}
					]
				}
			}
		},
		"codersdk.UpdateCheckResponse": {
			"type": "object",
			"properties": {
				"current": {
					"description": "Current indicates whether the server version is the same as the latest.",
					"type": "boolean"
				},
				"url": {
					"description": "URL to download the latest release of Coder.",
					"type": "string"
				},
				"version": {
					"description": "Version is the semantic version for the latest release of Coder.",
					"type": "string"
				}
			}
		},
		"codersdk.UpdateOrganizationRequest": {
			"type": "object",
			"properties": {
				"description": {
					"type": "string"
				},
				"display_name": {
					"type": "string"
				},
				"icon": {
					"type": "string"
				},
				"name": {
					"type": "string"
				}
			}
		},
		"codersdk.UpdateRoles": {
			"type": "object",
			"properties": {
				"roles": {
					"type": "array",
					"items": {
						"type": "string"
					}
				}
			}
		},
		"codersdk.UpdateTemplateACL": {
			"type": "object",
			"properties": {
				"group_perms": {
					"description": "GroupPerms should be a mapping of group id to role.",
					"type": "object",
					"additionalProperties": {
						"$ref": "#/definitions/codersdk.TemplateRole"
					},
					"example": {
						"8bd26b20-f3e8-48be-a903-46bb920cf671": "use",
						"\u003cgroup_id\u003e": "admin"
					}
				},
				"user_perms": {
					"description": "UserPerms should be a mapping of user id to role. The user id must be the\nuuid of the user, not a username or email address.",
					"type": "object",
					"additionalProperties": {
						"$ref": "#/definitions/codersdk.TemplateRole"
					},
					"example": {
						"4df59e74-c027-470b-ab4d-cbba8963a5e9": "use",
						"\u003cuser_id\u003e": "admin"
					}
				}
			}
		},
		"codersdk.UpdateUserAppearanceSettingsRequest": {
			"type": "object",
			"required": ["terminal_font", "theme_preference"],
			"properties": {
				"terminal_font": {
					"$ref": "#/definitions/codersdk.TerminalFontName"
				},
				"theme_preference": {
					"type": "string"
				}
			}
		},
		"codersdk.UpdateUserNotificationPreferences": {
			"type": "object",
			"properties": {
				"template_disabled_map": {
					"type": "object",
					"additionalProperties": {
						"type": "boolean"
					}
				}
			}
		},
		"codersdk.UpdateUserPasswordRequest": {
			"type": "object",
			"required": ["password"],
			"properties": {
				"old_password": {
					"type": "string"
				},
				"password": {
					"type": "string"
				}
			}
		},
		"codersdk.UpdateUserProfileRequest": {
			"type": "object",
			"required": ["username"],
			"properties": {
				"name": {
					"type": "string"
				},
				"username": {
					"type": "string"
				}
			}
		},
		"codersdk.UpdateUserQuietHoursScheduleRequest": {
			"type": "object",
			"required": ["schedule"],
			"properties": {
				"schedule": {
					"description": "Schedule is a cron expression that defines when the user's quiet hours\nwindow is. Schedule must not be empty. For new users, the schedule is set\nto 2am in their browser or computer's timezone. The schedule denotes the\nbeginning of a 4 hour window where the workspace is allowed to\nautomatically stop or restart due to maintenance or template schedule.\n\nThe schedule must be daily with a single time, and should have a timezone\nspecified via a CRON_TZ prefix (otherwise UTC will be used).\n\nIf the schedule is empty, the user will be updated to use the default\nschedule.",
					"type": "string"
				}
			}
		},
		"codersdk.UpdateWorkspaceAutomaticUpdatesRequest": {
			"type": "object",
			"properties": {
				"automatic_updates": {
					"$ref": "#/definitions/codersdk.AutomaticUpdates"
				}
			}
		},
		"codersdk.UpdateWorkspaceAutostartRequest": {
			"type": "object",
			"properties": {
				"schedule": {
					"description": "Schedule is expected to be of the form `CRON_TZ=\u003cIANA Timezone\u003e \u003cmin\u003e \u003chour\u003e * * \u003cdow\u003e`\nExample: `CRON_TZ=US/Central 30 9 * * 1-5` represents 0930 in the timezone US/Central\non weekdays (Mon-Fri). `CRON_TZ` defaults to UTC if not present.",
					"type": "string"
				}
			}
		},
		"codersdk.UpdateWorkspaceDormancy": {
			"type": "object",
			"properties": {
				"dormant": {
					"type": "boolean"
				}
			}
		},
		"codersdk.UpdateWorkspaceRequest": {
			"type": "object",
			"properties": {
				"name": {
					"type": "string"
				}
			}
		},
		"codersdk.UpdateWorkspaceTTLRequest": {
			"type": "object",
			"properties": {
				"ttl_ms": {
					"type": "integer"
				}
			}
		},
		"codersdk.UploadResponse": {
			"type": "object",
			"properties": {
				"hash": {
					"type": "string",
					"format": "uuid"
				}
			}
		},
		"codersdk.UpsertWorkspaceAgentPortShareRequest": {
			"type": "object",
			"properties": {
				"agent_name": {
					"type": "string"
				},
				"port": {
					"type": "integer"
				},
				"protocol": {
					"enum": ["http", "https"],
					"allOf": [
						{
							"$ref": "#/definitions/codersdk.WorkspaceAgentPortShareProtocol"
						}
					]
				},
				"share_level": {
					"enum": ["owner", "authenticated", "organization", "public"],
					"allOf": [
						{
							"$ref": "#/definitions/codersdk.WorkspaceAgentPortShareLevel"
						}
					]
				}
			}
		},
		"codersdk.UsageAppName": {
			"type": "string",
			"enum": ["vscode", "jetbrains", "reconnecting-pty", "ssh"],
			"x-enum-varnames": [
				"UsageAppNameVscode",
				"UsageAppNameJetbrains",
				"UsageAppNameReconnectingPty",
				"UsageAppNameSSH"
			]
		},
		"codersdk.UsagePeriod": {
			"type": "object",
			"properties": {
				"end": {
					"type": "string",
					"format": "date-time"
				},
				"issued_at": {
					"type": "string",
					"format": "date-time"
				},
				"start": {
					"type": "string",
					"format": "date-time"
				}
			}
		},
		"codersdk.User": {
			"type": "object",
			"required": ["created_at", "email", "id", "username"],
			"properties": {
				"avatar_url": {
					"type": "string",
					"format": "uri"
				},
				"created_at": {
					"type": "string",
					"format": "date-time"
				},
				"email": {
					"type": "string",
					"format": "email"
				},
				"id": {
					"type": "string",
					"format": "uuid"
				},
				"last_seen_at": {
					"type": "string",
					"format": "date-time"
				},
				"login_type": {
					"$ref": "#/definitions/codersdk.LoginType"
				},
				"name": {
					"type": "string"
				},
				"organization_ids": {
					"type": "array",
					"items": {
						"type": "string",
						"format": "uuid"
					}
				},
				"roles": {
					"type": "array",
					"items": {
						"$ref": "#/definitions/codersdk.SlimRole"
					}
				},
				"status": {
					"enum": ["active", "suspended"],
					"allOf": [
						{
							"$ref": "#/definitions/codersdk.UserStatus"
						}
					]
				},
				"theme_preference": {
					"description": "Deprecated: this value should be retrieved from\n`codersdk.UserPreferenceSettings` instead.",
					"type": "string"
				},
				"updated_at": {
					"type": "string",
					"format": "date-time"
				},
				"username": {
					"type": "string"
				}
			}
		},
		"codersdk.UserActivity": {
			"type": "object",
			"properties": {
				"avatar_url": {
					"type": "string",
					"format": "uri"
				},
				"seconds": {
					"type": "integer",
					"example": 80500
				},
				"template_ids": {
					"type": "array",
					"items": {
						"type": "string",
						"format": "uuid"
					}
				},
				"user_id": {
					"type": "string",
					"format": "uuid"
				},
				"username": {
					"type": "string"
				}
			}
		},
		"codersdk.UserActivityInsightsReport": {
			"type": "object",
			"properties": {
				"end_time": {
					"type": "string",
					"format": "date-time"
				},
				"start_time": {
					"type": "string",
					"format": "date-time"
				},
				"template_ids": {
					"type": "array",
					"items": {
						"type": "string",
						"format": "uuid"
					}
				},
				"users": {
					"type": "array",
					"items": {
						"$ref": "#/definitions/codersdk.UserActivity"
					}
				}
			}
		},
		"codersdk.UserActivityInsightsResponse": {
			"type": "object",
			"properties": {
				"report": {
					"$ref": "#/definitions/codersdk.UserActivityInsightsReport"
				}
			}
		},
		"codersdk.UserAppearanceSettings": {
			"type": "object",
			"properties": {
				"terminal_font": {
					"$ref": "#/definitions/codersdk.TerminalFontName"
				},
				"theme_preference": {
					"type": "string"
				}
			}
		},
		"codersdk.UserLatency": {
			"type": "object",
			"properties": {
				"avatar_url": {
					"type": "string",
					"format": "uri"
				},
				"latency_ms": {
					"$ref": "#/definitions/codersdk.ConnectionLatency"
				},
				"template_ids": {
					"type": "array",
					"items": {
						"type": "string",
						"format": "uuid"
					}
				},
				"user_id": {
					"type": "string",
					"format": "uuid"
				},
				"username": {
					"type": "string"
				}
			}
		},
		"codersdk.UserLatencyInsightsReport": {
			"type": "object",
			"properties": {
				"end_time": {
					"type": "string",
					"format": "date-time"
				},
				"start_time": {
					"type": "string",
					"format": "date-time"
				},
				"template_ids": {
					"type": "array",
					"items": {
						"type": "string",
						"format": "uuid"
					}
				},
				"users": {
					"type": "array",
					"items": {
						"$ref": "#/definitions/codersdk.UserLatency"
					}
				}
			}
		},
		"codersdk.UserLatencyInsightsResponse": {
			"type": "object",
			"properties": {
				"report": {
					"$ref": "#/definitions/codersdk.UserLatencyInsightsReport"
				}
			}
		},
		"codersdk.UserLoginType": {
			"type": "object",
			"properties": {
				"login_type": {
					"$ref": "#/definitions/codersdk.LoginType"
				}
			}
		},
		"codersdk.UserParameter": {
			"type": "object",
			"properties": {
				"name": {
					"type": "string"
				},
				"value": {
					"type": "string"
				}
			}
		},
		"codersdk.UserQuietHoursScheduleConfig": {
			"type": "object",
			"properties": {
				"allow_user_custom": {
					"type": "boolean"
				},
				"default_schedule": {
					"type": "string"
				}
			}
		},
		"codersdk.UserQuietHoursScheduleResponse": {
			"type": "object",
			"properties": {
				"next": {
					"description": "Next is the next time that the quiet hours window will start.",
					"type": "string",
					"format": "date-time"
				},
				"raw_schedule": {
					"type": "string"
				},
				"time": {
					"description": "Time is the time of day that the quiet hours window starts in the given\nTimezone each day.",
					"type": "string"
				},
				"timezone": {
					"description": "raw format from the cron expression, UTC if unspecified",
					"type": "string"
				},
				"user_can_set": {
					"description": "UserCanSet is true if the user is allowed to set their own quiet hours\nschedule. If false, the user cannot set a custom schedule and the default\nschedule will always be used.",
					"type": "boolean"
				},
				"user_set": {
					"description": "UserSet is true if the user has set their own quiet hours schedule. If\nfalse, the user is using the default schedule.",
					"type": "boolean"
				}
			}
		},
		"codersdk.UserSecret": {
			"type": "object",
			"properties": {
				"created_at": {
					"type": "string",
					"format": "date-time"
				},
				"description": {
					"type": "string"
				},
				"env_name": {
					"type": "string"
				},
				"file_path": {
					"type": "string"
				},
				"id": {
					"type": "string",
					"format": "uuid"
				},
				"name": {
					"type": "string"
				},
				"updated_at": {
					"type": "string",
					"format": "date-time"
				},
				"user_id": {
					"type": "string",
					"format": "uuid"
				}
			}
		},
		"codersdk.UserSecretValue": {
			"type": "object",
			"properties": {
				"value": {
					"type": "string"
				}
			}
		},
		"codersdk.UserStatus": {
			"type": "string",
			"enum": ["active", "dormant", "suspended"],
			"x-enum-varnames": [
				"UserStatusActive",
				"UserStatusDormant",
				"UserStatusSuspended"
			]
		},
		"codersdk.UserStatusChangeCount": {
			"type": "object",
			"properties": {
				"count": {
					"type": "integer",
					"example": 10
				},
				"date": {
					"type": "string",
					"format": "date-time"
				}
			}
		},
		"codersdk.ValidateUserPasswordRequest": {
			"type": "object",
			"required": ["password"],
			"properties": {
				"password": {
					"type": "string"
				}
			}
		},
		"codersdk.ValidateUserPasswordResponse": {
			"type": "object",
			"properties": {
				"details": {
					"type": "string"
				},
				"valid": {
					"type": "boolean"
				}
			}
		},
		"codersdk.ValidationError": {
			"type": "object",
			"required": ["detail", "field"],
			"properties": {
				"detail": {
					"type": "string"
				},
				"field": {
					"type": "string"
				}
			}
		},
		"codersdk.ValidationMonotonicOrder": {
			"type": "string",
			"enum": ["increasing", "decreasing"],
			"x-enum-varnames": [
				"MonotonicOrderIncreasing",
				"MonotonicOrderDecreasing"
			]
		},
		"codersdk.VariableValue": {
			"type": "object",
			"properties": {
				"name": {
					"type": "string"
				},
				"value": {
					"type": "string"
				}
			}
		},
		"codersdk.WebpushSubscription": {
			"type": "object",
			"properties": {
				"auth_key": {
					"type": "string"
				},
				"endpoint": {
					"type": "string"
				},
				"p256dh_key": {
					"type": "string"
				}
			}
		},
		"codersdk.Workspace": {
			"type": "object",
			"properties": {
				"allow_renames": {
					"type": "boolean"
				},
				"automatic_updates": {
					"enum": ["always", "never"],
					"allOf": [
						{
							"$ref": "#/definitions/codersdk.AutomaticUpdates"
						}
					]
				},
				"autostart_schedule": {
					"type": "string"
				},
				"created_at": {
					"type": "string",
					"format": "date-time"
				},
				"deleting_at": {
					"description": "DeletingAt indicates the time at which the workspace will be permanently deleted.\nA workspace is eligible for deletion if it is dormant (a non-nil dormant_at value)\nand a value has been specified for time_til_dormant_autodelete on its template.",
					"type": "string",
					"format": "date-time"
				},
				"dormant_at": {
					"description": "DormantAt being non-nil indicates a workspace that is dormant.\nA dormant workspace is no longer accessible must be activated.\nIt is subject to deletion if it breaches\nthe duration of the time_til_ field on its template.",
					"type": "string",
					"format": "date-time"
				},
				"favorite": {
					"type": "boolean"
				},
				"health": {
					"description": "Health shows the health of the workspace and information about\nwhat is causing an unhealthy status.",
					"allOf": [
						{
							"$ref": "#/definitions/codersdk.WorkspaceHealth"
						}
					]
				},
				"id": {
					"type": "string",
					"format": "uuid"
				},
				"is_prebuild": {
					"description": "IsPrebuild indicates whether the workspace is a prebuilt workspace.\nPrebuilt workspaces are owned by the prebuilds system user and have specific behavior,\nsuch as being managed differently from regular workspaces.\nOnce a prebuilt workspace is claimed by a user, it transitions to a regular workspace,\nand IsPrebuild returns false.",
					"type": "boolean"
				},
				"last_used_at": {
					"type": "string",
					"format": "date-time"
				},
				"latest_app_status": {
					"$ref": "#/definitions/codersdk.WorkspaceAppStatus"
				},
				"latest_build": {
					"$ref": "#/definitions/codersdk.WorkspaceBuild"
				},
				"name": {
					"type": "string"
				},
				"next_start_at": {
					"type": "string",
					"format": "date-time"
				},
				"organization_id": {
					"type": "string",
					"format": "uuid"
				},
				"organization_name": {
					"type": "string"
				},
				"outdated": {
					"type": "boolean"
				},
				"owner_avatar_url": {
					"type": "string"
				},
				"owner_id": {
					"type": "string",
					"format": "uuid"
				},
				"owner_name": {
					"description": "OwnerName is the username of the owner of the workspace.",
					"type": "string"
				},
				"template_active_version_id": {
					"type": "string",
					"format": "uuid"
				},
				"template_allow_user_cancel_workspace_jobs": {
					"type": "boolean"
				},
				"template_display_name": {
					"type": "string"
				},
				"template_icon": {
					"type": "string"
				},
				"template_id": {
					"type": "string",
					"format": "uuid"
				},
				"template_name": {
					"type": "string"
				},
				"template_require_active_version": {
					"type": "boolean"
				},
				"template_use_classic_parameter_flow": {
					"type": "boolean"
				},
				"ttl_ms": {
					"type": "integer"
				},
				"updated_at": {
					"type": "string",
					"format": "date-time"
				}
			}
		},
		"codersdk.WorkspaceAgent": {
			"type": "object",
			"properties": {
				"api_version": {
					"type": "string"
				},
				"apps": {
					"type": "array",
					"items": {
						"$ref": "#/definitions/codersdk.WorkspaceApp"
					}
				},
				"architecture": {
					"type": "string"
				},
				"connection_timeout_seconds": {
					"type": "integer"
				},
				"created_at": {
					"type": "string",
					"format": "date-time"
				},
				"directory": {
					"type": "string"
				},
				"disconnected_at": {
					"type": "string",
					"format": "date-time"
				},
				"display_apps": {
					"type": "array",
					"items": {
						"$ref": "#/definitions/codersdk.DisplayApp"
					}
				},
				"environment_variables": {
					"type": "object",
					"additionalProperties": {
						"type": "string"
					}
				},
				"expanded_directory": {
					"type": "string"
				},
				"first_connected_at": {
					"type": "string",
					"format": "date-time"
				},
				"health": {
					"description": "Health reports the health of the agent.",
					"allOf": [
						{
							"$ref": "#/definitions/codersdk.WorkspaceAgentHealth"
						}
					]
				},
				"id": {
					"type": "string",
					"format": "uuid"
				},
				"instance_id": {
					"type": "string"
				},
				"last_connected_at": {
					"type": "string",
					"format": "date-time"
				},
				"latency": {
					"description": "DERPLatency is mapped by region name (e.g. \"New York City\", \"Seattle\").",
					"type": "object",
					"additionalProperties": {
						"$ref": "#/definitions/codersdk.DERPRegion"
					}
				},
				"lifecycle_state": {
					"$ref": "#/definitions/codersdk.WorkspaceAgentLifecycle"
				},
				"log_sources": {
					"type": "array",
					"items": {
						"$ref": "#/definitions/codersdk.WorkspaceAgentLogSource"
					}
				},
				"logs_length": {
					"type": "integer"
				},
				"logs_overflowed": {
					"type": "boolean"
				},
				"name": {
					"type": "string"
				},
				"operating_system": {
					"type": "string"
				},
				"parent_id": {
					"format": "uuid",
					"allOf": [
						{
							"$ref": "#/definitions/uuid.NullUUID"
						}
					]
				},
				"ready_at": {
					"type": "string",
					"format": "date-time"
				},
				"resource_id": {
					"type": "string",
					"format": "uuid"
				},
				"scripts": {
					"type": "array",
					"items": {
						"$ref": "#/definitions/codersdk.WorkspaceAgentScript"
					}
				},
				"started_at": {
					"type": "string",
					"format": "date-time"
				},
				"startup_script_behavior": {
					"description": "StartupScriptBehavior is a legacy field that is deprecated in favor\nof the `coder_script` resource. It's only referenced by old clients.\nDeprecated: Remove in the future!",
					"allOf": [
						{
							"$ref": "#/definitions/codersdk.WorkspaceAgentStartupScriptBehavior"
						}
					]
				},
				"status": {
					"$ref": "#/definitions/codersdk.WorkspaceAgentStatus"
				},
				"subsystems": {
					"type": "array",
					"items": {
						"$ref": "#/definitions/codersdk.AgentSubsystem"
					}
				},
				"troubleshooting_url": {
					"type": "string"
				},
				"updated_at": {
					"type": "string",
					"format": "date-time"
				},
				"version": {
					"type": "string"
				}
			}
		},
		"codersdk.WorkspaceAgentContainer": {
			"type": "object",
			"properties": {
				"created_at": {
					"description": "CreatedAt is the time the container was created.",
					"type": "string",
					"format": "date-time"
				},
				"id": {
					"description": "ID is the unique identifier of the container.",
					"type": "string"
				},
				"image": {
					"description": "Image is the name of the container image.",
					"type": "string"
				},
				"labels": {
					"description": "Labels is a map of key-value pairs of container labels.",
					"type": "object",
					"additionalProperties": {
						"type": "string"
					}
				},
				"name": {
					"description": "FriendlyName is the human-readable name of the container.",
					"type": "string"
				},
				"ports": {
					"description": "Ports includes ports exposed by the container.",
					"type": "array",
					"items": {
						"$ref": "#/definitions/codersdk.WorkspaceAgentContainerPort"
					}
				},
				"running": {
					"description": "Running is true if the container is currently running.",
					"type": "boolean"
				},
				"status": {
					"description": "Status is the current status of the container. This is somewhat\nimplementation-dependent, but should generally be a human-readable\nstring.",
					"type": "string"
				},
				"volumes": {
					"description": "Volumes is a map of \"things\" mounted into the container. Again, this\nis somewhat implementation-dependent.",
					"type": "object",
					"additionalProperties": {
						"type": "string"
					}
				}
			}
		},
		"codersdk.WorkspaceAgentContainerPort": {
			"type": "object",
			"properties": {
				"host_ip": {
					"description": "HostIP is the IP address of the host interface to which the port is\nbound. Note that this can be an IPv4 or IPv6 address.",
					"type": "string"
				},
				"host_port": {
					"description": "HostPort is the port number *outside* the container.",
					"type": "integer"
				},
				"network": {
					"description": "Network is the network protocol used by the port (tcp, udp, etc).",
					"type": "string"
				},
				"port": {
					"description": "Port is the port number *inside* the container.",
					"type": "integer"
				}
			}
		},
		"codersdk.WorkspaceAgentDevcontainer": {
			"type": "object",
			"properties": {
				"agent": {
					"$ref": "#/definitions/codersdk.WorkspaceAgentDevcontainerAgent"
				},
				"config_path": {
					"type": "string"
				},
				"container": {
					"$ref": "#/definitions/codersdk.WorkspaceAgentContainer"
				},
				"dirty": {
					"type": "boolean"
				},
				"error": {
					"type": "string"
				},
				"id": {
					"type": "string",
					"format": "uuid"
				},
				"name": {
					"type": "string"
				},
				"status": {
					"description": "Additional runtime fields.",
					"allOf": [
						{
							"$ref": "#/definitions/codersdk.WorkspaceAgentDevcontainerStatus"
						}
					]
				},
				"workspace_folder": {
					"type": "string"
				}
			}
		},
		"codersdk.WorkspaceAgentDevcontainerAgent": {
			"type": "object",
			"properties": {
				"directory": {
					"type": "string"
				},
				"id": {
					"type": "string",
					"format": "uuid"
				},
				"name": {
					"type": "string"
				}
			}
		},
		"codersdk.WorkspaceAgentDevcontainerStatus": {
			"type": "string",
			"enum": ["running", "stopped", "starting", "error"],
			"x-enum-varnames": [
				"WorkspaceAgentDevcontainerStatusRunning",
				"WorkspaceAgentDevcontainerStatusStopped",
				"WorkspaceAgentDevcontainerStatusStarting",
				"WorkspaceAgentDevcontainerStatusError"
			]
		},
		"codersdk.WorkspaceAgentHealth": {
			"type": "object",
			"properties": {
				"healthy": {
					"description": "Healthy is true if the agent is healthy.",
					"type": "boolean",
					"example": false
				},
				"reason": {
					"description": "Reason is a human-readable explanation of the agent's health. It is empty if Healthy is true.",
					"type": "string",
					"example": "agent has lost connection"
				}
			}
		},
		"codersdk.WorkspaceAgentLifecycle": {
			"type": "string",
			"enum": [
				"created",
				"starting",
				"start_timeout",
				"start_error",
				"ready",
				"shutting_down",
				"shutdown_timeout",
				"shutdown_error",
				"off"
			],
			"x-enum-varnames": [
				"WorkspaceAgentLifecycleCreated",
				"WorkspaceAgentLifecycleStarting",
				"WorkspaceAgentLifecycleStartTimeout",
				"WorkspaceAgentLifecycleStartError",
				"WorkspaceAgentLifecycleReady",
				"WorkspaceAgentLifecycleShuttingDown",
				"WorkspaceAgentLifecycleShutdownTimeout",
				"WorkspaceAgentLifecycleShutdownError",
				"WorkspaceAgentLifecycleOff"
			]
		},
		"codersdk.WorkspaceAgentListContainersResponse": {
			"type": "object",
			"properties": {
				"containers": {
					"description": "Containers is a list of containers visible to the workspace agent.",
					"type": "array",
					"items": {
						"$ref": "#/definitions/codersdk.WorkspaceAgentContainer"
					}
				},
				"devcontainers": {
					"description": "Devcontainers is a list of devcontainers visible to the workspace agent.",
					"type": "array",
					"items": {
						"$ref": "#/definitions/codersdk.WorkspaceAgentDevcontainer"
					}
				},
				"warnings": {
					"description": "Warnings is a list of warnings that may have occurred during the\nprocess of listing containers. This should not include fatal errors.",
					"type": "array",
					"items": {
						"type": "string"
					}
				}
			}
		},
		"codersdk.WorkspaceAgentListeningPort": {
			"type": "object",
			"properties": {
				"network": {
					"description": "only \"tcp\" at the moment",
					"type": "string"
				},
				"port": {
					"type": "integer"
				},
				"process_name": {
					"description": "may be empty",
					"type": "string"
				}
			}
		},
		"codersdk.WorkspaceAgentListeningPortsResponse": {
			"type": "object",
			"properties": {
				"ports": {
					"description": "If there are no ports in the list, nothing should be displayed in the UI.\nThere must not be a \"no ports available\" message or anything similar, as\nthere will always be no ports displayed on platforms where our port\ndetection logic is unsupported.",
					"type": "array",
					"items": {
						"$ref": "#/definitions/codersdk.WorkspaceAgentListeningPort"
					}
				}
			}
		},
		"codersdk.WorkspaceAgentLog": {
			"type": "object",
			"properties": {
				"created_at": {
					"type": "string",
					"format": "date-time"
				},
				"id": {
					"type": "integer"
				},
				"level": {
					"$ref": "#/definitions/codersdk.LogLevel"
				},
				"output": {
					"type": "string"
				},
				"source_id": {
					"type": "string",
					"format": "uuid"
				}
			}
		},
		"codersdk.WorkspaceAgentLogSource": {
			"type": "object",
			"properties": {
				"created_at": {
					"type": "string",
					"format": "date-time"
				},
				"display_name": {
					"type": "string"
				},
				"icon": {
					"type": "string"
				},
				"id": {
					"type": "string",
					"format": "uuid"
				},
				"workspace_agent_id": {
					"type": "string",
					"format": "uuid"
				}
			}
		},
		"codersdk.WorkspaceAgentPortShare": {
			"type": "object",
			"properties": {
				"agent_name": {
					"type": "string"
				},
				"port": {
					"type": "integer"
				},
				"protocol": {
					"enum": ["http", "https"],
					"allOf": [
						{
							"$ref": "#/definitions/codersdk.WorkspaceAgentPortShareProtocol"
						}
					]
				},
				"share_level": {
					"enum": ["owner", "authenticated", "organization", "public"],
					"allOf": [
						{
							"$ref": "#/definitions/codersdk.WorkspaceAgentPortShareLevel"
						}
					]
				},
				"workspace_id": {
					"type": "string",
					"format": "uuid"
				}
			}
		},
		"codersdk.WorkspaceAgentPortShareLevel": {
			"type": "string",
			"enum": ["owner", "authenticated", "organization", "public"],
			"x-enum-varnames": [
				"WorkspaceAgentPortShareLevelOwner",
				"WorkspaceAgentPortShareLevelAuthenticated",
				"WorkspaceAgentPortShareLevelOrganization",
				"WorkspaceAgentPortShareLevelPublic"
			]
		},
		"codersdk.WorkspaceAgentPortShareProtocol": {
			"type": "string",
			"enum": ["http", "https"],
			"x-enum-varnames": [
				"WorkspaceAgentPortShareProtocolHTTP",
				"WorkspaceAgentPortShareProtocolHTTPS"
			]
		},
		"codersdk.WorkspaceAgentPortShares": {
			"type": "object",
			"properties": {
				"shares": {
					"type": "array",
					"items": {
						"$ref": "#/definitions/codersdk.WorkspaceAgentPortShare"
					}
				}
			}
		},
		"codersdk.WorkspaceAgentScript": {
			"type": "object",
			"properties": {
				"cron": {
					"type": "string"
				},
				"display_name": {
					"type": "string"
				},
				"id": {
					"type": "string",
					"format": "uuid"
				},
				"log_path": {
					"type": "string"
				},
				"log_source_id": {
					"type": "string",
					"format": "uuid"
				},
				"run_on_start": {
					"type": "boolean"
				},
				"run_on_stop": {
					"type": "boolean"
				},
				"script": {
					"type": "string"
				},
				"start_blocks_login": {
					"type": "boolean"
				},
				"timeout": {
					"type": "integer"
				}
			}
		},
		"codersdk.WorkspaceAgentStartupScriptBehavior": {
			"type": "string",
			"enum": ["blocking", "non-blocking"],
			"x-enum-varnames": [
				"WorkspaceAgentStartupScriptBehaviorBlocking",
				"WorkspaceAgentStartupScriptBehaviorNonBlocking"
			]
		},
		"codersdk.WorkspaceAgentStatus": {
			"type": "string",
			"enum": ["connecting", "connected", "disconnected", "timeout"],
			"x-enum-varnames": [
				"WorkspaceAgentConnecting",
				"WorkspaceAgentConnected",
				"WorkspaceAgentDisconnected",
				"WorkspaceAgentTimeout"
			]
		},
		"codersdk.WorkspaceApp": {
			"type": "object",
			"properties": {
				"command": {
					"type": "string"
				},
				"display_name": {
					"description": "DisplayName is a friendly name for the app.",
					"type": "string"
				},
				"external": {
					"description": "External specifies whether the URL should be opened externally on\nthe client or not.",
					"type": "boolean"
				},
				"group": {
					"type": "string"
				},
				"health": {
					"$ref": "#/definitions/codersdk.WorkspaceAppHealth"
				},
				"healthcheck": {
					"description": "Healthcheck specifies the configuration for checking app health.",
					"allOf": [
						{
							"$ref": "#/definitions/codersdk.Healthcheck"
						}
					]
				},
				"hidden": {
					"type": "boolean"
				},
				"icon": {
					"description": "Icon is a relative path or external URL that specifies\nan icon to be displayed in the dashboard.",
					"type": "string"
				},
				"id": {
					"type": "string",
					"format": "uuid"
				},
				"open_in": {
					"$ref": "#/definitions/codersdk.WorkspaceAppOpenIn"
				},
				"sharing_level": {
					"enum": ["owner", "authenticated", "organization", "public"],
					"allOf": [
						{
							"$ref": "#/definitions/codersdk.WorkspaceAppSharingLevel"
						}
					]
				},
				"slug": {
					"description": "Slug is a unique identifier within the agent.",
					"type": "string"
				},
				"statuses": {
					"description": "Statuses is a list of statuses for the app.",
					"type": "array",
					"items": {
						"$ref": "#/definitions/codersdk.WorkspaceAppStatus"
					}
				},
				"subdomain": {
					"description": "Subdomain denotes whether the app should be accessed via a path on the\n`coder server` or via a hostname-based dev URL. If this is set to true\nand there is no app wildcard configured on the server, the app will not\nbe accessible in the UI.",
					"type": "boolean"
				},
				"subdomain_name": {
					"description": "SubdomainName is the application domain exposed on the `coder server`.",
					"type": "string"
				},
				"url": {
					"description": "URL is the address being proxied to inside the workspace.\nIf external is specified, this will be opened on the client.",
					"type": "string"
				}
			}
		},
		"codersdk.WorkspaceAppHealth": {
			"type": "string",
			"enum": ["disabled", "initializing", "healthy", "unhealthy"],
			"x-enum-varnames": [
				"WorkspaceAppHealthDisabled",
				"WorkspaceAppHealthInitializing",
				"WorkspaceAppHealthHealthy",
				"WorkspaceAppHealthUnhealthy"
			]
		},
		"codersdk.WorkspaceAppOpenIn": {
			"type": "string",
			"enum": ["slim-window", "tab"],
			"x-enum-varnames": [
				"WorkspaceAppOpenInSlimWindow",
				"WorkspaceAppOpenInTab"
			]
		},
		"codersdk.WorkspaceAppSharingLevel": {
			"type": "string",
			"enum": ["owner", "authenticated", "organization", "public"],
			"x-enum-varnames": [
				"WorkspaceAppSharingLevelOwner",
				"WorkspaceAppSharingLevelAuthenticated",
				"WorkspaceAppSharingLevelOrganization",
				"WorkspaceAppSharingLevelPublic"
			]
		},
		"codersdk.WorkspaceAppStatus": {
			"type": "object",
			"properties": {
				"agent_id": {
					"type": "string",
					"format": "uuid"
				},
				"app_id": {
					"type": "string",
					"format": "uuid"
				},
				"created_at": {
					"type": "string",
					"format": "date-time"
				},
				"icon": {
					"description": "Deprecated: This field is unused and will be removed in a future version.\nIcon is an external URL to an icon that will be rendered in the UI.",
					"type": "string"
				},
				"id": {
					"type": "string",
					"format": "uuid"
				},
				"message": {
					"type": "string"
				},
				"needs_user_attention": {
					"description": "Deprecated: This field is unused and will be removed in a future version.\nNeedsUserAttention specifies whether the status needs user attention.",
					"type": "boolean"
				},
				"state": {
					"$ref": "#/definitions/codersdk.WorkspaceAppStatusState"
				},
				"uri": {
					"description": "URI is the URI of the resource that the status is for.\ne.g. https://github.com/org/repo/pull/123\ne.g. file:///path/to/file",
					"type": "string"
				},
				"workspace_id": {
					"type": "string",
					"format": "uuid"
				}
			}
		},
		"codersdk.WorkspaceAppStatusState": {
			"type": "string",
			"enum": ["working", "idle", "complete", "failure"],
			"x-enum-varnames": [
				"WorkspaceAppStatusStateWorking",
				"WorkspaceAppStatusStateIdle",
				"WorkspaceAppStatusStateComplete",
				"WorkspaceAppStatusStateFailure"
			]
		},
		"codersdk.WorkspaceBuild": {
			"type": "object",
			"properties": {
				"ai_task_sidebar_app_id": {
					"type": "string",
					"format": "uuid"
				},
				"build_number": {
					"type": "integer"
				},
				"created_at": {
					"type": "string",
					"format": "date-time"
				},
				"daily_cost": {
					"type": "integer"
				},
				"deadline": {
					"type": "string",
					"format": "date-time"
				},
				"has_ai_task": {
					"type": "boolean"
				},
				"id": {
					"type": "string",
					"format": "uuid"
				},
				"initiator_id": {
					"type": "string",
					"format": "uuid"
				},
				"initiator_name": {
					"type": "string"
				},
				"job": {
					"$ref": "#/definitions/codersdk.ProvisionerJob"
				},
				"matched_provisioners": {
					"$ref": "#/definitions/codersdk.MatchedProvisioners"
				},
				"max_deadline": {
					"type": "string",
					"format": "date-time"
				},
				"reason": {
					"enum": ["initiator", "autostart", "autostop"],
					"allOf": [
						{
							"$ref": "#/definitions/codersdk.BuildReason"
						}
					]
				},
				"resources": {
					"type": "array",
					"items": {
						"$ref": "#/definitions/codersdk.WorkspaceResource"
					}
				},
				"status": {
					"enum": [
						"pending",
						"starting",
						"running",
						"stopping",
						"stopped",
						"failed",
						"canceling",
						"canceled",
						"deleting",
						"deleted"
					],
					"allOf": [
						{
							"$ref": "#/definitions/codersdk.WorkspaceStatus"
						}
					]
				},
				"template_version_id": {
					"type": "string",
					"format": "uuid"
				},
				"template_version_name": {
					"type": "string"
				},
				"template_version_preset_id": {
					"type": "string",
					"format": "uuid"
				},
				"transition": {
					"enum": ["start", "stop", "delete"],
					"allOf": [
						{
							"$ref": "#/definitions/codersdk.WorkspaceTransition"
						}
					]
				},
				"updated_at": {
					"type": "string",
					"format": "date-time"
				},
				"workspace_id": {
					"type": "string",
					"format": "uuid"
				},
				"workspace_name": {
					"type": "string"
				},
				"workspace_owner_avatar_url": {
					"type": "string"
				},
				"workspace_owner_id": {
					"type": "string",
					"format": "uuid"
				},
				"workspace_owner_name": {
					"description": "WorkspaceOwnerName is the username of the owner of the workspace.",
					"type": "string"
				}
			}
		},
		"codersdk.WorkspaceBuildParameter": {
			"type": "object",
			"properties": {
				"name": {
					"type": "string"
				},
				"value": {
					"type": "string"
				}
			}
		},
		"codersdk.WorkspaceBuildTimings": {
			"type": "object",
			"properties": {
				"agent_connection_timings": {
					"type": "array",
					"items": {
						"$ref": "#/definitions/codersdk.AgentConnectionTiming"
					}
				},
				"agent_script_timings": {
					"description": "TODO: Consolidate agent-related timing metrics into a single struct when\nupdating the API version",
					"type": "array",
					"items": {
						"$ref": "#/definitions/codersdk.AgentScriptTiming"
					}
				},
				"provisioner_timings": {
					"type": "array",
					"items": {
						"$ref": "#/definitions/codersdk.ProvisionerTiming"
					}
				}
			}
		},
		"codersdk.WorkspaceConnectionLatencyMS": {
			"type": "object",
			"properties": {
				"p50": {
					"type": "number"
				},
				"p95": {
					"type": "number"
				}
			}
		},
		"codersdk.WorkspaceDeploymentStats": {
			"type": "object",
			"properties": {
				"building": {
					"type": "integer"
				},
				"connection_latency_ms": {
					"$ref": "#/definitions/codersdk.WorkspaceConnectionLatencyMS"
				},
				"failed": {
					"type": "integer"
				},
				"pending": {
					"type": "integer"
				},
				"running": {
					"type": "integer"
				},
				"rx_bytes": {
					"type": "integer"
				},
				"stopped": {
					"type": "integer"
				},
				"tx_bytes": {
					"type": "integer"
				}
			}
		},
		"codersdk.WorkspaceHealth": {
			"type": "object",
			"properties": {
				"failing_agents": {
					"description": "FailingAgents lists the IDs of the agents that are failing, if any.",
					"type": "array",
					"items": {
						"type": "string",
						"format": "uuid"
					}
				},
				"healthy": {
					"description": "Healthy is true if the workspace is healthy.",
					"type": "boolean",
					"example": false
				}
			}
		},
		"codersdk.WorkspaceProxy": {
			"type": "object",
			"properties": {
				"created_at": {
					"type": "string",
					"format": "date-time"
				},
				"deleted": {
					"type": "boolean"
				},
				"derp_enabled": {
					"type": "boolean"
				},
				"derp_only": {
					"type": "boolean"
				},
				"display_name": {
					"type": "string"
				},
				"healthy": {
					"type": "boolean"
				},
				"icon_url": {
					"type": "string"
				},
				"id": {
					"type": "string",
					"format": "uuid"
				},
				"name": {
					"type": "string"
				},
				"path_app_url": {
					"description": "PathAppURL is the URL to the base path for path apps. Optional\nunless wildcard_hostname is set.\nE.g. https://us.example.com",
					"type": "string"
				},
				"status": {
					"description": "Status is the latest status check of the proxy. This will be empty for deleted\nproxies. This value can be used to determine if a workspace proxy is healthy\nand ready to use.",
					"allOf": [
						{
							"$ref": "#/definitions/codersdk.WorkspaceProxyStatus"
						}
					]
				},
				"updated_at": {
					"type": "string",
					"format": "date-time"
				},
				"version": {
					"type": "string"
				},
				"wildcard_hostname": {
					"description": "WildcardHostname is the wildcard hostname for subdomain apps.\nE.g. *.us.example.com\nE.g. *--suffix.au.example.com\nOptional. Does not need to be on the same domain as PathAppURL.",
					"type": "string"
				}
			}
		},
		"codersdk.WorkspaceProxyStatus": {
			"type": "object",
			"properties": {
				"checked_at": {
					"type": "string",
					"format": "date-time"
				},
				"report": {
					"description": "Report provides more information about the health of the workspace proxy.",
					"allOf": [
						{
							"$ref": "#/definitions/codersdk.ProxyHealthReport"
						}
					]
				},
				"status": {
					"$ref": "#/definitions/codersdk.ProxyHealthStatus"
				}
			}
		},
		"codersdk.WorkspaceQuota": {
			"type": "object",
			"properties": {
				"budget": {
					"type": "integer"
				},
				"credits_consumed": {
					"type": "integer"
				}
			}
		},
		"codersdk.WorkspaceResource": {
			"type": "object",
			"properties": {
				"agents": {
					"type": "array",
					"items": {
						"$ref": "#/definitions/codersdk.WorkspaceAgent"
					}
				},
				"created_at": {
					"type": "string",
					"format": "date-time"
				},
				"daily_cost": {
					"type": "integer"
				},
				"hide": {
					"type": "boolean"
				},
				"icon": {
					"type": "string"
				},
				"id": {
					"type": "string",
					"format": "uuid"
				},
				"job_id": {
					"type": "string",
					"format": "uuid"
				},
				"metadata": {
					"type": "array",
					"items": {
						"$ref": "#/definitions/codersdk.WorkspaceResourceMetadata"
					}
				},
				"name": {
					"type": "string"
				},
				"type": {
					"type": "string"
				},
				"workspace_transition": {
					"enum": ["start", "stop", "delete"],
					"allOf": [
						{
							"$ref": "#/definitions/codersdk.WorkspaceTransition"
						}
					]
				}
			}
		},
		"codersdk.WorkspaceResourceMetadata": {
			"type": "object",
			"properties": {
				"key": {
					"type": "string"
				},
				"sensitive": {
					"type": "boolean"
				},
				"value": {
					"type": "string"
				}
			}
		},
		"codersdk.WorkspaceStatus": {
			"type": "string",
			"enum": [
				"pending",
				"starting",
				"running",
				"stopping",
				"stopped",
				"failed",
				"canceling",
				"canceled",
				"deleting",
				"deleted"
			],
			"x-enum-varnames": [
				"WorkspaceStatusPending",
				"WorkspaceStatusStarting",
				"WorkspaceStatusRunning",
				"WorkspaceStatusStopping",
				"WorkspaceStatusStopped",
				"WorkspaceStatusFailed",
				"WorkspaceStatusCanceling",
				"WorkspaceStatusCanceled",
				"WorkspaceStatusDeleting",
				"WorkspaceStatusDeleted"
			]
		},
		"codersdk.WorkspaceTransition": {
			"type": "string",
			"enum": ["start", "stop", "delete"],
			"x-enum-varnames": [
				"WorkspaceTransitionStart",
				"WorkspaceTransitionStop",
				"WorkspaceTransitionDelete"
			]
		},
		"codersdk.WorkspacesResponse": {
			"type": "object",
			"properties": {
				"count": {
					"type": "integer"
				},
				"workspaces": {
					"type": "array",
					"items": {
						"$ref": "#/definitions/codersdk.Workspace"
					}
				}
			}
		},
		"derp.BytesSentRecv": {
			"type": "object",
			"properties": {
				"key": {
					"description": "Key is the public key of the client which sent/received these bytes.",
					"allOf": [
						{
							"$ref": "#/definitions/key.NodePublic"
						}
					]
				},
				"recv": {
					"type": "integer"
				},
				"sent": {
					"type": "integer"
				}
			}
		},
		"derp.ServerInfoMessage": {
			"type": "object",
			"properties": {
				"tokenBucketBytesBurst": {
					"description": "TokenBucketBytesBurst is how many bytes the server will\nallow to burst, temporarily violating\nTokenBucketBytesPerSecond.\n\nZero means unspecified. There might be a limit, but the\nclient need not try to respect it.",
					"type": "integer"
				},
				"tokenBucketBytesPerSecond": {
					"description": "TokenBucketBytesPerSecond is how many bytes per second the\nserver says it will accept, including all framing bytes.\n\nZero means unspecified. There might be a limit, but the\nclient need not try to respect it.",
					"type": "integer"
				}
			}
		},
		"health.Code": {
			"type": "string",
			"enum": [
				"EUNKNOWN",
				"EWP01",
				"EWP02",
				"EWP04",
				"EDB01",
				"EDB02",
				"EWS01",
				"EWS02",
				"EWS03",
				"EACS01",
				"EACS02",
				"EACS03",
				"EACS04",
				"EDERP01",
				"EDERP02",
				"EPD01",
				"EPD02",
				"EPD03"
			],
			"x-enum-varnames": [
				"CodeUnknown",
				"CodeProxyUpdate",
				"CodeProxyFetch",
				"CodeProxyUnhealthy",
				"CodeDatabasePingFailed",
				"CodeDatabasePingSlow",
				"CodeWebsocketDial",
				"CodeWebsocketEcho",
				"CodeWebsocketMsg",
				"CodeAccessURLNotSet",
				"CodeAccessURLInvalid",
				"CodeAccessURLFetch",
				"CodeAccessURLNotOK",
				"CodeDERPNodeUsesWebsocket",
				"CodeDERPOneNodeUnhealthy",
				"CodeProvisionerDaemonsNoProvisionerDaemons",
				"CodeProvisionerDaemonVersionMismatch",
				"CodeProvisionerDaemonAPIMajorVersionDeprecated"
			]
		},
		"health.Message": {
			"type": "object",
			"properties": {
				"code": {
					"$ref": "#/definitions/health.Code"
				},
				"message": {
					"type": "string"
				}
			}
		},
		"health.Severity": {
			"type": "string",
			"enum": ["ok", "warning", "error"],
			"x-enum-varnames": ["SeverityOK", "SeverityWarning", "SeverityError"]
		},
		"healthsdk.AccessURLReport": {
			"type": "object",
			"properties": {
				"access_url": {
					"type": "string"
				},
				"dismissed": {
					"type": "boolean"
				},
				"error": {
					"type": "string"
				},
				"healthy": {
					"description": "Healthy is deprecated and left for backward compatibility purposes, use `Severity` instead.",
					"type": "boolean"
				},
				"healthz_response": {
					"type": "string"
				},
				"reachable": {
					"type": "boolean"
				},
				"severity": {
					"enum": ["ok", "warning", "error"],
					"allOf": [
						{
							"$ref": "#/definitions/health.Severity"
						}
					]
				},
				"status_code": {
					"type": "integer"
				},
				"warnings": {
					"type": "array",
					"items": {
						"$ref": "#/definitions/health.Message"
					}
				}
			}
		},
		"healthsdk.DERPHealthReport": {
			"type": "object",
			"properties": {
				"dismissed": {
					"type": "boolean"
				},
				"error": {
					"type": "string"
				},
				"healthy": {
					"description": "Healthy is deprecated and left for backward compatibility purposes, use `Severity` instead.",
					"type": "boolean"
				},
				"netcheck": {
					"$ref": "#/definitions/netcheck.Report"
				},
				"netcheck_err": {
					"type": "string"
				},
				"netcheck_logs": {
					"type": "array",
					"items": {
						"type": "string"
					}
				},
				"regions": {
					"type": "object",
					"additionalProperties": {
						"$ref": "#/definitions/healthsdk.DERPRegionReport"
					}
				},
				"severity": {
					"enum": ["ok", "warning", "error"],
					"allOf": [
						{
							"$ref": "#/definitions/health.Severity"
						}
					]
				},
				"warnings": {
					"type": "array",
					"items": {
						"$ref": "#/definitions/health.Message"
					}
				}
			}
		},
		"healthsdk.DERPNodeReport": {
			"type": "object",
			"properties": {
				"can_exchange_messages": {
					"type": "boolean"
				},
				"client_errs": {
					"type": "array",
					"items": {
						"type": "array",
						"items": {
							"type": "string"
						}
					}
				},
				"client_logs": {
					"type": "array",
					"items": {
						"type": "array",
						"items": {
							"type": "string"
						}
					}
				},
				"error": {
					"type": "string"
				},
				"healthy": {
					"description": "Healthy is deprecated and left for backward compatibility purposes, use `Severity` instead.",
					"type": "boolean"
				},
				"node": {
					"$ref": "#/definitions/tailcfg.DERPNode"
				},
				"node_info": {
					"$ref": "#/definitions/derp.ServerInfoMessage"
				},
				"round_trip_ping": {
					"type": "string"
				},
				"round_trip_ping_ms": {
					"type": "integer"
				},
				"severity": {
					"enum": ["ok", "warning", "error"],
					"allOf": [
						{
							"$ref": "#/definitions/health.Severity"
						}
					]
				},
				"stun": {
					"$ref": "#/definitions/healthsdk.STUNReport"
				},
				"uses_websocket": {
					"type": "boolean"
				},
				"warnings": {
					"type": "array",
					"items": {
						"$ref": "#/definitions/health.Message"
					}
				}
			}
		},
		"healthsdk.DERPRegionReport": {
			"type": "object",
			"properties": {
				"error": {
					"type": "string"
				},
				"healthy": {
					"description": "Healthy is deprecated and left for backward compatibility purposes, use `Severity` instead.",
					"type": "boolean"
				},
				"node_reports": {
					"type": "array",
					"items": {
						"$ref": "#/definitions/healthsdk.DERPNodeReport"
					}
				},
				"region": {
					"$ref": "#/definitions/tailcfg.DERPRegion"
				},
				"severity": {
					"enum": ["ok", "warning", "error"],
					"allOf": [
						{
							"$ref": "#/definitions/health.Severity"
						}
					]
				},
				"warnings": {
					"type": "array",
					"items": {
						"$ref": "#/definitions/health.Message"
					}
				}
			}
		},
		"healthsdk.DatabaseReport": {
			"type": "object",
			"properties": {
				"dismissed": {
					"type": "boolean"
				},
				"error": {
					"type": "string"
				},
				"healthy": {
					"description": "Healthy is deprecated and left for backward compatibility purposes, use `Severity` instead.",
					"type": "boolean"
				},
				"latency": {
					"type": "string"
				},
				"latency_ms": {
					"type": "integer"
				},
				"reachable": {
					"type": "boolean"
				},
				"severity": {
					"enum": ["ok", "warning", "error"],
					"allOf": [
						{
							"$ref": "#/definitions/health.Severity"
						}
					]
				},
				"threshold_ms": {
					"type": "integer"
				},
				"warnings": {
					"type": "array",
					"items": {
						"$ref": "#/definitions/health.Message"
					}
				}
			}
		},
		"healthsdk.HealthSection": {
			"type": "string",
			"enum": [
				"DERP",
				"AccessURL",
				"Websocket",
				"Database",
				"WorkspaceProxy",
				"ProvisionerDaemons"
			],
			"x-enum-varnames": [
				"HealthSectionDERP",
				"HealthSectionAccessURL",
				"HealthSectionWebsocket",
				"HealthSectionDatabase",
				"HealthSectionWorkspaceProxy",
				"HealthSectionProvisionerDaemons"
			]
		},
		"healthsdk.HealthSettings": {
			"type": "object",
			"properties": {
				"dismissed_healthchecks": {
					"type": "array",
					"items": {
						"$ref": "#/definitions/healthsdk.HealthSection"
					}
				}
			}
		},
		"healthsdk.HealthcheckReport": {
			"type": "object",
			"properties": {
				"access_url": {
					"$ref": "#/definitions/healthsdk.AccessURLReport"
				},
				"coder_version": {
					"description": "The Coder version of the server that the report was generated on.",
					"type": "string"
				},
				"database": {
					"$ref": "#/definitions/healthsdk.DatabaseReport"
				},
				"derp": {
					"$ref": "#/definitions/healthsdk.DERPHealthReport"
				},
				"healthy": {
					"description": "Healthy is true if the report returns no errors.\nDeprecated: use `Severity` instead",
					"type": "boolean"
				},
				"provisioner_daemons": {
					"$ref": "#/definitions/healthsdk.ProvisionerDaemonsReport"
				},
				"severity": {
					"description": "Severity indicates the status of Coder health.",
					"enum": ["ok", "warning", "error"],
					"allOf": [
						{
							"$ref": "#/definitions/health.Severity"
						}
					]
				},
				"time": {
					"description": "Time is the time the report was generated at.",
					"type": "string",
					"format": "date-time"
				},
				"websocket": {
					"$ref": "#/definitions/healthsdk.WebsocketReport"
				},
				"workspace_proxy": {
					"$ref": "#/definitions/healthsdk.WorkspaceProxyReport"
				}
			}
		},
		"healthsdk.ProvisionerDaemonsReport": {
			"type": "object",
			"properties": {
				"dismissed": {
					"type": "boolean"
				},
				"error": {
					"type": "string"
				},
				"items": {
					"type": "array",
					"items": {
						"$ref": "#/definitions/healthsdk.ProvisionerDaemonsReportItem"
					}
				},
				"severity": {
					"enum": ["ok", "warning", "error"],
					"allOf": [
						{
							"$ref": "#/definitions/health.Severity"
						}
					]
				},
				"warnings": {
					"type": "array",
					"items": {
						"$ref": "#/definitions/health.Message"
					}
				}
			}
		},
		"healthsdk.ProvisionerDaemonsReportItem": {
			"type": "object",
			"properties": {
				"provisioner_daemon": {
					"$ref": "#/definitions/codersdk.ProvisionerDaemon"
				},
				"warnings": {
					"type": "array",
					"items": {
						"$ref": "#/definitions/health.Message"
					}
				}
			}
		},
		"healthsdk.STUNReport": {
			"type": "object",
			"properties": {
				"canSTUN": {
					"type": "boolean"
				},
				"enabled": {
					"type": "boolean"
				},
				"error": {
					"type": "string"
				}
			}
		},
		"healthsdk.UpdateHealthSettings": {
			"type": "object",
			"properties": {
				"dismissed_healthchecks": {
					"type": "array",
					"items": {
						"$ref": "#/definitions/healthsdk.HealthSection"
					}
				}
			}
		},
		"healthsdk.WebsocketReport": {
			"type": "object",
			"properties": {
				"body": {
					"type": "string"
				},
				"code": {
					"type": "integer"
				},
				"dismissed": {
					"type": "boolean"
				},
				"error": {
					"type": "string"
				},
				"healthy": {
					"description": "Healthy is deprecated and left for backward compatibility purposes, use `Severity` instead.",
					"type": "boolean"
				},
				"severity": {
					"enum": ["ok", "warning", "error"],
					"allOf": [
						{
							"$ref": "#/definitions/health.Severity"
						}
					]
				},
				"warnings": {
					"type": "array",
					"items": {
						"$ref": "#/definitions/health.Message"
					}
				}
			}
		},
		"healthsdk.WorkspaceProxyReport": {
			"type": "object",
			"properties": {
				"dismissed": {
					"type": "boolean"
				},
				"error": {
					"type": "string"
				},
				"healthy": {
					"description": "Healthy is deprecated and left for backward compatibility purposes, use `Severity` instead.",
					"type": "boolean"
				},
				"severity": {
					"enum": ["ok", "warning", "error"],
					"allOf": [
						{
							"$ref": "#/definitions/health.Severity"
						}
					]
				},
				"warnings": {
					"type": "array",
					"items": {
						"$ref": "#/definitions/health.Message"
					}
				},
				"workspace_proxies": {
					"$ref": "#/definitions/codersdk.RegionsResponse-codersdk_WorkspaceProxy"
				}
			}
		},
		"key.NodePublic": {
			"type": "object"
		},
		"netcheck.Report": {
			"type": "object",
			"properties": {
				"captivePortal": {
					"description": "CaptivePortal is set when we think there's a captive portal that is\nintercepting HTTP traffic.",
					"type": "string"
				},
				"globalV4": {
					"description": "ip:port of global IPv4",
					"type": "string"
				},
				"globalV6": {
					"description": "[ip]:port of global IPv6",
					"type": "string"
				},
				"hairPinning": {
					"description": "HairPinning is whether the router supports communicating\nbetween two local devices through the NATted public IP address\n(on IPv4).",
					"type": "string"
				},
				"icmpv4": {
					"description": "an ICMPv4 round trip completed",
					"type": "boolean"
				},
				"ipv4": {
					"description": "an IPv4 STUN round trip completed",
					"type": "boolean"
				},
				"ipv4CanSend": {
					"description": "an IPv4 packet was able to be sent",
					"type": "boolean"
				},
				"ipv6": {
					"description": "an IPv6 STUN round trip completed",
					"type": "boolean"
				},
				"ipv6CanSend": {
					"description": "an IPv6 packet was able to be sent",
					"type": "boolean"
				},
				"mappingVariesByDestIP": {
					"description": "MappingVariesByDestIP is whether STUN results depend which\nSTUN server you're talking to (on IPv4).",
					"type": "string"
				},
				"oshasIPv6": {
					"description": "could bind a socket to ::1",
					"type": "boolean"
				},
				"pcp": {
					"description": "PCP is whether PCP appears present on the LAN.\nEmpty means not checked.",
					"type": "string"
				},
				"pmp": {
					"description": "PMP is whether NAT-PMP appears present on the LAN.\nEmpty means not checked.",
					"type": "string"
				},
				"preferredDERP": {
					"description": "or 0 for unknown",
					"type": "integer"
				},
				"regionLatency": {
					"description": "keyed by DERP Region ID",
					"type": "object",
					"additionalProperties": {
						"type": "integer"
					}
				},
				"regionV4Latency": {
					"description": "keyed by DERP Region ID",
					"type": "object",
					"additionalProperties": {
						"type": "integer"
					}
				},
				"regionV6Latency": {
					"description": "keyed by DERP Region ID",
					"type": "object",
					"additionalProperties": {
						"type": "integer"
					}
				},
				"udp": {
					"description": "a UDP STUN round trip completed",
					"type": "boolean"
				},
				"upnP": {
					"description": "UPnP is whether UPnP appears present on the LAN.\nEmpty means not checked.",
					"type": "string"
				}
			}
		},
		"oauth2.Token": {
			"type": "object",
			"properties": {
				"access_token": {
					"description": "AccessToken is the token that authorizes and authenticates\nthe requests.",
					"type": "string"
				},
				"expires_in": {
					"description": "ExpiresIn is the OAuth2 wire format \"expires_in\" field,\nwhich specifies how many seconds later the token expires,\nrelative to an unknown time base approximately around \"now\".\nIt is the application's responsibility to populate\n`Expiry` from `ExpiresIn` when required.",
					"type": "integer"
				},
				"expiry": {
					"description": "Expiry is the optional expiration time of the access token.\n\nIf zero, [TokenSource] implementations will reuse the same\ntoken forever and RefreshToken or equivalent\nmechanisms for that TokenSource will not be used.",
					"type": "string"
				},
				"refresh_token": {
					"description": "RefreshToken is a token that's used by the application\n(as opposed to the user) to refresh the access token\nif it expires.",
					"type": "string"
				},
				"token_type": {
					"description": "TokenType is the type of token.\nThe Type method returns either this or \"Bearer\", the default.",
					"type": "string"
				}
			}
		},
		"regexp.Regexp": {
			"type": "object"
		},
		"serpent.Annotations": {
			"type": "object",
			"additionalProperties": {
				"type": "string"
			}
		},
		"serpent.Group": {
			"type": "object",
			"properties": {
				"description": {
					"type": "string"
				},
				"name": {
					"type": "string"
				},
				"parent": {
					"$ref": "#/definitions/serpent.Group"
				},
				"yaml": {
					"type": "string"
				}
			}
		},
		"serpent.HostPort": {
			"type": "object",
			"properties": {
				"host": {
					"type": "string"
				},
				"port": {
					"type": "string"
				}
			}
		},
		"serpent.Option": {
			"type": "object",
			"properties": {
				"annotations": {
					"description": "Annotations enable extensions to serpent higher up in the stack. It's useful for\nhelp formatting and documentation generation.",
					"allOf": [
						{
							"$ref": "#/definitions/serpent.Annotations"
						}
					]
				},
				"default": {
					"description": "Default is parsed into Value if set.",
					"type": "string"
				},
				"description": {
					"type": "string"
				},
				"env": {
					"description": "Env is the environment variable used to configure this option. If unset,\nenvironment configuring is disabled.",
					"type": "string"
				},
				"flag": {
					"description": "Flag is the long name of the flag used to configure this option. If unset,\nflag configuring is disabled.",
					"type": "string"
				},
				"flag_shorthand": {
					"description": "FlagShorthand is the one-character shorthand for the flag. If unset, no\nshorthand is used.",
					"type": "string"
				},
				"group": {
					"description": "Group is a group hierarchy that helps organize this option in help, configs\nand other documentation.",
					"allOf": [
						{
							"$ref": "#/definitions/serpent.Group"
						}
					]
				},
				"hidden": {
					"type": "boolean"
				},
				"name": {
					"type": "string"
				},
				"required": {
					"description": "Required means this value must be set by some means. It requires\n`ValueSource != ValueSourceNone`\nIf `Default` is set, then `Required` is ignored.",
					"type": "boolean"
				},
				"use_instead": {
					"description": "UseInstead is a list of options that should be used instead of this one.\nThe field is used to generate a deprecation warning.",
					"type": "array",
					"items": {
						"$ref": "#/definitions/serpent.Option"
					}
				},
				"value": {
					"description": "Value includes the types listed in values.go."
				},
				"value_source": {
					"$ref": "#/definitions/serpent.ValueSource"
				},
				"yaml": {
					"description": "YAML is the YAML key used to configure this option. If unset, YAML\nconfiguring is disabled.",
					"type": "string"
				}
			}
		},
		"serpent.Regexp": {
			"type": "object"
		},
		"serpent.Struct-array_codersdk_ExternalAuthConfig": {
			"type": "object",
			"properties": {
				"value": {
					"type": "array",
					"items": {
						"$ref": "#/definitions/codersdk.ExternalAuthConfig"
					}
				}
			}
		},
		"serpent.Struct-array_codersdk_LinkConfig": {
			"type": "object",
			"properties": {
				"value": {
					"type": "array",
					"items": {
						"$ref": "#/definitions/codersdk.LinkConfig"
					}
				}
			}
		},
		"serpent.URL": {
			"type": "object",
			"properties": {
				"forceQuery": {
					"description": "append a query ('?') even if RawQuery is empty",
					"type": "boolean"
				},
				"fragment": {
					"description": "fragment for references, without '#'",
					"type": "string"
				},
				"host": {
					"description": "host or host:port (see Hostname and Port methods)",
					"type": "string"
				},
				"omitHost": {
					"description": "do not emit empty host (authority)",
					"type": "boolean"
				},
				"opaque": {
					"description": "encoded opaque data",
					"type": "string"
				},
				"path": {
					"description": "path (relative paths may omit leading slash)",
					"type": "string"
				},
				"rawFragment": {
					"description": "encoded fragment hint (see EscapedFragment method)",
					"type": "string"
				},
				"rawPath": {
					"description": "encoded path hint (see EscapedPath method)",
					"type": "string"
				},
				"rawQuery": {
					"description": "encoded query values, without '?'",
					"type": "string"
				},
				"scheme": {
					"type": "string"
				},
				"user": {
					"description": "username and password information",
					"allOf": [
						{
							"$ref": "#/definitions/url.Userinfo"
						}
					]
				}
			}
		},
		"serpent.ValueSource": {
			"type": "string",
			"enum": ["", "flag", "env", "yaml", "default"],
			"x-enum-varnames": [
				"ValueSourceNone",
				"ValueSourceFlag",
				"ValueSourceEnv",
				"ValueSourceYAML",
				"ValueSourceDefault"
			]
		},
		"tailcfg.DERPHomeParams": {
			"type": "object",
			"properties": {
				"regionScore": {
					"description": "RegionScore scales latencies of DERP regions by a given scaling\nfactor when determining which region to use as the home\n(\"preferred\") DERP. Scores in the range (0, 1) will cause this\nregion to be proportionally more preferred, and scores in the range\n(1, ∞) will penalize a region.\n\nIf a region is not present in this map, it is treated as having a\nscore of 1.0.\n\nScores should not be 0 or negative; such scores will be ignored.\n\nA nil map means no change from the previous value (if any); an empty\nnon-nil map can be sent to reset all scores back to 1.0.",
					"type": "object",
					"additionalProperties": {
						"type": "number"
					}
				}
			}
		},
		"tailcfg.DERPMap": {
			"type": "object",
			"properties": {
				"homeParams": {
					"description": "HomeParams, if non-nil, is a change in home parameters.\n\nThe rest of the DEPRMap fields, if zero, means unchanged.",
					"allOf": [
						{
							"$ref": "#/definitions/tailcfg.DERPHomeParams"
						}
					]
				},
				"omitDefaultRegions": {
					"description": "OmitDefaultRegions specifies to not use Tailscale's DERP servers, and only use those\nspecified in this DERPMap. If there are none set outside of the defaults, this is a noop.\n\nThis field is only meaningful if the Regions map is non-nil (indicating a change).",
					"type": "boolean"
				},
				"regions": {
					"description": "Regions is the set of geographic regions running DERP node(s).\n\nIt's keyed by the DERPRegion.RegionID.\n\nThe numbers are not necessarily contiguous.",
					"type": "object",
					"additionalProperties": {
						"$ref": "#/definitions/tailcfg.DERPRegion"
					}
				}
			}
		},
		"tailcfg.DERPNode": {
			"type": "object",
			"properties": {
				"canPort80": {
					"description": "CanPort80 specifies whether this DERP node is accessible over HTTP\non port 80 specifically. This is used for captive portal checks.",
					"type": "boolean"
				},
				"certName": {
					"description": "CertName optionally specifies the expected TLS cert common\nname. If empty, HostName is used. If CertName is non-empty,\nHostName is only used for the TCP dial (if IPv4/IPv6 are\nnot present) + TLS ClientHello.",
					"type": "string"
				},
				"derpport": {
					"description": "DERPPort optionally provides an alternate TLS port number\nfor the DERP HTTPS server.\n\nIf zero, 443 is used.",
					"type": "integer"
				},
				"forceHTTP": {
					"description": "ForceHTTP is used by unit tests to force HTTP.\nIt should not be set by users.",
					"type": "boolean"
				},
				"hostName": {
					"description": "HostName is the DERP node's hostname.\n\nIt is required but need not be unique; multiple nodes may\nhave the same HostName but vary in configuration otherwise.",
					"type": "string"
				},
				"insecureForTests": {
					"description": "InsecureForTests is used by unit tests to disable TLS verification.\nIt should not be set by users.",
					"type": "boolean"
				},
				"ipv4": {
					"description": "IPv4 optionally forces an IPv4 address to use, instead of using DNS.\nIf empty, A record(s) from DNS lookups of HostName are used.\nIf the string is not an IPv4 address, IPv4 is not used; the\nconventional string to disable IPv4 (and not use DNS) is\n\"none\".",
					"type": "string"
				},
				"ipv6": {
					"description": "IPv6 optionally forces an IPv6 address to use, instead of using DNS.\nIf empty, AAAA record(s) from DNS lookups of HostName are used.\nIf the string is not an IPv6 address, IPv6 is not used; the\nconventional string to disable IPv6 (and not use DNS) is\n\"none\".",
					"type": "string"
				},
				"name": {
					"description": "Name is a unique node name (across all regions).\nIt is not a host name.\nIt's typically of the form \"1b\", \"2a\", \"3b\", etc. (region\nID + suffix within that region)",
					"type": "string"
				},
				"regionID": {
					"description": "RegionID is the RegionID of the DERPRegion that this node\nis running in.",
					"type": "integer"
				},
				"stunonly": {
					"description": "STUNOnly marks a node as only a STUN server and not a DERP\nserver.",
					"type": "boolean"
				},
				"stunport": {
					"description": "Port optionally specifies a STUN port to use.\nZero means 3478.\nTo disable STUN on this node, use -1.",
					"type": "integer"
				},
				"stuntestIP": {
					"description": "STUNTestIP is used in tests to override the STUN server's IP.\nIf empty, it's assumed to be the same as the DERP server.",
					"type": "string"
				}
			}
		},
		"tailcfg.DERPRegion": {
			"type": "object",
			"properties": {
				"avoid": {
					"description": "Avoid is whether the client should avoid picking this as its home\nregion. The region should only be used if a peer is there.\nClients already using this region as their home should migrate\naway to a new region without Avoid set.",
					"type": "boolean"
				},
				"embeddedRelay": {
					"description": "EmbeddedRelay is true when the region is bundled with the Coder\ncontrol plane.",
					"type": "boolean"
				},
				"nodes": {
					"description": "Nodes are the DERP nodes running in this region, in\npriority order for the current client. Client TLS\nconnections should ideally only go to the first entry\n(falling back to the second if necessary). STUN packets\nshould go to the first 1 or 2.\n\nIf nodes within a region route packets amongst themselves,\nbut not to other regions. That said, each user/domain\nshould get a the same preferred node order, so if all nodes\nfor a user/network pick the first one (as they should, when\nthings are healthy), the inter-cluster routing is minimal\nto zero.",
					"type": "array",
					"items": {
						"$ref": "#/definitions/tailcfg.DERPNode"
					}
				},
				"regionCode": {
					"description": "RegionCode is a short name for the region. It's usually a popular\ncity or airport code in the region: \"nyc\", \"sf\", \"sin\",\n\"fra\", etc.",
					"type": "string"
				},
				"regionID": {
					"description": "RegionID is a unique integer for a geographic region.\n\nIt corresponds to the legacy derpN.tailscale.com hostnames\nused by older clients. (Older clients will continue to resolve\nderpN.tailscale.com when contacting peers, rather than use\nthe server-provided DERPMap)\n\nRegionIDs must be non-zero, positive, and guaranteed to fit\nin a JavaScript number.\n\nRegionIDs in range 900-999 are reserved for end users to run their\nown DERP nodes.",
					"type": "integer"
				},
				"regionName": {
					"description": "RegionName is a long English name for the region: \"New York City\",\n\"San Francisco\", \"Singapore\", \"Frankfurt\", etc.",
					"type": "string"
				}
			}
		},
		"url.Userinfo": {
			"type": "object"
		},
		"uuid.NullUUID": {
			"type": "object",
			"properties": {
				"uuid": {
					"type": "string"
				},
				"valid": {
					"description": "Valid is true if UUID is not NULL",
					"type": "boolean"
				}
			}
		},
		"workspaceapps.AccessMethod": {
			"type": "string",
			"enum": ["path", "subdomain", "terminal"],
			"x-enum-varnames": [
				"AccessMethodPath",
				"AccessMethodSubdomain",
				"AccessMethodTerminal"
			]
		},
		"workspaceapps.IssueTokenRequest": {
			"type": "object",
			"properties": {
				"app_hostname": {
					"description": "AppHostname is the optional hostname for subdomain apps on the external\nproxy. It must start with an asterisk.",
					"type": "string"
				},
				"app_path": {
					"description": "AppPath is the path of the user underneath the app base path.",
					"type": "string"
				},
				"app_query": {
					"description": "AppQuery is the query parameters the user provided in the app request.",
					"type": "string"
				},
				"app_request": {
					"$ref": "#/definitions/workspaceapps.Request"
				},
				"path_app_base_url": {
					"description": "PathAppBaseURL is required.",
					"type": "string"
				},
				"session_token": {
					"description": "SessionToken is the session token provided by the user.",
					"type": "string"
				}
			}
		},
		"workspaceapps.Request": {
			"type": "object",
			"properties": {
				"access_method": {
					"$ref": "#/definitions/workspaceapps.AccessMethod"
				},
				"agent_name_or_id": {
					"description": "AgentNameOrID is not required if the workspace has only one agent.",
					"type": "string"
				},
				"app_prefix": {
					"description": "Prefix is the prefix of the subdomain app URL. Prefix should have a\ntrailing \"---\" if set.",
					"type": "string"
				},
				"app_slug_or_port": {
					"type": "string"
				},
				"base_path": {
					"description": "BasePath of the app. For path apps, this is the path prefix in the router\nfor this particular app. For subdomain apps, this should be \"/\". This is\nused for setting the cookie path.",
					"type": "string"
				},
				"username_or_id": {
					"description": "For the following fields, if the AccessMethod is AccessMethodTerminal,\nthen only AgentNameOrID may be set and it must be a UUID. The other\nfields must be left blank.",
					"type": "string"
				},
				"workspace_name_or_id": {
					"type": "string"
				}
			}
		},
		"workspaceapps.StatsReport": {
			"type": "object",
			"properties": {
				"access_method": {
					"$ref": "#/definitions/workspaceapps.AccessMethod"
				},
				"agent_id": {
					"type": "string"
				},
				"requests": {
					"type": "integer"
				},
				"session_ended_at": {
					"description": "Updated periodically while app is in use active and when the last connection is closed.",
					"type": "string"
				},
				"session_id": {
					"type": "string"
				},
				"session_started_at": {
					"type": "string"
				},
				"slug_or_port": {
					"type": "string"
				},
				"user_id": {
					"type": "string"
				},
				"workspace_id": {
					"type": "string"
				}
			}
		},
		"workspacesdk.AgentConnectionInfo": {
			"type": "object",
			"properties": {
				"derp_force_websockets": {
					"type": "boolean"
				},
				"derp_map": {
					"$ref": "#/definitions/tailcfg.DERPMap"
				},
				"disable_direct_connections": {
					"type": "boolean"
				},
				"hostname_suffix": {
					"type": "string"
				}
			}
		},
		"wsproxysdk.CryptoKeysResponse": {
			"type": "object",
			"properties": {
				"crypto_keys": {
					"type": "array",
					"items": {
						"$ref": "#/definitions/codersdk.CryptoKey"
					}
				}
			}
		},
		"wsproxysdk.DeregisterWorkspaceProxyRequest": {
			"type": "object",
			"properties": {
				"replica_id": {
					"description": "ReplicaID is a unique identifier for the replica of the proxy that is\nderegistering. It should be generated by the client on startup and\nshould've already been passed to the register endpoint.",
					"type": "string"
				}
			}
		},
		"wsproxysdk.IssueSignedAppTokenResponse": {
			"type": "object",
			"properties": {
				"signed_token_str": {
					"description": "SignedTokenStr should be set as a cookie on the response.",
					"type": "string"
				}
			}
		},
		"wsproxysdk.RegisterWorkspaceProxyRequest": {
			"type": "object",
			"properties": {
				"access_url": {
					"description": "AccessURL that hits the workspace proxy api.",
					"type": "string"
				},
				"derp_enabled": {
					"description": "DerpEnabled indicates whether the proxy should be included in the DERP\nmap or not.",
					"type": "boolean"
				},
				"derp_only": {
					"description": "DerpOnly indicates whether the proxy should only be included in the DERP\nmap and should not be used for serving apps.",
					"type": "boolean"
				},
				"hostname": {
					"description": "ReplicaHostname is the OS hostname of the machine that the proxy is running\non.  This is only used for tracking purposes in the replicas table.",
					"type": "string"
				},
				"replica_error": {
					"description": "ReplicaError is the error that the replica encountered when trying to\ndial it's peers. This is stored in the replicas table for debugging\npurposes but does not affect the proxy's ability to register.\n\nThis value is only stored on subsequent requests to the register\nendpoint, not the first request.",
					"type": "string"
				},
				"replica_id": {
					"description": "ReplicaID is a unique identifier for the replica of the proxy that is\nregistering. It should be generated by the client on startup and\npersisted (in memory only) until the process is restarted.",
					"type": "string"
				},
				"replica_relay_address": {
					"description": "ReplicaRelayAddress is the DERP address of the replica that other\nreplicas may use to connect internally for DERP meshing.",
					"type": "string"
				},
				"version": {
					"description": "Version is the Coder version of the proxy.",
					"type": "string"
				},
				"wildcard_hostname": {
					"description": "WildcardHostname that the workspace proxy api is serving for subdomain apps.",
					"type": "string"
				}
			}
		},
		"wsproxysdk.RegisterWorkspaceProxyResponse": {
			"type": "object",
			"properties": {
				"derp_force_websockets": {
					"type": "boolean"
				},
				"derp_map": {
					"$ref": "#/definitions/tailcfg.DERPMap"
				},
				"derp_mesh_key": {
					"type": "string"
				},
				"derp_region_id": {
					"type": "integer"
				},
				"sibling_replicas": {
					"description": "SiblingReplicas is a list of all other replicas of the proxy that have\nnot timed out.",
					"type": "array",
					"items": {
						"$ref": "#/definitions/codersdk.Replica"
					}
				}
			}
		},
		"wsproxysdk.ReportAppStatsRequest": {
			"type": "object",
			"properties": {
				"stats": {
					"type": "array",
					"items": {
						"$ref": "#/definitions/workspaceapps.StatsReport"
					}
				}
			}
		}
	},
	"securityDefinitions": {
		"Authorization": {
			"type": "apiKey",
			"name": "Authorizaiton",
			"in": "header"
		},
		"CoderSessionToken": {
			"type": "apiKey",
			"name": "Coder-Session-Token",
			"in": "header"
		}
	}
}<|MERGE_RESOLUTION|>--- conflicted
+++ resolved
@@ -10887,7 +10887,6 @@
 				}
 			}
 		},
-<<<<<<< HEAD
 		"codersdk.CreateUserSecretRequest": {
 			"type": "object",
 			"required": ["name", "value"],
@@ -10908,7 +10907,7 @@
 					"type": "string"
 				}
 			}
-=======
+		},
 		"codersdk.CreateWorkspaceBuildReason": {
 			"type": "string",
 			"enum": [
@@ -10925,7 +10924,6 @@
 				"CreateWorkspaceBuildReasonVSCodeConnection",
 				"CreateWorkspaceBuildReasonJetbrainsConnection"
 			]
->>>>>>> 28789d72
 		},
 		"codersdk.CreateWorkspaceBuildRequest": {
 			"type": "object",
