--- conflicted
+++ resolved
@@ -9335,48 +9335,28 @@
 				}
 			}
 		},
-<<<<<<< HEAD
+		"codersdk.AIBridgeConfig": {
+			"type": "object",
+			"properties": {
+				"anthropic_base_url": {
+					"type": "string"
+				},
+				"daemons": {
+					"type": "integer"
+				},
+				"openai_base_url": {
+					"type": "string"
+				}
+			}
+		},
 		"codersdk.AIConfig": {
 			"type": "object",
 			"properties": {
 				"bridge": {
-					"type": "object",
-					"properties": {
-						"daemons": {
-							"type": "integer"
-						}
-					}
-				},
-				"providers": {
-					"type": "array",
-					"items": {
-						"$ref": "#/definitions/codersdk.AIProviderConfig"
-					}
-				}
-			}
-		},
-		"codersdk.AIProviderConfig": {
-			"type": "object",
-			"properties": {
-				"base_url": {
-					"description": "BaseURL is the base URL to use for the API provider.",
-					"type": "string"
-				},
-				"models": {
-					"description": "Models is the list of models to use for the API provider.",
-					"type": "array",
-					"items": {
-						"type": "string"
-					}
-				},
-				"type": {
-					"description": "Type is the type of the API provider.",
-					"type": "string"
-				}
-			}
-		},
-=======
->>>>>>> efca9b43
+					"$ref": "#/definitions/codersdk.AIBridgeConfig"
+				}
+			}
+		},
 		"codersdk.APIKey": {
 			"type": "object",
 			"required": [
@@ -10221,7 +10201,63 @@
 			}
 		},
 		"codersdk.CreateTestAuditLogRequest": {
-			"type": "object"
+			"type": "object",
+			"properties": {
+				"action": {
+					"enum": ["create", "write", "delete", "start", "stop"],
+					"allOf": [
+						{
+							"$ref": "#/definitions/codersdk.AuditAction"
+						}
+					]
+				},
+				"additional_fields": {
+					"type": "array",
+					"items": {
+						"type": "integer"
+					}
+				},
+				"build_reason": {
+					"enum": ["autostart", "autostop", "initiator"],
+					"allOf": [
+						{
+							"$ref": "#/definitions/codersdk.BuildReason"
+						}
+					]
+				},
+				"organization_id": {
+					"type": "string",
+					"format": "uuid"
+				},
+				"request_id": {
+					"type": "string",
+					"format": "uuid"
+				},
+				"resource_id": {
+					"type": "string",
+					"format": "uuid"
+				},
+				"resource_type": {
+					"enum": [
+						"template",
+						"template_version",
+						"user",
+						"workspace",
+						"workspace_build",
+						"git_ssh_key",
+						"auditable_group"
+					],
+					"allOf": [
+						{
+							"$ref": "#/definitions/codersdk.ResourceType"
+						}
+					]
+				},
+				"time": {
+					"type": "string",
+					"format": "date-time"
+				}
+			}
 		},
 		"codersdk.CreateTokenRequest": {
 			"type": "object",
@@ -10648,6 +10684,9 @@
 				},
 				"agent_stat_refresh_interval": {
 					"type": "integer"
+				},
+				"ai": {
+					"$ref": "#/definitions/codersdk.AIConfig"
 				},
 				"allow_workspace_renames": {
 					"type": "boolean"
