{
	"swagger": "2.0",
	"info": {
		"description": "Coderd is the service created by running coder server. It is a thin API that connects workspaces, provisioners and users. coderd stores its state in Postgres and is the only service that communicates with Postgres.",
		"title": "Coder API",
		"termsOfService": "https://coder.com/legal/terms-of-service",
		"contact": {
			"name": "API Support",
			"url": "https://coder.com",
			"email": "support@coder.com"
		},
		"license": {
			"name": "AGPL-3.0",
			"url": "https://github.com/coder/coder/blob/main/LICENSE"
		},
		"version": "2.0"
	},
	"basePath": "/api/v2",
	"paths": {
		"/": {
			"get": {
				"produces": ["application/json"],
				"tags": ["General"],
				"summary": "API root handler",
				"operationId": "api-root-handler",
				"responses": {
					"200": {
						"description": "OK",
						"schema": {
							"$ref": "#/definitions/codersdk.Response"
						}
					}
				}
			}
		},
		"/appearance": {
			"get": {
				"security": [
					{
						"CoderSessionToken": []
					}
				],
				"produces": ["application/json"],
				"tags": ["Enterprise"],
				"summary": "Get appearance",
				"operationId": "get-appearance",
				"responses": {
					"200": {
						"description": "OK",
						"schema": {
							"$ref": "#/definitions/codersdk.AppearanceConfig"
						}
					}
				}
			},
			"put": {
				"security": [
					{
						"CoderSessionToken": []
					}
				],
				"consumes": ["application/json"],
				"produces": ["application/json"],
				"tags": ["Enterprise"],
				"summary": "Update appearance",
				"operationId": "update-appearance",
				"parameters": [
					{
						"description": "Update appearance request",
						"name": "request",
						"in": "body",
						"required": true,
						"schema": {
							"$ref": "#/definitions/codersdk.UpdateAppearanceConfig"
						}
					}
				],
				"responses": {
					"200": {
						"description": "OK",
						"schema": {
							"$ref": "#/definitions/codersdk.UpdateAppearanceConfig"
						}
					}
				}
			}
		},
		"/applications/auth-redirect": {
			"get": {
				"security": [
					{
						"CoderSessionToken": []
					}
				],
				"tags": ["Applications"],
				"summary": "Redirect to URI with encrypted API key",
				"operationId": "redirect-to-uri-with-encrypted-api-key",
				"parameters": [
					{
						"type": "string",
						"description": "Redirect destination",
						"name": "redirect_uri",
						"in": "query"
					}
				],
				"responses": {
					"307": {
						"description": "Temporary Redirect"
					}
				}
			}
		},
		"/applications/host": {
			"get": {
				"security": [
					{
						"CoderSessionToken": []
					}
				],
				"produces": ["application/json"],
				"tags": ["Applications"],
				"summary": "Get applications host",
				"operationId": "get-applications-host",
				"deprecated": true,
				"responses": {
					"200": {
						"description": "OK",
						"schema": {
							"$ref": "#/definitions/codersdk.AppHostResponse"
						}
					}
				}
			}
		},
		"/applications/reconnecting-pty-signed-token": {
			"post": {
				"security": [
					{
						"CoderSessionToken": []
					}
				],
				"consumes": ["application/json"],
				"produces": ["application/json"],
				"tags": ["Enterprise"],
				"summary": "Issue signed app token for reconnecting PTY",
				"operationId": "issue-signed-app-token-for-reconnecting-pty",
				"parameters": [
					{
						"description": "Issue reconnecting PTY signed token request",
						"name": "request",
						"in": "body",
						"required": true,
						"schema": {
							"$ref": "#/definitions/codersdk.IssueReconnectingPTYSignedTokenRequest"
						}
					}
				],
				"responses": {
					"200": {
						"description": "OK",
						"schema": {
							"$ref": "#/definitions/codersdk.IssueReconnectingPTYSignedTokenResponse"
						}
					}
				},
				"x-apidocgen": {
					"skip": true
				}
			}
		},
		"/audit": {
			"get": {
				"security": [
					{
						"CoderSessionToken": []
					}
				],
				"produces": ["application/json"],
				"tags": ["Audit"],
				"summary": "Get audit logs",
				"operationId": "get-audit-logs",
				"parameters": [
					{
						"type": "string",
						"description": "Search query",
						"name": "q",
						"in": "query"
					},
					{
						"type": "integer",
						"description": "Page limit",
						"name": "limit",
						"in": "query",
						"required": true
					},
					{
						"type": "integer",
						"description": "Page offset",
						"name": "offset",
						"in": "query"
					}
				],
				"responses": {
					"200": {
						"description": "OK",
						"schema": {
							"$ref": "#/definitions/codersdk.AuditLogResponse"
						}
					}
				}
			}
		},
		"/audit/testgenerate": {
			"post": {
				"security": [
					{
						"CoderSessionToken": []
					}
				],
				"consumes": ["application/json"],
				"tags": ["Audit"],
				"summary": "Generate fake audit log",
				"operationId": "generate-fake-audit-log",
				"parameters": [
					{
						"description": "Audit log request",
						"name": "request",
						"in": "body",
						"required": true,
						"schema": {
							"$ref": "#/definitions/codersdk.CreateTestAuditLogRequest"
						}
					}
				],
				"responses": {
					"204": {
						"description": "No Content"
					}
				},
				"x-apidocgen": {
					"skip": true
				}
			}
		},
		"/authcheck": {
			"post": {
				"security": [
					{
						"CoderSessionToken": []
					}
				],
				"consumes": ["application/json"],
				"produces": ["application/json"],
				"tags": ["Authorization"],
				"summary": "Check authorization",
				"operationId": "check-authorization",
				"parameters": [
					{
						"description": "Authorization request",
						"name": "request",
						"in": "body",
						"required": true,
						"schema": {
							"$ref": "#/definitions/codersdk.AuthorizationRequest"
						}
					}
				],
				"responses": {
					"200": {
						"description": "OK",
						"schema": {
							"$ref": "#/definitions/codersdk.AuthorizationResponse"
						}
					}
				}
			}
		},
		"/buildinfo": {
			"get": {
				"produces": ["application/json"],
				"tags": ["General"],
				"summary": "Build info",
				"operationId": "build-info",
				"responses": {
					"200": {
						"description": "OK",
						"schema": {
							"$ref": "#/definitions/codersdk.BuildInfoResponse"
						}
					}
				}
			}
		},
		"/csp/reports": {
			"post": {
				"security": [
					{
						"CoderSessionToken": []
					}
				],
				"consumes": ["application/json"],
				"tags": ["General"],
				"summary": "Report CSP violations",
				"operationId": "report-csp-violations",
				"parameters": [
					{
						"description": "Violation report",
						"name": "request",
						"in": "body",
						"required": true,
						"schema": {
							"$ref": "#/definitions/coderd.cspViolation"
						}
					}
				],
				"responses": {
					"200": {
						"description": "OK"
					}
				}
			}
		},
		"/debug/coordinator": {
			"get": {
				"security": [
					{
						"CoderSessionToken": []
					}
				],
				"produces": ["text/html"],
				"tags": ["Debug"],
				"summary": "Debug Info Wireguard Coordinator",
				"operationId": "debug-info-wireguard-coordinator",
				"responses": {
					"200": {
						"description": "OK"
					}
				}
			}
		},
		"/debug/derp/traffic": {
			"get": {
				"security": [
					{
						"CoderSessionToken": []
					}
				],
				"produces": ["application/json"],
				"tags": ["Debug"],
				"summary": "Debug DERP traffic",
				"operationId": "debug-derp-traffic",
				"responses": {
					"200": {
						"description": "OK",
						"schema": {
							"type": "array",
							"items": {
								"$ref": "#/definitions/derp.BytesSentRecv"
							}
						}
					}
				},
				"x-apidocgen": {
					"skip": true
				}
			}
		},
		"/debug/expvar": {
			"get": {
				"security": [
					{
						"CoderSessionToken": []
					}
				],
				"produces": ["application/json"],
				"tags": ["Debug"],
				"summary": "Debug expvar",
				"operationId": "debug-expvar",
				"responses": {
					"200": {
						"description": "OK",
						"schema": {
							"type": "object",
							"additionalProperties": true
						}
					}
				},
				"x-apidocgen": {
					"skip": true
				}
			}
		},
		"/debug/health": {
			"get": {
				"security": [
					{
						"CoderSessionToken": []
					}
				],
				"produces": ["application/json"],
				"tags": ["Debug"],
				"summary": "Debug Info Deployment Health",
				"operationId": "debug-info-deployment-health",
				"parameters": [
					{
						"type": "boolean",
						"description": "Force a healthcheck to run",
						"name": "force",
						"in": "query"
					}
				],
				"responses": {
					"200": {
						"description": "OK",
						"schema": {
							"$ref": "#/definitions/healthsdk.HealthcheckReport"
						}
					}
				}
			}
		},
		"/debug/health/settings": {
			"get": {
				"security": [
					{
						"CoderSessionToken": []
					}
				],
				"produces": ["application/json"],
				"tags": ["Debug"],
				"summary": "Get health settings",
				"operationId": "get-health-settings",
				"responses": {
					"200": {
						"description": "OK",
						"schema": {
							"$ref": "#/definitions/healthsdk.HealthSettings"
						}
					}
				}
			},
			"put": {
				"security": [
					{
						"CoderSessionToken": []
					}
				],
				"consumes": ["application/json"],
				"produces": ["application/json"],
				"tags": ["Debug"],
				"summary": "Update health settings",
				"operationId": "update-health-settings",
				"parameters": [
					{
						"description": "Update health settings",
						"name": "request",
						"in": "body",
						"required": true,
						"schema": {
							"$ref": "#/definitions/healthsdk.UpdateHealthSettings"
						}
					}
				],
				"responses": {
					"200": {
						"description": "OK",
						"schema": {
							"$ref": "#/definitions/healthsdk.UpdateHealthSettings"
						}
					}
				}
			}
		},
		"/debug/tailnet": {
			"get": {
				"security": [
					{
						"CoderSessionToken": []
					}
				],
				"produces": ["text/html"],
				"tags": ["Debug"],
				"summary": "Debug Info Tailnet",
				"operationId": "debug-info-tailnet",
				"responses": {
					"200": {
						"description": "OK"
					}
				}
			}
		},
		"/debug/ws": {
			"get": {
				"security": [
					{
						"CoderSessionToken": []
					}
				],
				"produces": ["application/json"],
				"tags": ["Debug"],
				"summary": "Debug Info Websocket Test",
				"operationId": "debug-info-websocket-test",
				"responses": {
					"201": {
						"description": "Created",
						"schema": {
							"$ref": "#/definitions/codersdk.Response"
						}
					}
				},
				"x-apidocgen": {
					"skip": true
				}
			}
		},
		"/debug/{user}/debug-link": {
			"get": {
				"security": [
					{
						"CoderSessionToken": []
					}
				],
				"tags": ["Agents"],
				"summary": "Debug OIDC context for a user",
				"operationId": "debug-oidc-context-for-a-user",
				"parameters": [
					{
						"type": "string",
						"description": "User ID, name, or me",
						"name": "user",
						"in": "path",
						"required": true
					}
				],
				"responses": {
					"200": {
						"description": "Success"
					}
				},
				"x-apidocgen": {
					"skip": true
				}
			}
		},
		"/deployment/config": {
			"get": {
				"security": [
					{
						"CoderSessionToken": []
					}
				],
				"produces": ["application/json"],
				"tags": ["General"],
				"summary": "Get deployment config",
				"operationId": "get-deployment-config",
				"responses": {
					"200": {
						"description": "OK",
						"schema": {
							"$ref": "#/definitions/codersdk.DeploymentConfig"
						}
					}
				}
			}
		},
		"/deployment/ssh": {
			"get": {
				"security": [
					{
						"CoderSessionToken": []
					}
				],
				"produces": ["application/json"],
				"tags": ["General"],
				"summary": "SSH Config",
				"operationId": "ssh-config",
				"responses": {
					"200": {
						"description": "OK",
						"schema": {
							"$ref": "#/definitions/codersdk.SSHConfigResponse"
						}
					}
				}
			}
		},
		"/deployment/stats": {
			"get": {
				"security": [
					{
						"CoderSessionToken": []
					}
				],
				"produces": ["application/json"],
				"tags": ["General"],
				"summary": "Get deployment stats",
				"operationId": "get-deployment-stats",
				"responses": {
					"200": {
						"description": "OK",
						"schema": {
							"$ref": "#/definitions/codersdk.DeploymentStats"
						}
					}
				}
			}
		},
		"/derp-map": {
			"get": {
				"security": [
					{
						"CoderSessionToken": []
					}
				],
				"tags": ["Agents"],
				"summary": "Get DERP map updates",
				"operationId": "get-derp-map-updates",
				"responses": {
					"101": {
						"description": "Switching Protocols"
					}
				}
			}
		},
		"/entitlements": {
			"get": {
				"security": [
					{
						"CoderSessionToken": []
					}
				],
				"produces": ["application/json"],
				"tags": ["Enterprise"],
				"summary": "Get entitlements",
				"operationId": "get-entitlements",
				"responses": {
					"200": {
						"description": "OK",
						"schema": {
							"$ref": "#/definitions/codersdk.Entitlements"
						}
					}
				}
			}
		},
		"/experiments": {
			"get": {
				"security": [
					{
						"CoderSessionToken": []
					}
				],
				"produces": ["application/json"],
				"tags": ["General"],
				"summary": "Get enabled experiments",
				"operationId": "get-enabled-experiments",
				"responses": {
					"200": {
						"description": "OK",
						"schema": {
							"type": "array",
							"items": {
								"$ref": "#/definitions/codersdk.Experiment"
							}
						}
					}
				}
			}
		},
		"/experiments/available": {
			"get": {
				"security": [
					{
						"CoderSessionToken": []
					}
				],
				"produces": ["application/json"],
				"tags": ["General"],
				"summary": "Get safe experiments",
				"operationId": "get-safe-experiments",
				"responses": {
					"200": {
						"description": "OK",
						"schema": {
							"type": "array",
							"items": {
								"$ref": "#/definitions/codersdk.Experiment"
							}
						}
					}
				}
			}
		},
		"/external-auth": {
			"get": {
				"security": [
					{
						"CoderSessionToken": []
					}
				],
				"produces": ["application/json"],
				"tags": ["Git"],
				"summary": "Get user external auths",
				"operationId": "get-user-external-auths",
				"responses": {
					"200": {
						"description": "OK",
						"schema": {
							"$ref": "#/definitions/codersdk.ExternalAuthLink"
						}
					}
				}
			}
		},
		"/external-auth/{externalauth}": {
			"get": {
				"security": [
					{
						"CoderSessionToken": []
					}
				],
				"produces": ["application/json"],
				"tags": ["Git"],
				"summary": "Get external auth by ID",
				"operationId": "get-external-auth-by-id",
				"parameters": [
					{
						"type": "string",
						"format": "string",
						"description": "Git Provider ID",
						"name": "externalauth",
						"in": "path",
						"required": true
					}
				],
				"responses": {
					"200": {
						"description": "OK",
						"schema": {
							"$ref": "#/definitions/codersdk.ExternalAuth"
						}
					}
				}
			},
			"delete": {
				"security": [
					{
						"CoderSessionToken": []
					}
				],
				"tags": ["Git"],
				"summary": "Delete external auth user link by ID",
				"operationId": "delete-external-auth-user-link-by-id",
				"parameters": [
					{
						"type": "string",
						"format": "string",
						"description": "Git Provider ID",
						"name": "externalauth",
						"in": "path",
						"required": true
					}
				],
				"responses": {
					"200": {
						"description": "OK"
					}
				}
			}
		},
		"/external-auth/{externalauth}/device": {
			"get": {
				"security": [
					{
						"CoderSessionToken": []
					}
				],
				"produces": ["application/json"],
				"tags": ["Git"],
				"summary": "Get external auth device by ID.",
				"operationId": "get-external-auth-device-by-id",
				"parameters": [
					{
						"type": "string",
						"format": "string",
						"description": "Git Provider ID",
						"name": "externalauth",
						"in": "path",
						"required": true
					}
				],
				"responses": {
					"200": {
						"description": "OK",
						"schema": {
							"$ref": "#/definitions/codersdk.ExternalAuthDevice"
						}
					}
				}
			},
			"post": {
				"security": [
					{
						"CoderSessionToken": []
					}
				],
				"tags": ["Git"],
				"summary": "Post external auth device by ID",
				"operationId": "post-external-auth-device-by-id",
				"parameters": [
					{
						"type": "string",
						"format": "string",
						"description": "External Provider ID",
						"name": "externalauth",
						"in": "path",
						"required": true
					}
				],
				"responses": {
					"204": {
						"description": "No Content"
					}
				}
			}
		},
		"/files": {
			"post": {
				"security": [
					{
						"CoderSessionToken": []
					}
				],
				"description": "Swagger notice: Swagger 2.0 doesn't support file upload with a `content-type` different than `application/x-www-form-urlencoded`.",
				"consumes": ["application/x-tar"],
				"produces": ["application/json"],
				"tags": ["Files"],
				"summary": "Upload file",
				"operationId": "upload-file",
				"parameters": [
					{
						"type": "string",
						"default": "application/x-tar",
						"description": "Content-Type must be `application/x-tar` or `application/zip`",
						"name": "Content-Type",
						"in": "header",
						"required": true
					},
					{
						"type": "file",
						"description": "File to be uploaded. If using tar format, file must conform to ustar (pax may cause problems).",
						"name": "file",
						"in": "formData",
						"required": true
					}
				],
				"responses": {
					"201": {
						"description": "Created",
						"schema": {
							"$ref": "#/definitions/codersdk.UploadResponse"
						}
					}
				}
			}
		},
		"/files/{fileID}": {
			"get": {
				"security": [
					{
						"CoderSessionToken": []
					}
				],
				"tags": ["Files"],
				"summary": "Get file by ID",
				"operationId": "get-file-by-id",
				"parameters": [
					{
						"type": "string",
						"format": "uuid",
						"description": "File ID",
						"name": "fileID",
						"in": "path",
						"required": true
					}
				],
				"responses": {
					"200": {
						"description": "OK"
					}
				}
			}
		},
		"/groups": {
			"get": {
				"security": [
					{
						"CoderSessionToken": []
					}
				],
				"produces": ["application/json"],
				"tags": ["Enterprise"],
				"summary": "Get groups",
				"operationId": "get-groups",
				"parameters": [
					{
						"type": "string",
						"description": "Organization ID or name",
						"name": "organization",
						"in": "query",
						"required": true
					},
					{
						"type": "string",
						"description": "User ID or name",
						"name": "has_member",
						"in": "query",
						"required": true
					},
					{
						"type": "string",
						"description": "Comma separated list of group IDs",
						"name": "group_ids",
						"in": "query",
						"required": true
					}
				],
				"responses": {
					"200": {
						"description": "OK",
						"schema": {
							"type": "array",
							"items": {
								"$ref": "#/definitions/codersdk.Group"
							}
						}
					}
				}
			}
		},
		"/groups/{group}": {
			"get": {
				"security": [
					{
						"CoderSessionToken": []
					}
				],
				"produces": ["application/json"],
				"tags": ["Enterprise"],
				"summary": "Get group by ID",
				"operationId": "get-group-by-id",
				"parameters": [
					{
						"type": "string",
						"description": "Group id",
						"name": "group",
						"in": "path",
						"required": true
					}
				],
				"responses": {
					"200": {
						"description": "OK",
						"schema": {
							"$ref": "#/definitions/codersdk.Group"
						}
					}
				}
			},
			"delete": {
				"security": [
					{
						"CoderSessionToken": []
					}
				],
				"produces": ["application/json"],
				"tags": ["Enterprise"],
				"summary": "Delete group by name",
				"operationId": "delete-group-by-name",
				"parameters": [
					{
						"type": "string",
						"description": "Group name",
						"name": "group",
						"in": "path",
						"required": true
					}
				],
				"responses": {
					"200": {
						"description": "OK",
						"schema": {
							"$ref": "#/definitions/codersdk.Group"
						}
					}
				}
			},
			"patch": {
				"security": [
					{
						"CoderSessionToken": []
					}
				],
				"consumes": ["application/json"],
				"produces": ["application/json"],
				"tags": ["Enterprise"],
				"summary": "Update group by name",
				"operationId": "update-group-by-name",
				"parameters": [
					{
						"type": "string",
						"description": "Group name",
						"name": "group",
						"in": "path",
						"required": true
					},
					{
						"description": "Patch group request",
						"name": "request",
						"in": "body",
						"required": true,
						"schema": {
							"$ref": "#/definitions/codersdk.PatchGroupRequest"
						}
					}
				],
				"responses": {
					"200": {
						"description": "OK",
						"schema": {
							"$ref": "#/definitions/codersdk.Group"
						}
					}
				}
			}
		},
		"/insights/daus": {
			"get": {
				"security": [
					{
						"CoderSessionToken": []
					}
				],
				"produces": ["application/json"],
				"tags": ["Insights"],
				"summary": "Get deployment DAUs",
				"operationId": "get-deployment-daus",
				"parameters": [
					{
						"type": "integer",
						"description": "Time-zone offset (e.g. -2)",
						"name": "tz_offset",
						"in": "query",
						"required": true
					}
				],
				"responses": {
					"200": {
						"description": "OK",
						"schema": {
							"$ref": "#/definitions/codersdk.DAUsResponse"
						}
					}
				}
			}
		},
		"/insights/templates": {
			"get": {
				"security": [
					{
						"CoderSessionToken": []
					}
				],
				"produces": ["application/json"],
				"tags": ["Insights"],
				"summary": "Get insights about templates",
				"operationId": "get-insights-about-templates",
				"parameters": [
					{
						"type": "string",
						"format": "date-time",
						"description": "Start time",
						"name": "start_time",
						"in": "query",
						"required": true
					},
					{
						"type": "string",
						"format": "date-time",
						"description": "End time",
						"name": "end_time",
						"in": "query",
						"required": true
					},
					{
						"enum": ["week", "day"],
						"type": "string",
						"description": "Interval",
						"name": "interval",
						"in": "query",
						"required": true
					},
					{
						"type": "array",
						"items": {
							"type": "string"
						},
						"collectionFormat": "csv",
						"description": "Template IDs",
						"name": "template_ids",
						"in": "query"
					}
				],
				"responses": {
					"200": {
						"description": "OK",
						"schema": {
							"$ref": "#/definitions/codersdk.TemplateInsightsResponse"
						}
					}
				}
			}
		},
		"/insights/user-activity": {
			"get": {
				"security": [
					{
						"CoderSessionToken": []
					}
				],
				"produces": ["application/json"],
				"tags": ["Insights"],
				"summary": "Get insights about user activity",
				"operationId": "get-insights-about-user-activity",
				"parameters": [
					{
						"type": "string",
						"format": "date-time",
						"description": "Start time",
						"name": "start_time",
						"in": "query",
						"required": true
					},
					{
						"type": "string",
						"format": "date-time",
						"description": "End time",
						"name": "end_time",
						"in": "query",
						"required": true
					},
					{
						"type": "array",
						"items": {
							"type": "string"
						},
						"collectionFormat": "csv",
						"description": "Template IDs",
						"name": "template_ids",
						"in": "query"
					}
				],
				"responses": {
					"200": {
						"description": "OK",
						"schema": {
							"$ref": "#/definitions/codersdk.UserActivityInsightsResponse"
						}
					}
				}
			}
		},
		"/insights/user-latency": {
			"get": {
				"security": [
					{
						"CoderSessionToken": []
					}
				],
				"produces": ["application/json"],
				"tags": ["Insights"],
				"summary": "Get insights about user latency",
				"operationId": "get-insights-about-user-latency",
				"parameters": [
					{
						"type": "string",
						"format": "date-time",
						"description": "Start time",
						"name": "start_time",
						"in": "query",
						"required": true
					},
					{
						"type": "string",
						"format": "date-time",
						"description": "End time",
						"name": "end_time",
						"in": "query",
						"required": true
					},
					{
						"type": "array",
						"items": {
							"type": "string"
						},
						"collectionFormat": "csv",
						"description": "Template IDs",
						"name": "template_ids",
						"in": "query"
					}
				],
				"responses": {
					"200": {
						"description": "OK",
						"schema": {
							"$ref": "#/definitions/codersdk.UserLatencyInsightsResponse"
						}
					}
				}
			}
		},
		"/insights/user-status-counts": {
			"get": {
				"security": [
					{
						"CoderSessionToken": []
					}
				],
				"produces": ["application/json"],
				"tags": ["Insights"],
				"summary": "Get insights about user status counts",
				"operationId": "get-insights-about-user-status-counts",
				"parameters": [
					{
						"type": "integer",
						"description": "Time-zone offset (e.g. -2)",
						"name": "tz_offset",
						"in": "query",
						"required": true
					}
				],
				"responses": {
					"200": {
						"description": "OK",
						"schema": {
							"$ref": "#/definitions/codersdk.GetUserStatusCountsResponse"
						}
					}
				}
			}
		},
		"/licenses": {
			"get": {
				"security": [
					{
						"CoderSessionToken": []
					}
				],
				"produces": ["application/json"],
				"tags": ["Enterprise"],
				"summary": "Get licenses",
				"operationId": "get-licenses",
				"responses": {
					"200": {
						"description": "OK",
						"schema": {
							"type": "array",
							"items": {
								"$ref": "#/definitions/codersdk.License"
							}
						}
					}
				}
			},
			"post": {
				"security": [
					{
						"CoderSessionToken": []
					}
				],
				"consumes": ["application/json"],
				"produces": ["application/json"],
				"tags": ["Organizations"],
				"summary": "Add new license",
				"operationId": "add-new-license",
				"parameters": [
					{
						"description": "Add license request",
						"name": "request",
						"in": "body",
						"required": true,
						"schema": {
							"$ref": "#/definitions/codersdk.AddLicenseRequest"
						}
					}
				],
				"responses": {
					"201": {
						"description": "Created",
						"schema": {
							"$ref": "#/definitions/codersdk.License"
						}
					}
				}
			}
		},
		"/licenses/refresh-entitlements": {
			"post": {
				"security": [
					{
						"CoderSessionToken": []
					}
				],
				"produces": ["application/json"],
				"tags": ["Organizations"],
				"summary": "Update license entitlements",
				"operationId": "update-license-entitlements",
				"responses": {
					"201": {
						"description": "Created",
						"schema": {
							"$ref": "#/definitions/codersdk.Response"
						}
					}
				}
			}
		},
		"/licenses/{id}": {
			"delete": {
				"security": [
					{
						"CoderSessionToken": []
					}
				],
				"produces": ["application/json"],
				"tags": ["Enterprise"],
				"summary": "Delete license",
				"operationId": "delete-license",
				"parameters": [
					{
						"type": "string",
						"format": "number",
						"description": "License ID",
						"name": "id",
						"in": "path",
						"required": true
					}
				],
				"responses": {
					"200": {
						"description": "OK"
					}
				}
			}
		},
		"/notifications/dispatch-methods": {
			"get": {
				"security": [
					{
						"CoderSessionToken": []
					}
				],
				"produces": ["application/json"],
				"tags": ["Notifications"],
				"summary": "Get notification dispatch methods",
				"operationId": "get-notification-dispatch-methods",
				"responses": {
					"200": {
						"description": "OK",
						"schema": {
							"type": "array",
							"items": {
								"$ref": "#/definitions/codersdk.NotificationMethodsResponse"
							}
						}
					}
				}
			}
		},
		"/notifications/inbox": {
			"get": {
				"security": [
					{
						"CoderSessionToken": []
					}
				],
				"produces": ["application/json"],
				"tags": ["Notifications"],
				"summary": "List inbox notifications",
				"operationId": "list-inbox-notifications",
				"parameters": [
					{
						"type": "string",
						"description": "Comma-separated list of target IDs to filter notifications",
						"name": "targets",
						"in": "query"
					},
					{
						"type": "string",
						"description": "Comma-separated list of template IDs to filter notifications",
						"name": "templates",
						"in": "query"
					},
					{
						"type": "string",
						"description": "Filter notifications by read status. Possible values: read, unread, all",
						"name": "read_status",
						"in": "query"
					},
					{
						"type": "string",
						"format": "uuid",
						"description": "ID of the last notification from the current page. Notifications returned will be older than the associated one",
						"name": "starting_before",
						"in": "query"
					}
				],
				"responses": {
					"200": {
						"description": "OK",
						"schema": {
							"$ref": "#/definitions/codersdk.ListInboxNotificationsResponse"
						}
					}
				}
			}
		},
		"/notifications/inbox/mark-all-as-read": {
			"put": {
				"security": [
					{
						"CoderSessionToken": []
					}
				],
				"tags": ["Notifications"],
				"summary": "Mark all unread notifications as read",
				"operationId": "mark-all-unread-notifications-as-read",
				"responses": {
					"204": {
						"description": "No Content"
					}
				}
			}
		},
		"/notifications/inbox/watch": {
			"get": {
				"security": [
					{
						"CoderSessionToken": []
					}
				],
				"produces": ["application/json"],
				"tags": ["Notifications"],
				"summary": "Watch for new inbox notifications",
				"operationId": "watch-for-new-inbox-notifications",
				"parameters": [
					{
						"type": "string",
						"description": "Comma-separated list of target IDs to filter notifications",
						"name": "targets",
						"in": "query"
					},
					{
						"type": "string",
						"description": "Comma-separated list of template IDs to filter notifications",
						"name": "templates",
						"in": "query"
					},
					{
						"type": "string",
						"description": "Filter notifications by read status. Possible values: read, unread, all",
						"name": "read_status",
						"in": "query"
					},
					{
						"enum": ["plaintext", "markdown"],
						"type": "string",
						"description": "Define the output format for notifications title and body.",
						"name": "format",
						"in": "query"
					}
				],
				"responses": {
					"200": {
						"description": "OK",
						"schema": {
							"$ref": "#/definitions/codersdk.GetInboxNotificationResponse"
						}
					}
				}
			}
		},
		"/notifications/inbox/{id}/read-status": {
			"put": {
				"security": [
					{
						"CoderSessionToken": []
					}
				],
				"produces": ["application/json"],
				"tags": ["Notifications"],
				"summary": "Update read status of a notification",
				"operationId": "update-read-status-of-a-notification",
				"parameters": [
					{
						"type": "string",
						"description": "id of the notification",
						"name": "id",
						"in": "path",
						"required": true
					}
				],
				"responses": {
					"200": {
						"description": "OK",
						"schema": {
							"$ref": "#/definitions/codersdk.Response"
						}
					}
				}
			}
		},
		"/notifications/settings": {
			"get": {
				"security": [
					{
						"CoderSessionToken": []
					}
				],
				"produces": ["application/json"],
				"tags": ["Notifications"],
				"summary": "Get notifications settings",
				"operationId": "get-notifications-settings",
				"responses": {
					"200": {
						"description": "OK",
						"schema": {
							"$ref": "#/definitions/codersdk.NotificationsSettings"
						}
					}
				}
			},
			"put": {
				"security": [
					{
						"CoderSessionToken": []
					}
				],
				"consumes": ["application/json"],
				"produces": ["application/json"],
				"tags": ["Notifications"],
				"summary": "Update notifications settings",
				"operationId": "update-notifications-settings",
				"parameters": [
					{
						"description": "Notifications settings request",
						"name": "request",
						"in": "body",
						"required": true,
						"schema": {
							"$ref": "#/definitions/codersdk.NotificationsSettings"
						}
					}
				],
				"responses": {
					"200": {
						"description": "OK",
						"schema": {
							"$ref": "#/definitions/codersdk.NotificationsSettings"
						}
					},
					"304": {
						"description": "Not Modified"
					}
				}
			}
		},
		"/notifications/templates/system": {
			"get": {
				"security": [
					{
						"CoderSessionToken": []
					}
				],
				"produces": ["application/json"],
				"tags": ["Notifications"],
				"summary": "Get system notification templates",
				"operationId": "get-system-notification-templates",
				"responses": {
					"200": {
						"description": "OK",
						"schema": {
							"type": "array",
							"items": {
								"$ref": "#/definitions/codersdk.NotificationTemplate"
							}
						}
					}
				}
			}
		},
		"/notifications/templates/{notification_template}/method": {
			"put": {
				"security": [
					{
						"CoderSessionToken": []
					}
				],
				"produces": ["application/json"],
				"tags": ["Enterprise"],
				"summary": "Update notification template dispatch method",
				"operationId": "update-notification-template-dispatch-method",
				"parameters": [
					{
						"type": "string",
						"description": "Notification template UUID",
						"name": "notification_template",
						"in": "path",
						"required": true
					}
				],
				"responses": {
					"200": {
						"description": "Success"
					},
					"304": {
						"description": "Not modified"
					}
				}
			}
		},
		"/notifications/test": {
			"post": {
				"security": [
					{
						"CoderSessionToken": []
					}
				],
				"tags": ["Notifications"],
				"summary": "Send a test notification",
				"operationId": "send-a-test-notification",
				"responses": {
					"200": {
						"description": "OK"
					}
				}
			}
		},
		"/oauth2-provider/apps": {
			"get": {
				"security": [
					{
						"CoderSessionToken": []
					}
				],
				"produces": ["application/json"],
				"tags": ["Enterprise"],
				"summary": "Get OAuth2 applications.",
				"operationId": "get-oauth2-applications",
				"parameters": [
					{
						"type": "string",
						"description": "Filter by applications authorized for a user",
						"name": "user_id",
						"in": "query"
					}
				],
				"responses": {
					"200": {
						"description": "OK",
						"schema": {
							"type": "array",
							"items": {
								"$ref": "#/definitions/codersdk.OAuth2ProviderApp"
							}
						}
					}
				}
			},
			"post": {
				"security": [
					{
						"CoderSessionToken": []
					}
				],
				"consumes": ["application/json"],
				"produces": ["application/json"],
				"tags": ["Enterprise"],
				"summary": "Create OAuth2 application.",
				"operationId": "create-oauth2-application",
				"parameters": [
					{
						"description": "The OAuth2 application to create.",
						"name": "request",
						"in": "body",
						"required": true,
						"schema": {
							"$ref": "#/definitions/codersdk.PostOAuth2ProviderAppRequest"
						}
					}
				],
				"responses": {
					"200": {
						"description": "OK",
						"schema": {
							"$ref": "#/definitions/codersdk.OAuth2ProviderApp"
						}
					}
				}
			}
		},
		"/oauth2-provider/apps/{app}": {
			"get": {
				"security": [
					{
						"CoderSessionToken": []
					}
				],
				"produces": ["application/json"],
				"tags": ["Enterprise"],
				"summary": "Get OAuth2 application.",
				"operationId": "get-oauth2-application",
				"parameters": [
					{
						"type": "string",
						"description": "App ID",
						"name": "app",
						"in": "path",
						"required": true
					}
				],
				"responses": {
					"200": {
						"description": "OK",
						"schema": {
							"$ref": "#/definitions/codersdk.OAuth2ProviderApp"
						}
					}
				}
			},
			"put": {
				"security": [
					{
						"CoderSessionToken": []
					}
				],
				"consumes": ["application/json"],
				"produces": ["application/json"],
				"tags": ["Enterprise"],
				"summary": "Update OAuth2 application.",
				"operationId": "update-oauth2-application",
				"parameters": [
					{
						"type": "string",
						"description": "App ID",
						"name": "app",
						"in": "path",
						"required": true
					},
					{
						"description": "Update an OAuth2 application.",
						"name": "request",
						"in": "body",
						"required": true,
						"schema": {
							"$ref": "#/definitions/codersdk.PutOAuth2ProviderAppRequest"
						}
					}
				],
				"responses": {
					"200": {
						"description": "OK",
						"schema": {
							"$ref": "#/definitions/codersdk.OAuth2ProviderApp"
						}
					}
				}
			},
			"delete": {
				"security": [
					{
						"CoderSessionToken": []
					}
				],
				"tags": ["Enterprise"],
				"summary": "Delete OAuth2 application.",
				"operationId": "delete-oauth2-application",
				"parameters": [
					{
						"type": "string",
						"description": "App ID",
						"name": "app",
						"in": "path",
						"required": true
					}
				],
				"responses": {
					"204": {
						"description": "No Content"
					}
				}
			}
		},
		"/oauth2-provider/apps/{app}/secrets": {
			"get": {
				"security": [
					{
						"CoderSessionToken": []
					}
				],
				"produces": ["application/json"],
				"tags": ["Enterprise"],
				"summary": "Get OAuth2 application secrets.",
				"operationId": "get-oauth2-application-secrets",
				"parameters": [
					{
						"type": "string",
						"description": "App ID",
						"name": "app",
						"in": "path",
						"required": true
					}
				],
				"responses": {
					"200": {
						"description": "OK",
						"schema": {
							"type": "array",
							"items": {
								"$ref": "#/definitions/codersdk.OAuth2ProviderAppSecret"
							}
						}
					}
				}
			},
			"post": {
				"security": [
					{
						"CoderSessionToken": []
					}
				],
				"produces": ["application/json"],
				"tags": ["Enterprise"],
				"summary": "Create OAuth2 application secret.",
				"operationId": "create-oauth2-application-secret",
				"parameters": [
					{
						"type": "string",
						"description": "App ID",
						"name": "app",
						"in": "path",
						"required": true
					}
				],
				"responses": {
					"200": {
						"description": "OK",
						"schema": {
							"type": "array",
							"items": {
								"$ref": "#/definitions/codersdk.OAuth2ProviderAppSecretFull"
							}
						}
					}
				}
			}
		},
		"/oauth2-provider/apps/{app}/secrets/{secretID}": {
			"delete": {
				"security": [
					{
						"CoderSessionToken": []
					}
				],
				"tags": ["Enterprise"],
				"summary": "Delete OAuth2 application secret.",
				"operationId": "delete-oauth2-application-secret",
				"parameters": [
					{
						"type": "string",
						"description": "App ID",
						"name": "app",
						"in": "path",
						"required": true
					},
					{
						"type": "string",
						"description": "Secret ID",
						"name": "secretID",
						"in": "path",
						"required": true
					}
				],
				"responses": {
					"204": {
						"description": "No Content"
					}
				}
			}
		},
		"/oauth2/authorize": {
			"post": {
				"security": [
					{
						"CoderSessionToken": []
					}
				],
				"tags": ["Enterprise"],
				"summary": "OAuth2 authorization request.",
				"operationId": "oauth2-authorization-request",
				"parameters": [
					{
						"type": "string",
						"description": "Client ID",
						"name": "client_id",
						"in": "query",
						"required": true
					},
					{
						"type": "string",
						"description": "A random unguessable string",
						"name": "state",
						"in": "query",
						"required": true
					},
					{
						"enum": ["code"],
						"type": "string",
						"description": "Response type",
						"name": "response_type",
						"in": "query",
						"required": true
					},
					{
						"type": "string",
						"description": "Redirect here after authorization",
						"name": "redirect_uri",
						"in": "query"
					},
					{
						"type": "string",
						"description": "Token scopes (currently ignored)",
						"name": "scope",
						"in": "query"
					}
				],
				"responses": {
					"302": {
						"description": "Found"
					}
				}
			}
		},
		"/oauth2/tokens": {
			"post": {
				"produces": ["application/json"],
				"tags": ["Enterprise"],
				"summary": "OAuth2 token exchange.",
				"operationId": "oauth2-token-exchange",
				"parameters": [
					{
						"type": "string",
						"description": "Client ID, required if grant_type=authorization_code",
						"name": "client_id",
						"in": "formData"
					},
					{
						"type": "string",
						"description": "Client secret, required if grant_type=authorization_code",
						"name": "client_secret",
						"in": "formData"
					},
					{
						"type": "string",
						"description": "Authorization code, required if grant_type=authorization_code",
						"name": "code",
						"in": "formData"
					},
					{
						"type": "string",
						"description": "Refresh token, required if grant_type=refresh_token",
						"name": "refresh_token",
						"in": "formData"
					},
					{
						"enum": ["authorization_code", "refresh_token"],
						"type": "string",
						"description": "Grant type",
						"name": "grant_type",
						"in": "formData",
						"required": true
					}
				],
				"responses": {
					"200": {
						"description": "OK",
						"schema": {
							"$ref": "#/definitions/oauth2.Token"
						}
					}
				}
			},
			"delete": {
				"security": [
					{
						"CoderSessionToken": []
					}
				],
				"tags": ["Enterprise"],
				"summary": "Delete OAuth2 application tokens.",
				"operationId": "delete-oauth2-application-tokens",
				"parameters": [
					{
						"type": "string",
						"description": "Client ID",
						"name": "client_id",
						"in": "query",
						"required": true
					}
				],
				"responses": {
					"204": {
						"description": "No Content"
					}
				}
			}
		},
		"/organizations": {
			"get": {
				"security": [
					{
						"CoderSessionToken": []
					}
				],
				"produces": ["application/json"],
				"tags": ["Organizations"],
				"summary": "Get organizations",
				"operationId": "get-organizations",
				"responses": {
					"200": {
						"description": "OK",
						"schema": {
							"type": "array",
							"items": {
								"$ref": "#/definitions/codersdk.Organization"
							}
						}
					}
				}
			},
			"post": {
				"security": [
					{
						"CoderSessionToken": []
					}
				],
				"consumes": ["application/json"],
				"produces": ["application/json"],
				"tags": ["Organizations"],
				"summary": "Create organization",
				"operationId": "create-organization",
				"parameters": [
					{
						"description": "Create organization request",
						"name": "request",
						"in": "body",
						"required": true,
						"schema": {
							"$ref": "#/definitions/codersdk.CreateOrganizationRequest"
						}
					}
				],
				"responses": {
					"201": {
						"description": "Created",
						"schema": {
							"$ref": "#/definitions/codersdk.Organization"
						}
					}
				}
			}
		},
		"/organizations/{organization}": {
			"get": {
				"security": [
					{
						"CoderSessionToken": []
					}
				],
				"produces": ["application/json"],
				"tags": ["Organizations"],
				"summary": "Get organization by ID",
				"operationId": "get-organization-by-id",
				"parameters": [
					{
						"type": "string",
						"format": "uuid",
						"description": "Organization ID",
						"name": "organization",
						"in": "path",
						"required": true
					}
				],
				"responses": {
					"200": {
						"description": "OK",
						"schema": {
							"$ref": "#/definitions/codersdk.Organization"
						}
					}
				}
			},
			"delete": {
				"security": [
					{
						"CoderSessionToken": []
					}
				],
				"produces": ["application/json"],
				"tags": ["Organizations"],
				"summary": "Delete organization",
				"operationId": "delete-organization",
				"parameters": [
					{
						"type": "string",
						"description": "Organization ID or name",
						"name": "organization",
						"in": "path",
						"required": true
					}
				],
				"responses": {
					"200": {
						"description": "OK",
						"schema": {
							"$ref": "#/definitions/codersdk.Response"
						}
					}
				}
			},
			"patch": {
				"security": [
					{
						"CoderSessionToken": []
					}
				],
				"consumes": ["application/json"],
				"produces": ["application/json"],
				"tags": ["Organizations"],
				"summary": "Update organization",
				"operationId": "update-organization",
				"parameters": [
					{
						"type": "string",
						"description": "Organization ID or name",
						"name": "organization",
						"in": "path",
						"required": true
					},
					{
						"description": "Patch organization request",
						"name": "request",
						"in": "body",
						"required": true,
						"schema": {
							"$ref": "#/definitions/codersdk.UpdateOrganizationRequest"
						}
					}
				],
				"responses": {
					"200": {
						"description": "OK",
						"schema": {
							"$ref": "#/definitions/codersdk.Organization"
						}
					}
				}
			}
		},
		"/organizations/{organization}/groups": {
			"get": {
				"security": [
					{
						"CoderSessionToken": []
					}
				],
				"produces": ["application/json"],
				"tags": ["Enterprise"],
				"summary": "Get groups by organization",
				"operationId": "get-groups-by-organization",
				"parameters": [
					{
						"type": "string",
						"format": "uuid",
						"description": "Organization ID",
						"name": "organization",
						"in": "path",
						"required": true
					}
				],
				"responses": {
					"200": {
						"description": "OK",
						"schema": {
							"type": "array",
							"items": {
								"$ref": "#/definitions/codersdk.Group"
							}
						}
					}
				}
			},
			"post": {
				"security": [
					{
						"CoderSessionToken": []
					}
				],
				"consumes": ["application/json"],
				"produces": ["application/json"],
				"tags": ["Enterprise"],
				"summary": "Create group for organization",
				"operationId": "create-group-for-organization",
				"parameters": [
					{
						"description": "Create group request",
						"name": "request",
						"in": "body",
						"required": true,
						"schema": {
							"$ref": "#/definitions/codersdk.CreateGroupRequest"
						}
					},
					{
						"type": "string",
						"description": "Organization ID",
						"name": "organization",
						"in": "path",
						"required": true
					}
				],
				"responses": {
					"201": {
						"description": "Created",
						"schema": {
							"$ref": "#/definitions/codersdk.Group"
						}
					}
				}
			}
		},
		"/organizations/{organization}/groups/{groupName}": {
			"get": {
				"security": [
					{
						"CoderSessionToken": []
					}
				],
				"produces": ["application/json"],
				"tags": ["Enterprise"],
				"summary": "Get group by organization and group name",
				"operationId": "get-group-by-organization-and-group-name",
				"parameters": [
					{
						"type": "string",
						"format": "uuid",
						"description": "Organization ID",
						"name": "organization",
						"in": "path",
						"required": true
					},
					{
						"type": "string",
						"description": "Group name",
						"name": "groupName",
						"in": "path",
						"required": true
					}
				],
				"responses": {
					"200": {
						"description": "OK",
						"schema": {
							"$ref": "#/definitions/codersdk.Group"
						}
					}
				}
			}
		},
		"/organizations/{organization}/members": {
			"get": {
				"security": [
					{
						"CoderSessionToken": []
					}
				],
				"produces": ["application/json"],
				"tags": ["Members"],
				"summary": "List organization members",
				"operationId": "list-organization-members",
				"deprecated": true,
				"parameters": [
					{
						"type": "string",
						"description": "Organization ID",
						"name": "organization",
						"in": "path",
						"required": true
					}
				],
				"responses": {
					"200": {
						"description": "OK",
						"schema": {
							"type": "array",
							"items": {
								"$ref": "#/definitions/codersdk.OrganizationMemberWithUserData"
							}
						}
					}
				}
			}
		},
		"/organizations/{organization}/members/roles": {
			"get": {
				"security": [
					{
						"CoderSessionToken": []
					}
				],
				"produces": ["application/json"],
				"tags": ["Members"],
				"summary": "Get member roles by organization",
				"operationId": "get-member-roles-by-organization",
				"parameters": [
					{
						"type": "string",
						"format": "uuid",
						"description": "Organization ID",
						"name": "organization",
						"in": "path",
						"required": true
					}
				],
				"responses": {
					"200": {
						"description": "OK",
						"schema": {
							"type": "array",
							"items": {
								"$ref": "#/definitions/codersdk.AssignableRoles"
							}
						}
					}
				}
			},
			"put": {
				"security": [
					{
						"CoderSessionToken": []
					}
				],
				"consumes": ["application/json"],
				"produces": ["application/json"],
				"tags": ["Members"],
				"summary": "Upsert a custom organization role",
				"operationId": "upsert-a-custom-organization-role",
				"parameters": [
					{
						"type": "string",
						"format": "uuid",
						"description": "Organization ID",
						"name": "organization",
						"in": "path",
						"required": true
					},
					{
						"description": "Upsert role request",
						"name": "request",
						"in": "body",
						"required": true,
						"schema": {
							"$ref": "#/definitions/codersdk.CustomRoleRequest"
						}
					}
				],
				"responses": {
					"200": {
						"description": "OK",
						"schema": {
							"type": "array",
							"items": {
								"$ref": "#/definitions/codersdk.Role"
							}
						}
					}
				}
			},
			"post": {
				"security": [
					{
						"CoderSessionToken": []
					}
				],
				"consumes": ["application/json"],
				"produces": ["application/json"],
				"tags": ["Members"],
				"summary": "Insert a custom organization role",
				"operationId": "insert-a-custom-organization-role",
				"parameters": [
					{
						"type": "string",
						"format": "uuid",
						"description": "Organization ID",
						"name": "organization",
						"in": "path",
						"required": true
					},
					{
						"description": "Insert role request",
						"name": "request",
						"in": "body",
						"required": true,
						"schema": {
							"$ref": "#/definitions/codersdk.CustomRoleRequest"
						}
					}
				],
				"responses": {
					"200": {
						"description": "OK",
						"schema": {
							"type": "array",
							"items": {
								"$ref": "#/definitions/codersdk.Role"
							}
						}
					}
				}
			}
		},
		"/organizations/{organization}/members/roles/{roleName}": {
			"delete": {
				"security": [
					{
						"CoderSessionToken": []
					}
				],
				"produces": ["application/json"],
				"tags": ["Members"],
				"summary": "Delete a custom organization role",
				"operationId": "delete-a-custom-organization-role",
				"parameters": [
					{
						"type": "string",
						"format": "uuid",
						"description": "Organization ID",
						"name": "organization",
						"in": "path",
						"required": true
					},
					{
						"type": "string",
						"description": "Role name",
						"name": "roleName",
						"in": "path",
						"required": true
					}
				],
				"responses": {
					"200": {
						"description": "OK",
						"schema": {
							"type": "array",
							"items": {
								"$ref": "#/definitions/codersdk.Role"
							}
						}
					}
				}
			}
		},
		"/organizations/{organization}/members/{user}": {
			"post": {
				"security": [
					{
						"CoderSessionToken": []
					}
				],
				"produces": ["application/json"],
				"tags": ["Members"],
				"summary": "Add organization member",
				"operationId": "add-organization-member",
				"parameters": [
					{
						"type": "string",
						"description": "Organization ID",
						"name": "organization",
						"in": "path",
						"required": true
					},
					{
						"type": "string",
						"description": "User ID, name, or me",
						"name": "user",
						"in": "path",
						"required": true
					}
				],
				"responses": {
					"200": {
						"description": "OK",
						"schema": {
							"$ref": "#/definitions/codersdk.OrganizationMember"
						}
					}
				}
			},
			"delete": {
				"security": [
					{
						"CoderSessionToken": []
					}
				],
				"tags": ["Members"],
				"summary": "Remove organization member",
				"operationId": "remove-organization-member",
				"parameters": [
					{
						"type": "string",
						"description": "Organization ID",
						"name": "organization",
						"in": "path",
						"required": true
					},
					{
						"type": "string",
						"description": "User ID, name, or me",
						"name": "user",
						"in": "path",
						"required": true
					}
				],
				"responses": {
					"204": {
						"description": "No Content"
					}
				}
			}
		},
		"/organizations/{organization}/members/{user}/roles": {
			"put": {
				"security": [
					{
						"CoderSessionToken": []
					}
				],
				"consumes": ["application/json"],
				"produces": ["application/json"],
				"tags": ["Members"],
				"summary": "Assign role to organization member",
				"operationId": "assign-role-to-organization-member",
				"parameters": [
					{
						"type": "string",
						"description": "Organization ID",
						"name": "organization",
						"in": "path",
						"required": true
					},
					{
						"type": "string",
						"description": "User ID, name, or me",
						"name": "user",
						"in": "path",
						"required": true
					},
					{
						"description": "Update roles request",
						"name": "request",
						"in": "body",
						"required": true,
						"schema": {
							"$ref": "#/definitions/codersdk.UpdateRoles"
						}
					}
				],
				"responses": {
					"200": {
						"description": "OK",
						"schema": {
							"$ref": "#/definitions/codersdk.OrganizationMember"
						}
					}
				}
			}
		},
		"/organizations/{organization}/members/{user}/workspace-quota": {
			"get": {
				"security": [
					{
						"CoderSessionToken": []
					}
				],
				"produces": ["application/json"],
				"tags": ["Enterprise"],
				"summary": "Get workspace quota by user",
				"operationId": "get-workspace-quota-by-user",
				"parameters": [
					{
						"type": "string",
						"description": "User ID, name, or me",
						"name": "user",
						"in": "path",
						"required": true
					},
					{
						"type": "string",
						"format": "uuid",
						"description": "Organization ID",
						"name": "organization",
						"in": "path",
						"required": true
					}
				],
				"responses": {
					"200": {
						"description": "OK",
						"schema": {
							"$ref": "#/definitions/codersdk.WorkspaceQuota"
						}
					}
				}
			}
		},
		"/organizations/{organization}/members/{user}/workspaces": {
			"post": {
				"security": [
					{
						"CoderSessionToken": []
					}
				],
				"description": "Create a new workspace using a template. The request must\nspecify either the Template ID or the Template Version ID,\nnot both. If the Template ID is specified, the active version\nof the template will be used.",
				"consumes": ["application/json"],
				"produces": ["application/json"],
				"tags": ["Workspaces"],
				"summary": "Create user workspace by organization",
				"operationId": "create-user-workspace-by-organization",
				"deprecated": true,
				"parameters": [
					{
						"type": "string",
						"format": "uuid",
						"description": "Organization ID",
						"name": "organization",
						"in": "path",
						"required": true
					},
					{
						"type": "string",
						"description": "Username, UUID, or me",
						"name": "user",
						"in": "path",
						"required": true
					},
					{
						"description": "Create workspace request",
						"name": "request",
						"in": "body",
						"required": true,
						"schema": {
							"$ref": "#/definitions/codersdk.CreateWorkspaceRequest"
						}
					}
				],
				"responses": {
					"200": {
						"description": "OK",
						"schema": {
							"$ref": "#/definitions/codersdk.Workspace"
						}
					}
				}
			}
		},
		"/organizations/{organization}/paginated-members": {
			"get": {
				"security": [
					{
						"CoderSessionToken": []
					}
				],
				"produces": ["application/json"],
				"tags": ["Members"],
				"summary": "Paginated organization members",
				"operationId": "paginated-organization-members",
				"parameters": [
					{
						"type": "string",
						"description": "Organization ID",
						"name": "organization",
						"in": "path",
						"required": true
					},
					{
						"type": "integer",
						"description": "Page limit, if 0 returns all members",
						"name": "limit",
						"in": "query"
					},
					{
						"type": "integer",
						"description": "Page offset",
						"name": "offset",
						"in": "query"
					}
				],
				"responses": {
					"200": {
						"description": "OK",
						"schema": {
							"type": "array",
							"items": {
								"$ref": "#/definitions/codersdk.PaginatedMembersResponse"
							}
						}
					}
				}
			}
		},
		"/organizations/{organization}/provisionerdaemons": {
			"get": {
				"security": [
					{
						"CoderSessionToken": []
					}
				],
				"produces": ["application/json"],
				"tags": ["Provisioning"],
				"summary": "Get provisioner daemons",
				"operationId": "get-provisioner-daemons",
				"parameters": [
					{
						"type": "string",
						"format": "uuid",
						"description": "Organization ID",
						"name": "organization",
						"in": "path",
						"required": true
					},
					{
						"type": "integer",
						"description": "Page limit",
						"name": "limit",
						"in": "query"
					},
					{
						"type": "array",
						"format": "uuid",
						"items": {
							"type": "string"
						},
						"description": "Filter results by job IDs",
						"name": "ids",
						"in": "query"
					},
					{
						"enum": [
							"pending",
							"running",
							"succeeded",
							"canceling",
							"canceled",
							"failed",
							"unknown",
							"pending",
							"running",
							"succeeded",
							"canceling",
							"canceled",
							"failed"
						],
						"type": "string",
						"description": "Filter results by status",
						"name": "status",
						"in": "query"
					},
					{
						"type": "object",
						"description": "Provisioner tags to filter by (JSON of the form {'tag1':'value1','tag2':'value2'})",
						"name": "tags",
						"in": "query"
					}
				],
				"responses": {
					"200": {
						"description": "OK",
						"schema": {
							"type": "array",
							"items": {
								"$ref": "#/definitions/codersdk.ProvisionerDaemon"
							}
						}
					}
				}
			}
		},
		"/organizations/{organization}/provisionerdaemons/serve": {
			"get": {
				"security": [
					{
						"CoderSessionToken": []
					}
				],
				"tags": ["Enterprise"],
				"summary": "Serve provisioner daemon",
				"operationId": "serve-provisioner-daemon",
				"parameters": [
					{
						"type": "string",
						"format": "uuid",
						"description": "Organization ID",
						"name": "organization",
						"in": "path",
						"required": true
					}
				],
				"responses": {
					"101": {
						"description": "Switching Protocols"
					}
				}
			}
		},
		"/organizations/{organization}/provisionerjobs": {
			"get": {
				"security": [
					{
						"CoderSessionToken": []
					}
				],
				"produces": ["application/json"],
				"tags": ["Organizations"],
				"summary": "Get provisioner jobs",
				"operationId": "get-provisioner-jobs",
				"parameters": [
					{
						"type": "string",
						"format": "uuid",
						"description": "Organization ID",
						"name": "organization",
						"in": "path",
						"required": true
					},
					{
						"type": "integer",
						"description": "Page limit",
						"name": "limit",
						"in": "query"
					},
					{
						"type": "array",
						"format": "uuid",
						"items": {
							"type": "string"
						},
						"description": "Filter results by job IDs",
						"name": "ids",
						"in": "query"
					},
					{
						"enum": [
							"pending",
							"running",
							"succeeded",
							"canceling",
							"canceled",
							"failed",
							"unknown",
							"pending",
							"running",
							"succeeded",
							"canceling",
							"canceled",
							"failed"
						],
						"type": "string",
						"description": "Filter results by status",
						"name": "status",
						"in": "query"
					},
					{
						"type": "object",
						"description": "Provisioner tags to filter by (JSON of the form {'tag1':'value1','tag2':'value2'})",
						"name": "tags",
						"in": "query"
					}
				],
				"responses": {
					"200": {
						"description": "OK",
						"schema": {
							"type": "array",
							"items": {
								"$ref": "#/definitions/codersdk.ProvisionerJob"
							}
						}
					}
				}
			}
		},
		"/organizations/{organization}/provisionerjobs/{job}": {
			"get": {
				"security": [
					{
						"CoderSessionToken": []
					}
				],
				"produces": ["application/json"],
				"tags": ["Organizations"],
				"summary": "Get provisioner job",
				"operationId": "get-provisioner-job",
				"parameters": [
					{
						"type": "string",
						"format": "uuid",
						"description": "Organization ID",
						"name": "organization",
						"in": "path",
						"required": true
					},
					{
						"type": "string",
						"format": "uuid",
						"description": "Job ID",
						"name": "job",
						"in": "path",
						"required": true
					}
				],
				"responses": {
					"200": {
						"description": "OK",
						"schema": {
							"$ref": "#/definitions/codersdk.ProvisionerJob"
						}
					}
				}
			}
		},
		"/organizations/{organization}/provisionerkeys": {
			"get": {
				"security": [
					{
						"CoderSessionToken": []
					}
				],
				"produces": ["application/json"],
				"tags": ["Enterprise"],
				"summary": "List provisioner key",
				"operationId": "list-provisioner-key",
				"parameters": [
					{
						"type": "string",
						"description": "Organization ID",
						"name": "organization",
						"in": "path",
						"required": true
					}
				],
				"responses": {
					"200": {
						"description": "OK",
						"schema": {
							"type": "array",
							"items": {
								"$ref": "#/definitions/codersdk.ProvisionerKey"
							}
						}
					}
				}
			},
			"post": {
				"security": [
					{
						"CoderSessionToken": []
					}
				],
				"produces": ["application/json"],
				"tags": ["Enterprise"],
				"summary": "Create provisioner key",
				"operationId": "create-provisioner-key",
				"parameters": [
					{
						"type": "string",
						"description": "Organization ID",
						"name": "organization",
						"in": "path",
						"required": true
					}
				],
				"responses": {
					"201": {
						"description": "Created",
						"schema": {
							"$ref": "#/definitions/codersdk.CreateProvisionerKeyResponse"
						}
					}
				}
			}
		},
		"/organizations/{organization}/provisionerkeys/daemons": {
			"get": {
				"security": [
					{
						"CoderSessionToken": []
					}
				],
				"produces": ["application/json"],
				"tags": ["Enterprise"],
				"summary": "List provisioner key daemons",
				"operationId": "list-provisioner-key-daemons",
				"parameters": [
					{
						"type": "string",
						"description": "Organization ID",
						"name": "organization",
						"in": "path",
						"required": true
					}
				],
				"responses": {
					"200": {
						"description": "OK",
						"schema": {
							"type": "array",
							"items": {
								"$ref": "#/definitions/codersdk.ProvisionerKeyDaemons"
							}
						}
					}
				}
			}
		},
		"/organizations/{organization}/provisionerkeys/{provisionerkey}": {
			"delete": {
				"security": [
					{
						"CoderSessionToken": []
					}
				],
				"tags": ["Enterprise"],
				"summary": "Delete provisioner key",
				"operationId": "delete-provisioner-key",
				"parameters": [
					{
						"type": "string",
						"description": "Organization ID",
						"name": "organization",
						"in": "path",
						"required": true
					},
					{
						"type": "string",
						"description": "Provisioner key name",
						"name": "provisionerkey",
						"in": "path",
						"required": true
					}
				],
				"responses": {
					"204": {
						"description": "No Content"
					}
				}
			}
		},
		"/organizations/{organization}/settings/idpsync/available-fields": {
			"get": {
				"security": [
					{
						"CoderSessionToken": []
					}
				],
				"produces": ["application/json"],
				"tags": ["Enterprise"],
				"summary": "Get the available organization idp sync claim fields",
				"operationId": "get-the-available-organization-idp-sync-claim-fields",
				"parameters": [
					{
						"type": "string",
						"format": "uuid",
						"description": "Organization ID",
						"name": "organization",
						"in": "path",
						"required": true
					}
				],
				"responses": {
					"200": {
						"description": "OK",
						"schema": {
							"type": "array",
							"items": {
								"type": "string"
							}
						}
					}
				}
			}
		},
		"/organizations/{organization}/settings/idpsync/field-values": {
			"get": {
				"security": [
					{
						"CoderSessionToken": []
					}
				],
				"produces": ["application/json"],
				"tags": ["Enterprise"],
				"summary": "Get the organization idp sync claim field values",
				"operationId": "get-the-organization-idp-sync-claim-field-values",
				"parameters": [
					{
						"type": "string",
						"format": "uuid",
						"description": "Organization ID",
						"name": "organization",
						"in": "path",
						"required": true
					},
					{
						"type": "string",
						"format": "string",
						"description": "Claim Field",
						"name": "claimField",
						"in": "query",
						"required": true
					}
				],
				"responses": {
					"200": {
						"description": "OK",
						"schema": {
							"type": "array",
							"items": {
								"type": "string"
							}
						}
					}
				}
			}
		},
		"/organizations/{organization}/settings/idpsync/groups": {
			"get": {
				"security": [
					{
						"CoderSessionToken": []
					}
				],
				"produces": ["application/json"],
				"tags": ["Enterprise"],
				"summary": "Get group IdP Sync settings by organization",
				"operationId": "get-group-idp-sync-settings-by-organization",
				"parameters": [
					{
						"type": "string",
						"format": "uuid",
						"description": "Organization ID",
						"name": "organization",
						"in": "path",
						"required": true
					}
				],
				"responses": {
					"200": {
						"description": "OK",
						"schema": {
							"$ref": "#/definitions/codersdk.GroupSyncSettings"
						}
					}
				}
			},
			"patch": {
				"security": [
					{
						"CoderSessionToken": []
					}
				],
				"consumes": ["application/json"],
				"produces": ["application/json"],
				"tags": ["Enterprise"],
				"summary": "Update group IdP Sync settings by organization",
				"operationId": "update-group-idp-sync-settings-by-organization",
				"parameters": [
					{
						"type": "string",
						"format": "uuid",
						"description": "Organization ID",
						"name": "organization",
						"in": "path",
						"required": true
					},
					{
						"description": "New settings",
						"name": "request",
						"in": "body",
						"required": true,
						"schema": {
							"$ref": "#/definitions/codersdk.GroupSyncSettings"
						}
					}
				],
				"responses": {
					"200": {
						"description": "OK",
						"schema": {
							"$ref": "#/definitions/codersdk.GroupSyncSettings"
						}
					}
				}
			}
		},
		"/organizations/{organization}/settings/idpsync/groups/config": {
			"patch": {
				"security": [
					{
						"CoderSessionToken": []
					}
				],
				"consumes": ["application/json"],
				"produces": ["application/json"],
				"tags": ["Enterprise"],
				"summary": "Update group IdP Sync config",
				"operationId": "update-group-idp-sync-config",
				"parameters": [
					{
						"type": "string",
						"format": "uuid",
						"description": "Organization ID or name",
						"name": "organization",
						"in": "path",
						"required": true
					},
					{
						"description": "New config values",
						"name": "request",
						"in": "body",
						"required": true,
						"schema": {
							"$ref": "#/definitions/codersdk.PatchGroupIDPSyncConfigRequest"
						}
					}
				],
				"responses": {
					"200": {
						"description": "OK",
						"schema": {
							"$ref": "#/definitions/codersdk.GroupSyncSettings"
						}
					}
				}
			}
		},
		"/organizations/{organization}/settings/idpsync/groups/mapping": {
			"patch": {
				"security": [
					{
						"CoderSessionToken": []
					}
				],
				"consumes": ["application/json"],
				"produces": ["application/json"],
				"tags": ["Enterprise"],
				"summary": "Update group IdP Sync mapping",
				"operationId": "update-group-idp-sync-mapping",
				"parameters": [
					{
						"type": "string",
						"format": "uuid",
						"description": "Organization ID or name",
						"name": "organization",
						"in": "path",
						"required": true
					},
					{
						"description": "Description of the mappings to add and remove",
						"name": "request",
						"in": "body",
						"required": true,
						"schema": {
							"$ref": "#/definitions/codersdk.PatchGroupIDPSyncMappingRequest"
						}
					}
				],
				"responses": {
					"200": {
						"description": "OK",
						"schema": {
							"$ref": "#/definitions/codersdk.GroupSyncSettings"
						}
					}
				}
			}
		},
		"/organizations/{organization}/settings/idpsync/roles": {
			"get": {
				"security": [
					{
						"CoderSessionToken": []
					}
				],
				"produces": ["application/json"],
				"tags": ["Enterprise"],
				"summary": "Get role IdP Sync settings by organization",
				"operationId": "get-role-idp-sync-settings-by-organization",
				"parameters": [
					{
						"type": "string",
						"format": "uuid",
						"description": "Organization ID",
						"name": "organization",
						"in": "path",
						"required": true
					}
				],
				"responses": {
					"200": {
						"description": "OK",
						"schema": {
							"$ref": "#/definitions/codersdk.RoleSyncSettings"
						}
					}
				}
			},
			"patch": {
				"security": [
					{
						"CoderSessionToken": []
					}
				],
				"consumes": ["application/json"],
				"produces": ["application/json"],
				"tags": ["Enterprise"],
				"summary": "Update role IdP Sync settings by organization",
				"operationId": "update-role-idp-sync-settings-by-organization",
				"parameters": [
					{
						"type": "string",
						"format": "uuid",
						"description": "Organization ID",
						"name": "organization",
						"in": "path",
						"required": true
					},
					{
						"description": "New settings",
						"name": "request",
						"in": "body",
						"required": true,
						"schema": {
							"$ref": "#/definitions/codersdk.RoleSyncSettings"
						}
					}
				],
				"responses": {
					"200": {
						"description": "OK",
						"schema": {
							"$ref": "#/definitions/codersdk.RoleSyncSettings"
						}
					}
				}
			}
		},
		"/organizations/{organization}/settings/idpsync/roles/config": {
			"patch": {
				"security": [
					{
						"CoderSessionToken": []
					}
				],
				"consumes": ["application/json"],
				"produces": ["application/json"],
				"tags": ["Enterprise"],
				"summary": "Update role IdP Sync config",
				"operationId": "update-role-idp-sync-config",
				"parameters": [
					{
						"type": "string",
						"format": "uuid",
						"description": "Organization ID or name",
						"name": "organization",
						"in": "path",
						"required": true
					},
					{
						"description": "New config values",
						"name": "request",
						"in": "body",
						"required": true,
						"schema": {
							"$ref": "#/definitions/codersdk.PatchRoleIDPSyncConfigRequest"
						}
					}
				],
				"responses": {
					"200": {
						"description": "OK",
						"schema": {
							"$ref": "#/definitions/codersdk.RoleSyncSettings"
						}
					}
				}
			}
		},
		"/organizations/{organization}/settings/idpsync/roles/mapping": {
			"patch": {
				"security": [
					{
						"CoderSessionToken": []
					}
				],
				"consumes": ["application/json"],
				"produces": ["application/json"],
				"tags": ["Enterprise"],
				"summary": "Update role IdP Sync mapping",
				"operationId": "update-role-idp-sync-mapping",
				"parameters": [
					{
						"type": "string",
						"format": "uuid",
						"description": "Organization ID or name",
						"name": "organization",
						"in": "path",
						"required": true
					},
					{
						"description": "Description of the mappings to add and remove",
						"name": "request",
						"in": "body",
						"required": true,
						"schema": {
							"$ref": "#/definitions/codersdk.PatchRoleIDPSyncMappingRequest"
						}
					}
				],
				"responses": {
					"200": {
						"description": "OK",
						"schema": {
							"$ref": "#/definitions/codersdk.RoleSyncSettings"
						}
					}
				}
			}
		},
		"/organizations/{organization}/templates": {
			"get": {
				"security": [
					{
						"CoderSessionToken": []
					}
				],
				"produces": ["application/json"],
				"tags": ["Templates"],
				"summary": "Get templates by organization",
				"operationId": "get-templates-by-organization",
				"parameters": [
					{
						"type": "string",
						"format": "uuid",
						"description": "Organization ID",
						"name": "organization",
						"in": "path",
						"required": true
					}
				],
				"responses": {
					"200": {
						"description": "OK",
						"schema": {
							"type": "array",
							"items": {
								"$ref": "#/definitions/codersdk.Template"
							}
						}
					}
				}
			},
			"post": {
				"security": [
					{
						"CoderSessionToken": []
					}
				],
				"consumes": ["application/json"],
				"produces": ["application/json"],
				"tags": ["Templates"],
				"summary": "Create template by organization",
				"operationId": "create-template-by-organization",
				"parameters": [
					{
						"description": "Request body",
						"name": "request",
						"in": "body",
						"required": true,
						"schema": {
							"$ref": "#/definitions/codersdk.CreateTemplateRequest"
						}
					},
					{
						"type": "string",
						"description": "Organization ID",
						"name": "organization",
						"in": "path",
						"required": true
					}
				],
				"responses": {
					"200": {
						"description": "OK",
						"schema": {
							"$ref": "#/definitions/codersdk.Template"
						}
					}
				}
			}
		},
		"/organizations/{organization}/templates/examples": {
			"get": {
				"security": [
					{
						"CoderSessionToken": []
					}
				],
				"produces": ["application/json"],
				"tags": ["Templates"],
				"summary": "Get template examples by organization",
				"operationId": "get-template-examples-by-organization",
				"deprecated": true,
				"parameters": [
					{
						"type": "string",
						"format": "uuid",
						"description": "Organization ID",
						"name": "organization",
						"in": "path",
						"required": true
					}
				],
				"responses": {
					"200": {
						"description": "OK",
						"schema": {
							"type": "array",
							"items": {
								"$ref": "#/definitions/codersdk.TemplateExample"
							}
						}
					}
				}
			}
		},
		"/organizations/{organization}/templates/{templatename}": {
			"get": {
				"security": [
					{
						"CoderSessionToken": []
					}
				],
				"produces": ["application/json"],
				"tags": ["Templates"],
				"summary": "Get templates by organization and template name",
				"operationId": "get-templates-by-organization-and-template-name",
				"parameters": [
					{
						"type": "string",
						"format": "uuid",
						"description": "Organization ID",
						"name": "organization",
						"in": "path",
						"required": true
					},
					{
						"type": "string",
						"description": "Template name",
						"name": "templatename",
						"in": "path",
						"required": true
					}
				],
				"responses": {
					"200": {
						"description": "OK",
						"schema": {
							"$ref": "#/definitions/codersdk.Template"
						}
					}
				}
			}
		},
		"/organizations/{organization}/templates/{templatename}/versions/{templateversionname}": {
			"get": {
				"security": [
					{
						"CoderSessionToken": []
					}
				],
				"produces": ["application/json"],
				"tags": ["Templates"],
				"summary": "Get template version by organization, template, and name",
				"operationId": "get-template-version-by-organization-template-and-name",
				"parameters": [
					{
						"type": "string",
						"format": "uuid",
						"description": "Organization ID",
						"name": "organization",
						"in": "path",
						"required": true
					},
					{
						"type": "string",
						"description": "Template name",
						"name": "templatename",
						"in": "path",
						"required": true
					},
					{
						"type": "string",
						"description": "Template version name",
						"name": "templateversionname",
						"in": "path",
						"required": true
					}
				],
				"responses": {
					"200": {
						"description": "OK",
						"schema": {
							"$ref": "#/definitions/codersdk.TemplateVersion"
						}
					}
				}
			}
		},
		"/organizations/{organization}/templates/{templatename}/versions/{templateversionname}/previous": {
			"get": {
				"security": [
					{
						"CoderSessionToken": []
					}
				],
				"produces": ["application/json"],
				"tags": ["Templates"],
				"summary": "Get previous template version by organization, template, and name",
				"operationId": "get-previous-template-version-by-organization-template-and-name",
				"parameters": [
					{
						"type": "string",
						"format": "uuid",
						"description": "Organization ID",
						"name": "organization",
						"in": "path",
						"required": true
					},
					{
						"type": "string",
						"description": "Template name",
						"name": "templatename",
						"in": "path",
						"required": true
					},
					{
						"type": "string",
						"description": "Template version name",
						"name": "templateversionname",
						"in": "path",
						"required": true
					}
				],
				"responses": {
					"200": {
						"description": "OK",
						"schema": {
							"$ref": "#/definitions/codersdk.TemplateVersion"
						}
					}
				}
			}
		},
		"/organizations/{organization}/templateversions": {
			"post": {
				"security": [
					{
						"CoderSessionToken": []
					}
				],
				"consumes": ["application/json"],
				"produces": ["application/json"],
				"tags": ["Templates"],
				"summary": "Create template version by organization",
				"operationId": "create-template-version-by-organization",
				"parameters": [
					{
						"type": "string",
						"format": "uuid",
						"description": "Organization ID",
						"name": "organization",
						"in": "path",
						"required": true
					},
					{
						"description": "Create template version request",
						"name": "request",
						"in": "body",
						"required": true,
						"schema": {
							"$ref": "#/definitions/codersdk.CreateTemplateVersionRequest"
						}
					}
				],
				"responses": {
					"201": {
						"description": "Created",
						"schema": {
							"$ref": "#/definitions/codersdk.TemplateVersion"
						}
					}
				}
			}
		},
		"/provisionerkeys/{provisionerkey}": {
			"get": {
				"security": [
					{
						"CoderProvisionerKey": []
					}
				],
				"produces": ["application/json"],
				"tags": ["Enterprise"],
				"summary": "Fetch provisioner key details",
				"operationId": "fetch-provisioner-key-details",
				"parameters": [
					{
						"type": "string",
						"description": "Provisioner Key",
						"name": "provisionerkey",
						"in": "path",
						"required": true
					}
				],
				"responses": {
					"200": {
						"description": "OK",
						"schema": {
							"$ref": "#/definitions/codersdk.ProvisionerKey"
						}
					}
				}
			}
		},
		"/regions": {
			"get": {
				"security": [
					{
						"CoderSessionToken": []
					}
				],
				"produces": ["application/json"],
				"tags": ["WorkspaceProxies"],
				"summary": "Get site-wide regions for workspace connections",
				"operationId": "get-site-wide-regions-for-workspace-connections",
				"responses": {
					"200": {
						"description": "OK",
						"schema": {
							"$ref": "#/definitions/codersdk.RegionsResponse-codersdk_Region"
						}
					}
				}
			}
		},
		"/replicas": {
			"get": {
				"security": [
					{
						"CoderSessionToken": []
					}
				],
				"produces": ["application/json"],
				"tags": ["Enterprise"],
				"summary": "Get active replicas",
				"operationId": "get-active-replicas",
				"responses": {
					"200": {
						"description": "OK",
						"schema": {
							"type": "array",
							"items": {
								"$ref": "#/definitions/codersdk.Replica"
							}
						}
					}
				}
			}
		},
		"/scim/v2/ServiceProviderConfig": {
			"get": {
				"produces": ["application/scim+json"],
				"tags": ["Enterprise"],
				"summary": "SCIM 2.0: Service Provider Config",
				"operationId": "scim-get-service-provider-config",
				"responses": {
					"200": {
						"description": "OK"
					}
				}
			}
		},
		"/scim/v2/Users": {
			"get": {
				"security": [
					{
						"Authorization": []
					}
				],
				"produces": ["application/scim+json"],
				"tags": ["Enterprise"],
				"summary": "SCIM 2.0: Get users",
				"operationId": "scim-get-users",
				"responses": {
					"200": {
						"description": "OK"
					}
				}
			},
			"post": {
				"security": [
					{
						"Authorization": []
					}
				],
				"produces": ["application/json"],
				"tags": ["Enterprise"],
				"summary": "SCIM 2.0: Create new user",
				"operationId": "scim-create-new-user",
				"parameters": [
					{
						"description": "New user",
						"name": "request",
						"in": "body",
						"required": true,
						"schema": {
							"$ref": "#/definitions/coderd.SCIMUser"
						}
					}
				],
				"responses": {
					"200": {
						"description": "OK",
						"schema": {
							"$ref": "#/definitions/coderd.SCIMUser"
						}
					}
				}
			}
		},
		"/scim/v2/Users/{id}": {
			"get": {
				"security": [
					{
						"Authorization": []
					}
				],
				"produces": ["application/scim+json"],
				"tags": ["Enterprise"],
				"summary": "SCIM 2.0: Get user by ID",
				"operationId": "scim-get-user-by-id",
				"parameters": [
					{
						"type": "string",
						"format": "uuid",
						"description": "User ID",
						"name": "id",
						"in": "path",
						"required": true
					}
				],
				"responses": {
					"404": {
						"description": "Not Found"
					}
				}
			},
			"put": {
				"security": [
					{
						"Authorization": []
					}
				],
				"produces": ["application/scim+json"],
				"tags": ["Enterprise"],
				"summary": "SCIM 2.0: Replace user account",
				"operationId": "scim-replace-user-status",
				"parameters": [
					{
						"type": "string",
						"format": "uuid",
						"description": "User ID",
						"name": "id",
						"in": "path",
						"required": true
					},
					{
						"description": "Replace user request",
						"name": "request",
						"in": "body",
						"required": true,
						"schema": {
							"$ref": "#/definitions/coderd.SCIMUser"
						}
					}
				],
				"responses": {
					"200": {
						"description": "OK",
						"schema": {
							"$ref": "#/definitions/codersdk.User"
						}
					}
				}
			},
			"patch": {
				"security": [
					{
						"Authorization": []
					}
				],
				"produces": ["application/scim+json"],
				"tags": ["Enterprise"],
				"summary": "SCIM 2.0: Update user account",
				"operationId": "scim-update-user-status",
				"parameters": [
					{
						"type": "string",
						"format": "uuid",
						"description": "User ID",
						"name": "id",
						"in": "path",
						"required": true
					},
					{
						"description": "Update user request",
						"name": "request",
						"in": "body",
						"required": true,
						"schema": {
							"$ref": "#/definitions/coderd.SCIMUser"
						}
					}
				],
				"responses": {
					"200": {
						"description": "OK",
						"schema": {
							"$ref": "#/definitions/codersdk.User"
						}
					}
				}
			}
		},
		"/settings/idpsync/available-fields": {
			"get": {
				"security": [
					{
						"CoderSessionToken": []
					}
				],
				"produces": ["application/json"],
				"tags": ["Enterprise"],
				"summary": "Get the available idp sync claim fields",
				"operationId": "get-the-available-idp-sync-claim-fields",
				"parameters": [
					{
						"type": "string",
						"format": "uuid",
						"description": "Organization ID",
						"name": "organization",
						"in": "path",
						"required": true
					}
				],
				"responses": {
					"200": {
						"description": "OK",
						"schema": {
							"type": "array",
							"items": {
								"type": "string"
							}
						}
					}
				}
			}
		},
		"/settings/idpsync/field-values": {
			"get": {
				"security": [
					{
						"CoderSessionToken": []
					}
				],
				"produces": ["application/json"],
				"tags": ["Enterprise"],
				"summary": "Get the idp sync claim field values",
				"operationId": "get-the-idp-sync-claim-field-values",
				"parameters": [
					{
						"type": "string",
						"format": "uuid",
						"description": "Organization ID",
						"name": "organization",
						"in": "path",
						"required": true
					},
					{
						"type": "string",
						"format": "string",
						"description": "Claim Field",
						"name": "claimField",
						"in": "query",
						"required": true
					}
				],
				"responses": {
					"200": {
						"description": "OK",
						"schema": {
							"type": "array",
							"items": {
								"type": "string"
							}
						}
					}
				}
			}
		},
		"/settings/idpsync/organization": {
			"get": {
				"security": [
					{
						"CoderSessionToken": []
					}
				],
				"produces": ["application/json"],
				"tags": ["Enterprise"],
				"summary": "Get organization IdP Sync settings",
				"operationId": "get-organization-idp-sync-settings",
				"responses": {
					"200": {
						"description": "OK",
						"schema": {
							"$ref": "#/definitions/codersdk.OrganizationSyncSettings"
						}
					}
				}
			},
			"patch": {
				"security": [
					{
						"CoderSessionToken": []
					}
				],
				"consumes": ["application/json"],
				"produces": ["application/json"],
				"tags": ["Enterprise"],
				"summary": "Update organization IdP Sync settings",
				"operationId": "update-organization-idp-sync-settings",
				"parameters": [
					{
						"description": "New settings",
						"name": "request",
						"in": "body",
						"required": true,
						"schema": {
							"$ref": "#/definitions/codersdk.OrganizationSyncSettings"
						}
					}
				],
				"responses": {
					"200": {
						"description": "OK",
						"schema": {
							"$ref": "#/definitions/codersdk.OrganizationSyncSettings"
						}
					}
				}
			}
		},
		"/settings/idpsync/organization/config": {
			"patch": {
				"security": [
					{
						"CoderSessionToken": []
					}
				],
				"consumes": ["application/json"],
				"produces": ["application/json"],
				"tags": ["Enterprise"],
				"summary": "Update organization IdP Sync config",
				"operationId": "update-organization-idp-sync-config",
				"parameters": [
					{
						"description": "New config values",
						"name": "request",
						"in": "body",
						"required": true,
						"schema": {
							"$ref": "#/definitions/codersdk.PatchOrganizationIDPSyncConfigRequest"
						}
					}
				],
				"responses": {
					"200": {
						"description": "OK",
						"schema": {
							"$ref": "#/definitions/codersdk.OrganizationSyncSettings"
						}
					}
				}
			}
		},
		"/settings/idpsync/organization/mapping": {
			"patch": {
				"security": [
					{
						"CoderSessionToken": []
					}
				],
				"consumes": ["application/json"],
				"produces": ["application/json"],
				"tags": ["Enterprise"],
				"summary": "Update organization IdP Sync mapping",
				"operationId": "update-organization-idp-sync-mapping",
				"parameters": [
					{
						"description": "Description of the mappings to add and remove",
						"name": "request",
						"in": "body",
						"required": true,
						"schema": {
							"$ref": "#/definitions/codersdk.PatchOrganizationIDPSyncMappingRequest"
						}
					}
				],
				"responses": {
					"200": {
						"description": "OK",
						"schema": {
							"$ref": "#/definitions/codersdk.OrganizationSyncSettings"
						}
					}
				}
			}
		},
		"/tailnet": {
			"get": {
				"security": [
					{
						"CoderSessionToken": []
					}
				],
				"tags": ["Agents"],
				"summary": "User-scoped tailnet RPC connection",
				"operationId": "user-scoped-tailnet-rpc-connection",
				"responses": {
					"101": {
						"description": "Switching Protocols"
					}
				}
			}
		},
		"/templates": {
			"get": {
				"security": [
					{
						"CoderSessionToken": []
					}
				],
				"produces": ["application/json"],
				"tags": ["Templates"],
				"summary": "Get all templates",
				"operationId": "get-all-templates",
				"responses": {
					"200": {
						"description": "OK",
						"schema": {
							"type": "array",
							"items": {
								"$ref": "#/definitions/codersdk.Template"
							}
						}
					}
				}
			}
		},
		"/templates/examples": {
			"get": {
				"security": [
					{
						"CoderSessionToken": []
					}
				],
				"produces": ["application/json"],
				"tags": ["Templates"],
				"summary": "Get template examples",
				"operationId": "get-template-examples",
				"responses": {
					"200": {
						"description": "OK",
						"schema": {
							"type": "array",
							"items": {
								"$ref": "#/definitions/codersdk.TemplateExample"
							}
						}
					}
				}
			}
		},
		"/templates/{template}": {
			"get": {
				"security": [
					{
						"CoderSessionToken": []
					}
				],
				"produces": ["application/json"],
				"tags": ["Templates"],
				"summary": "Get template metadata by ID",
				"operationId": "get-template-metadata-by-id",
				"parameters": [
					{
						"type": "string",
						"format": "uuid",
						"description": "Template ID",
						"name": "template",
						"in": "path",
						"required": true
					}
				],
				"responses": {
					"200": {
						"description": "OK",
						"schema": {
							"$ref": "#/definitions/codersdk.Template"
						}
					}
				}
			},
			"delete": {
				"security": [
					{
						"CoderSessionToken": []
					}
				],
				"produces": ["application/json"],
				"tags": ["Templates"],
				"summary": "Delete template by ID",
				"operationId": "delete-template-by-id",
				"parameters": [
					{
						"type": "string",
						"format": "uuid",
						"description": "Template ID",
						"name": "template",
						"in": "path",
						"required": true
					}
				],
				"responses": {
					"200": {
						"description": "OK",
						"schema": {
							"$ref": "#/definitions/codersdk.Response"
						}
					}
				}
			},
			"patch": {
				"security": [
					{
						"CoderSessionToken": []
					}
				],
				"produces": ["application/json"],
				"tags": ["Templates"],
				"summary": "Update template metadata by ID",
				"operationId": "update-template-metadata-by-id",
				"parameters": [
					{
						"type": "string",
						"format": "uuid",
						"description": "Template ID",
						"name": "template",
						"in": "path",
						"required": true
					}
				],
				"responses": {
					"200": {
						"description": "OK",
						"schema": {
							"$ref": "#/definitions/codersdk.Template"
						}
					}
				}
			}
		},
		"/templates/{template}/acl": {
			"get": {
				"security": [
					{
						"CoderSessionToken": []
					}
				],
				"produces": ["application/json"],
				"tags": ["Enterprise"],
				"summary": "Get template ACLs",
				"operationId": "get-template-acls",
				"parameters": [
					{
						"type": "string",
						"format": "uuid",
						"description": "Template ID",
						"name": "template",
						"in": "path",
						"required": true
					}
				],
				"responses": {
					"200": {
						"description": "OK",
						"schema": {
							"type": "array",
							"items": {
								"$ref": "#/definitions/codersdk.TemplateUser"
							}
						}
					}
				}
			},
			"patch": {
				"security": [
					{
						"CoderSessionToken": []
					}
				],
				"consumes": ["application/json"],
				"produces": ["application/json"],
				"tags": ["Enterprise"],
				"summary": "Update template ACL",
				"operationId": "update-template-acl",
				"parameters": [
					{
						"type": "string",
						"format": "uuid",
						"description": "Template ID",
						"name": "template",
						"in": "path",
						"required": true
					},
					{
						"description": "Update template request",
						"name": "request",
						"in": "body",
						"required": true,
						"schema": {
							"$ref": "#/definitions/codersdk.UpdateTemplateACL"
						}
					}
				],
				"responses": {
					"200": {
						"description": "OK",
						"schema": {
							"$ref": "#/definitions/codersdk.Response"
						}
					}
				}
			}
		},
		"/templates/{template}/acl/available": {
			"get": {
				"security": [
					{
						"CoderSessionToken": []
					}
				],
				"produces": ["application/json"],
				"tags": ["Enterprise"],
				"summary": "Get template available acl users/groups",
				"operationId": "get-template-available-acl-usersgroups",
				"parameters": [
					{
						"type": "string",
						"format": "uuid",
						"description": "Template ID",
						"name": "template",
						"in": "path",
						"required": true
					}
				],
				"responses": {
					"200": {
						"description": "OK",
						"schema": {
							"type": "array",
							"items": {
								"$ref": "#/definitions/codersdk.ACLAvailable"
							}
						}
					}
				}
			}
		},
		"/templates/{template}/daus": {
			"get": {
				"security": [
					{
						"CoderSessionToken": []
					}
				],
				"produces": ["application/json"],
				"tags": ["Templates"],
				"summary": "Get template DAUs by ID",
				"operationId": "get-template-daus-by-id",
				"parameters": [
					{
						"type": "string",
						"format": "uuid",
						"description": "Template ID",
						"name": "template",
						"in": "path",
						"required": true
					}
				],
				"responses": {
					"200": {
						"description": "OK",
						"schema": {
							"$ref": "#/definitions/codersdk.DAUsResponse"
						}
					}
				}
			}
		},
		"/templates/{template}/versions": {
			"get": {
				"security": [
					{
						"CoderSessionToken": []
					}
				],
				"produces": ["application/json"],
				"tags": ["Templates"],
				"summary": "List template versions by template ID",
				"operationId": "list-template-versions-by-template-id",
				"parameters": [
					{
						"type": "string",
						"format": "uuid",
						"description": "Template ID",
						"name": "template",
						"in": "path",
						"required": true
					},
					{
						"type": "string",
						"format": "uuid",
						"description": "After ID",
						"name": "after_id",
						"in": "query"
					},
					{
						"type": "boolean",
						"description": "Include archived versions in the list",
						"name": "include_archived",
						"in": "query"
					},
					{
						"type": "integer",
						"description": "Page limit",
						"name": "limit",
						"in": "query"
					},
					{
						"type": "integer",
						"description": "Page offset",
						"name": "offset",
						"in": "query"
					}
				],
				"responses": {
					"200": {
						"description": "OK",
						"schema": {
							"type": "array",
							"items": {
								"$ref": "#/definitions/codersdk.TemplateVersion"
							}
						}
					}
				}
			},
			"patch": {
				"security": [
					{
						"CoderSessionToken": []
					}
				],
				"consumes": ["application/json"],
				"produces": ["application/json"],
				"tags": ["Templates"],
				"summary": "Update active template version by template ID",
				"operationId": "update-active-template-version-by-template-id",
				"parameters": [
					{
						"description": "Modified template version",
						"name": "request",
						"in": "body",
						"required": true,
						"schema": {
							"$ref": "#/definitions/codersdk.UpdateActiveTemplateVersion"
						}
					},
					{
						"type": "string",
						"format": "uuid",
						"description": "Template ID",
						"name": "template",
						"in": "path",
						"required": true
					}
				],
				"responses": {
					"200": {
						"description": "OK",
						"schema": {
							"$ref": "#/definitions/codersdk.Response"
						}
					}
				}
			}
		},
		"/templates/{template}/versions/archive": {
			"post": {
				"security": [
					{
						"CoderSessionToken": []
					}
				],
				"consumes": ["application/json"],
				"produces": ["application/json"],
				"tags": ["Templates"],
				"summary": "Archive template unused versions by template id",
				"operationId": "archive-template-unused-versions-by-template-id",
				"parameters": [
					{
						"type": "string",
						"format": "uuid",
						"description": "Template ID",
						"name": "template",
						"in": "path",
						"required": true
					},
					{
						"description": "Archive request",
						"name": "request",
						"in": "body",
						"required": true,
						"schema": {
							"$ref": "#/definitions/codersdk.ArchiveTemplateVersionsRequest"
						}
					}
				],
				"responses": {
					"200": {
						"description": "OK",
						"schema": {
							"$ref": "#/definitions/codersdk.Response"
						}
					}
				}
			}
		},
		"/templates/{template}/versions/{templateversionname}": {
			"get": {
				"security": [
					{
						"CoderSessionToken": []
					}
				],
				"produces": ["application/json"],
				"tags": ["Templates"],
				"summary": "Get template version by template ID and name",
				"operationId": "get-template-version-by-template-id-and-name",
				"parameters": [
					{
						"type": "string",
						"format": "uuid",
						"description": "Template ID",
						"name": "template",
						"in": "path",
						"required": true
					},
					{
						"type": "string",
						"description": "Template version name",
						"name": "templateversionname",
						"in": "path",
						"required": true
					}
				],
				"responses": {
					"200": {
						"description": "OK",
						"schema": {
							"type": "array",
							"items": {
								"$ref": "#/definitions/codersdk.TemplateVersion"
							}
						}
					}
				}
			}
		},
		"/templateversions/{templateversion}": {
			"get": {
				"security": [
					{
						"CoderSessionToken": []
					}
				],
				"produces": ["application/json"],
				"tags": ["Templates"],
				"summary": "Get template version by ID",
				"operationId": "get-template-version-by-id",
				"parameters": [
					{
						"type": "string",
						"format": "uuid",
						"description": "Template version ID",
						"name": "templateversion",
						"in": "path",
						"required": true
					}
				],
				"responses": {
					"200": {
						"description": "OK",
						"schema": {
							"$ref": "#/definitions/codersdk.TemplateVersion"
						}
					}
				}
			},
			"patch": {
				"security": [
					{
						"CoderSessionToken": []
					}
				],
				"consumes": ["application/json"],
				"produces": ["application/json"],
				"tags": ["Templates"],
				"summary": "Patch template version by ID",
				"operationId": "patch-template-version-by-id",
				"parameters": [
					{
						"type": "string",
						"format": "uuid",
						"description": "Template version ID",
						"name": "templateversion",
						"in": "path",
						"required": true
					},
					{
						"description": "Patch template version request",
						"name": "request",
						"in": "body",
						"required": true,
						"schema": {
							"$ref": "#/definitions/codersdk.PatchTemplateVersionRequest"
						}
					}
				],
				"responses": {
					"200": {
						"description": "OK",
						"schema": {
							"$ref": "#/definitions/codersdk.TemplateVersion"
						}
					}
				}
			}
		},
		"/templateversions/{templateversion}/archive": {
			"post": {
				"security": [
					{
						"CoderSessionToken": []
					}
				],
				"produces": ["application/json"],
				"tags": ["Templates"],
				"summary": "Archive template version",
				"operationId": "archive-template-version",
				"parameters": [
					{
						"type": "string",
						"format": "uuid",
						"description": "Template version ID",
						"name": "templateversion",
						"in": "path",
						"required": true
					}
				],
				"responses": {
					"200": {
						"description": "OK",
						"schema": {
							"$ref": "#/definitions/codersdk.Response"
						}
					}
				}
			}
		},
		"/templateversions/{templateversion}/cancel": {
			"patch": {
				"security": [
					{
						"CoderSessionToken": []
					}
				],
				"produces": ["application/json"],
				"tags": ["Templates"],
				"summary": "Cancel template version by ID",
				"operationId": "cancel-template-version-by-id",
				"parameters": [
					{
						"type": "string",
						"format": "uuid",
						"description": "Template version ID",
						"name": "templateversion",
						"in": "path",
						"required": true
					}
				],
				"responses": {
					"200": {
						"description": "OK",
						"schema": {
							"$ref": "#/definitions/codersdk.Response"
						}
					}
				}
			}
		},
		"/templateversions/{templateversion}/dry-run": {
			"post": {
				"security": [
					{
						"CoderSessionToken": []
					}
				],
				"consumes": ["application/json"],
				"produces": ["application/json"],
				"tags": ["Templates"],
				"summary": "Create template version dry-run",
				"operationId": "create-template-version-dry-run",
				"parameters": [
					{
						"type": "string",
						"format": "uuid",
						"description": "Template version ID",
						"name": "templateversion",
						"in": "path",
						"required": true
					},
					{
						"description": "Dry-run request",
						"name": "request",
						"in": "body",
						"required": true,
						"schema": {
							"$ref": "#/definitions/codersdk.CreateTemplateVersionDryRunRequest"
						}
					}
				],
				"responses": {
					"201": {
						"description": "Created",
						"schema": {
							"$ref": "#/definitions/codersdk.ProvisionerJob"
						}
					}
				}
			}
		},
		"/templateversions/{templateversion}/dry-run/{jobID}": {
			"get": {
				"security": [
					{
						"CoderSessionToken": []
					}
				],
				"produces": ["application/json"],
				"tags": ["Templates"],
				"summary": "Get template version dry-run by job ID",
				"operationId": "get-template-version-dry-run-by-job-id",
				"parameters": [
					{
						"type": "string",
						"format": "uuid",
						"description": "Template version ID",
						"name": "templateversion",
						"in": "path",
						"required": true
					},
					{
						"type": "string",
						"format": "uuid",
						"description": "Job ID",
						"name": "jobID",
						"in": "path",
						"required": true
					}
				],
				"responses": {
					"200": {
						"description": "OK",
						"schema": {
							"$ref": "#/definitions/codersdk.ProvisionerJob"
						}
					}
				}
			}
		},
		"/templateversions/{templateversion}/dry-run/{jobID}/cancel": {
			"patch": {
				"security": [
					{
						"CoderSessionToken": []
					}
				],
				"produces": ["application/json"],
				"tags": ["Templates"],
				"summary": "Cancel template version dry-run by job ID",
				"operationId": "cancel-template-version-dry-run-by-job-id",
				"parameters": [
					{
						"type": "string",
						"format": "uuid",
						"description": "Job ID",
						"name": "jobID",
						"in": "path",
						"required": true
					},
					{
						"type": "string",
						"format": "uuid",
						"description": "Template version ID",
						"name": "templateversion",
						"in": "path",
						"required": true
					}
				],
				"responses": {
					"200": {
						"description": "OK",
						"schema": {
							"$ref": "#/definitions/codersdk.Response"
						}
					}
				}
			}
		},
		"/templateversions/{templateversion}/dry-run/{jobID}/logs": {
			"get": {
				"security": [
					{
						"CoderSessionToken": []
					}
				],
				"produces": ["application/json"],
				"tags": ["Templates"],
				"summary": "Get template version dry-run logs by job ID",
				"operationId": "get-template-version-dry-run-logs-by-job-id",
				"parameters": [
					{
						"type": "string",
						"format": "uuid",
						"description": "Template version ID",
						"name": "templateversion",
						"in": "path",
						"required": true
					},
					{
						"type": "string",
						"format": "uuid",
						"description": "Job ID",
						"name": "jobID",
						"in": "path",
						"required": true
					},
					{
						"type": "integer",
						"description": "Before Unix timestamp",
						"name": "before",
						"in": "query"
					},
					{
						"type": "integer",
						"description": "After Unix timestamp",
						"name": "after",
						"in": "query"
					},
					{
						"type": "boolean",
						"description": "Follow log stream",
						"name": "follow",
						"in": "query"
					}
				],
				"responses": {
					"200": {
						"description": "OK",
						"schema": {
							"type": "array",
							"items": {
								"$ref": "#/definitions/codersdk.ProvisionerJobLog"
							}
						}
					}
				}
			}
		},
		"/templateversions/{templateversion}/dry-run/{jobID}/matched-provisioners": {
			"get": {
				"security": [
					{
						"CoderSessionToken": []
					}
				],
				"produces": ["application/json"],
				"tags": ["Templates"],
				"summary": "Get template version dry-run matched provisioners",
				"operationId": "get-template-version-dry-run-matched-provisioners",
				"parameters": [
					{
						"type": "string",
						"format": "uuid",
						"description": "Template version ID",
						"name": "templateversion",
						"in": "path",
						"required": true
					},
					{
						"type": "string",
						"format": "uuid",
						"description": "Job ID",
						"name": "jobID",
						"in": "path",
						"required": true
					}
				],
				"responses": {
					"200": {
						"description": "OK",
						"schema": {
							"$ref": "#/definitions/codersdk.MatchedProvisioners"
						}
					}
				}
			}
		},
		"/templateversions/{templateversion}/dry-run/{jobID}/resources": {
			"get": {
				"security": [
					{
						"CoderSessionToken": []
					}
				],
				"produces": ["application/json"],
				"tags": ["Templates"],
				"summary": "Get template version dry-run resources by job ID",
				"operationId": "get-template-version-dry-run-resources-by-job-id",
				"parameters": [
					{
						"type": "string",
						"format": "uuid",
						"description": "Template version ID",
						"name": "templateversion",
						"in": "path",
						"required": true
					},
					{
						"type": "string",
						"format": "uuid",
						"description": "Job ID",
						"name": "jobID",
						"in": "path",
						"required": true
					}
				],
				"responses": {
					"200": {
						"description": "OK",
						"schema": {
							"type": "array",
							"items": {
								"$ref": "#/definitions/codersdk.WorkspaceResource"
							}
						}
					}
				}
			}
		},
		"/templateversions/{templateversion}/external-auth": {
			"get": {
				"security": [
					{
						"CoderSessionToken": []
					}
				],
				"produces": ["application/json"],
				"tags": ["Templates"],
				"summary": "Get external auth by template version",
				"operationId": "get-external-auth-by-template-version",
				"parameters": [
					{
						"type": "string",
						"format": "uuid",
						"description": "Template version ID",
						"name": "templateversion",
						"in": "path",
						"required": true
					}
				],
				"responses": {
					"200": {
						"description": "OK",
						"schema": {
							"type": "array",
							"items": {
								"$ref": "#/definitions/codersdk.TemplateVersionExternalAuth"
							}
						}
					}
				}
			}
		},
		"/templateversions/{templateversion}/logs": {
			"get": {
				"security": [
					{
						"CoderSessionToken": []
					}
				],
				"produces": ["application/json"],
				"tags": ["Templates"],
				"summary": "Get logs by template version",
				"operationId": "get-logs-by-template-version",
				"parameters": [
					{
						"type": "string",
						"format": "uuid",
						"description": "Template version ID",
						"name": "templateversion",
						"in": "path",
						"required": true
					},
					{
						"type": "integer",
						"description": "Before log id",
						"name": "before",
						"in": "query"
					},
					{
						"type": "integer",
						"description": "After log id",
						"name": "after",
						"in": "query"
					},
					{
						"type": "boolean",
						"description": "Follow log stream",
						"name": "follow",
						"in": "query"
					}
				],
				"responses": {
					"200": {
						"description": "OK",
						"schema": {
							"type": "array",
							"items": {
								"$ref": "#/definitions/codersdk.ProvisionerJobLog"
							}
						}
					}
				}
			}
		},
		"/templateversions/{templateversion}/parameters": {
			"get": {
				"security": [
					{
						"CoderSessionToken": []
					}
				],
				"tags": ["Templates"],
				"summary": "Removed: Get parameters by template version",
				"operationId": "removed-get-parameters-by-template-version",
				"parameters": [
					{
						"type": "string",
						"format": "uuid",
						"description": "Template version ID",
						"name": "templateversion",
						"in": "path",
						"required": true
					}
				],
				"responses": {
					"200": {
						"description": "OK"
					}
				}
			}
		},
		"/templateversions/{templateversion}/presets": {
			"get": {
				"security": [
					{
						"CoderSessionToken": []
					}
				],
				"produces": ["application/json"],
				"tags": ["Templates"],
				"summary": "Get template version presets",
				"operationId": "get-template-version-presets",
				"parameters": [
					{
						"type": "string",
						"format": "uuid",
						"description": "Template version ID",
						"name": "templateversion",
						"in": "path",
						"required": true
					}
				],
				"responses": {
					"200": {
						"description": "OK",
						"schema": {
							"type": "array",
							"items": {
								"$ref": "#/definitions/codersdk.Preset"
							}
						}
					}
				}
			}
		},
		"/templateversions/{templateversion}/resources": {
			"get": {
				"security": [
					{
						"CoderSessionToken": []
					}
				],
				"produces": ["application/json"],
				"tags": ["Templates"],
				"summary": "Get resources by template version",
				"operationId": "get-resources-by-template-version",
				"parameters": [
					{
						"type": "string",
						"format": "uuid",
						"description": "Template version ID",
						"name": "templateversion",
						"in": "path",
						"required": true
					}
				],
				"responses": {
					"200": {
						"description": "OK",
						"schema": {
							"type": "array",
							"items": {
								"$ref": "#/definitions/codersdk.WorkspaceResource"
							}
						}
					}
				}
			}
		},
		"/templateversions/{templateversion}/rich-parameters": {
			"get": {
				"security": [
					{
						"CoderSessionToken": []
					}
				],
				"produces": ["application/json"],
				"tags": ["Templates"],
				"summary": "Get rich parameters by template version",
				"operationId": "get-rich-parameters-by-template-version",
				"parameters": [
					{
						"type": "string",
						"format": "uuid",
						"description": "Template version ID",
						"name": "templateversion",
						"in": "path",
						"required": true
					}
				],
				"responses": {
					"200": {
						"description": "OK",
						"schema": {
							"type": "array",
							"items": {
								"$ref": "#/definitions/codersdk.TemplateVersionParameter"
							}
						}
					}
				}
			}
		},
		"/templateversions/{templateversion}/schema": {
			"get": {
				"security": [
					{
						"CoderSessionToken": []
					}
				],
				"tags": ["Templates"],
				"summary": "Removed: Get schema by template version",
				"operationId": "removed-get-schema-by-template-version",
				"parameters": [
					{
						"type": "string",
						"format": "uuid",
						"description": "Template version ID",
						"name": "templateversion",
						"in": "path",
						"required": true
					}
				],
				"responses": {
					"200": {
						"description": "OK"
					}
				}
			}
		},
		"/templateversions/{templateversion}/unarchive": {
			"post": {
				"security": [
					{
						"CoderSessionToken": []
					}
				],
				"produces": ["application/json"],
				"tags": ["Templates"],
				"summary": "Unarchive template version",
				"operationId": "unarchive-template-version",
				"parameters": [
					{
						"type": "string",
						"format": "uuid",
						"description": "Template version ID",
						"name": "templateversion",
						"in": "path",
						"required": true
					}
				],
				"responses": {
					"200": {
						"description": "OK",
						"schema": {
							"$ref": "#/definitions/codersdk.Response"
						}
					}
				}
			}
		},
		"/templateversions/{templateversion}/variables": {
			"get": {
				"security": [
					{
						"CoderSessionToken": []
					}
				],
				"produces": ["application/json"],
				"tags": ["Templates"],
				"summary": "Get template variables by template version",
				"operationId": "get-template-variables-by-template-version",
				"parameters": [
					{
						"type": "string",
						"format": "uuid",
						"description": "Template version ID",
						"name": "templateversion",
						"in": "path",
						"required": true
					}
				],
				"responses": {
					"200": {
						"description": "OK",
						"schema": {
							"type": "array",
							"items": {
								"$ref": "#/definitions/codersdk.TemplateVersionVariable"
							}
						}
					}
				}
			}
		},
		"/updatecheck": {
			"get": {
				"produces": ["application/json"],
				"tags": ["General"],
				"summary": "Update check",
				"operationId": "update-check",
				"responses": {
					"200": {
						"description": "OK",
						"schema": {
							"$ref": "#/definitions/codersdk.UpdateCheckResponse"
						}
					}
				}
			}
		},
		"/users": {
			"get": {
				"security": [
					{
						"CoderSessionToken": []
					}
				],
				"produces": ["application/json"],
				"tags": ["Users"],
				"summary": "Get users",
				"operationId": "get-users",
				"parameters": [
					{
						"type": "string",
						"description": "Search query",
						"name": "q",
						"in": "query"
					},
					{
						"type": "string",
						"format": "uuid",
						"description": "After ID",
						"name": "after_id",
						"in": "query"
					},
					{
						"type": "integer",
						"description": "Page limit",
						"name": "limit",
						"in": "query"
					},
					{
						"type": "integer",
						"description": "Page offset",
						"name": "offset",
						"in": "query"
					}
				],
				"responses": {
					"200": {
						"description": "OK",
						"schema": {
							"$ref": "#/definitions/codersdk.GetUsersResponse"
						}
					}
				}
			},
			"post": {
				"security": [
					{
						"CoderSessionToken": []
					}
				],
				"consumes": ["application/json"],
				"produces": ["application/json"],
				"tags": ["Users"],
				"summary": "Create new user",
				"operationId": "create-new-user",
				"parameters": [
					{
						"description": "Create user request",
						"name": "request",
						"in": "body",
						"required": true,
						"schema": {
							"$ref": "#/definitions/codersdk.CreateUserRequestWithOrgs"
						}
					}
				],
				"responses": {
					"201": {
						"description": "Created",
						"schema": {
							"$ref": "#/definitions/codersdk.User"
						}
					}
				}
			}
		},
		"/users/authmethods": {
			"get": {
				"security": [
					{
						"CoderSessionToken": []
					}
				],
				"produces": ["application/json"],
				"tags": ["Users"],
				"summary": "Get authentication methods",
				"operationId": "get-authentication-methods",
				"responses": {
					"200": {
						"description": "OK",
						"schema": {
							"$ref": "#/definitions/codersdk.AuthMethods"
						}
					}
				}
			}
		},
		"/users/first": {
			"get": {
				"security": [
					{
						"CoderSessionToken": []
					}
				],
				"produces": ["application/json"],
				"tags": ["Users"],
				"summary": "Check initial user created",
				"operationId": "check-initial-user-created",
				"responses": {
					"200": {
						"description": "OK",
						"schema": {
							"$ref": "#/definitions/codersdk.Response"
						}
					}
				}
			},
			"post": {
				"security": [
					{
						"CoderSessionToken": []
					}
				],
				"consumes": ["application/json"],
				"produces": ["application/json"],
				"tags": ["Users"],
				"summary": "Create initial user",
				"operationId": "create-initial-user",
				"parameters": [
					{
						"description": "First user request",
						"name": "request",
						"in": "body",
						"required": true,
						"schema": {
							"$ref": "#/definitions/codersdk.CreateFirstUserRequest"
						}
					}
				],
				"responses": {
					"201": {
						"description": "Created",
						"schema": {
							"$ref": "#/definitions/codersdk.CreateFirstUserResponse"
						}
					}
				}
			}
		},
		"/users/login": {
			"post": {
				"consumes": ["application/json"],
				"produces": ["application/json"],
				"tags": ["Authorization"],
				"summary": "Log in user",
				"operationId": "log-in-user",
				"parameters": [
					{
						"description": "Login request",
						"name": "request",
						"in": "body",
						"required": true,
						"schema": {
							"$ref": "#/definitions/codersdk.LoginWithPasswordRequest"
						}
					}
				],
				"responses": {
					"201": {
						"description": "Created",
						"schema": {
							"$ref": "#/definitions/codersdk.LoginWithPasswordResponse"
						}
					}
				}
			}
		},
		"/users/logout": {
			"post": {
				"security": [
					{
						"CoderSessionToken": []
					}
				],
				"produces": ["application/json"],
				"tags": ["Users"],
				"summary": "Log out user",
				"operationId": "log-out-user",
				"responses": {
					"200": {
						"description": "OK",
						"schema": {
							"$ref": "#/definitions/codersdk.Response"
						}
					}
				}
			}
		},
		"/users/oauth2/github/callback": {
			"get": {
				"security": [
					{
						"CoderSessionToken": []
					}
				],
				"tags": ["Users"],
				"summary": "OAuth 2.0 GitHub Callback",
				"operationId": "oauth-20-github-callback",
				"responses": {
					"307": {
						"description": "Temporary Redirect"
					}
				}
			}
		},
		"/users/oauth2/github/device": {
			"get": {
				"security": [
					{
						"CoderSessionToken": []
					}
				],
				"produces": ["application/json"],
				"tags": ["Users"],
				"summary": "Get Github device auth.",
				"operationId": "get-github-device-auth",
				"responses": {
					"200": {
						"description": "OK",
						"schema": {
							"$ref": "#/definitions/codersdk.ExternalAuthDevice"
						}
					}
				}
			}
		},
		"/users/oidc/callback": {
			"get": {
				"security": [
					{
						"CoderSessionToken": []
					}
				],
				"tags": ["Users"],
				"summary": "OpenID Connect Callback",
				"operationId": "openid-connect-callback",
				"responses": {
					"307": {
						"description": "Temporary Redirect"
					}
				}
			}
		},
		"/users/otp/change-password": {
			"post": {
				"consumes": ["application/json"],
				"tags": ["Authorization"],
				"summary": "Change password with a one-time passcode",
				"operationId": "change-password-with-a-one-time-passcode",
				"parameters": [
					{
						"description": "Change password request",
						"name": "request",
						"in": "body",
						"required": true,
						"schema": {
							"$ref": "#/definitions/codersdk.ChangePasswordWithOneTimePasscodeRequest"
						}
					}
				],
				"responses": {
					"204": {
						"description": "No Content"
					}
				}
			}
		},
		"/users/otp/request": {
			"post": {
				"consumes": ["application/json"],
				"tags": ["Authorization"],
				"summary": "Request one-time passcode",
				"operationId": "request-one-time-passcode",
				"parameters": [
					{
						"description": "One-time passcode request",
						"name": "request",
						"in": "body",
						"required": true,
						"schema": {
							"$ref": "#/definitions/codersdk.RequestOneTimePasscodeRequest"
						}
					}
				],
				"responses": {
					"204": {
						"description": "No Content"
					}
				}
			}
		},
		"/users/roles": {
			"get": {
				"security": [
					{
						"CoderSessionToken": []
					}
				],
				"produces": ["application/json"],
				"tags": ["Members"],
				"summary": "Get site member roles",
				"operationId": "get-site-member-roles",
				"responses": {
					"200": {
						"description": "OK",
						"schema": {
							"type": "array",
							"items": {
								"$ref": "#/definitions/codersdk.AssignableRoles"
							}
						}
					}
				}
			}
		},
		"/users/validate-password": {
			"post": {
				"security": [
					{
						"CoderSessionToken": []
					}
				],
				"consumes": ["application/json"],
				"produces": ["application/json"],
				"tags": ["Authorization"],
				"summary": "Validate user password",
				"operationId": "validate-user-password",
				"parameters": [
					{
						"description": "Validate user password request",
						"name": "request",
						"in": "body",
						"required": true,
						"schema": {
							"$ref": "#/definitions/codersdk.ValidateUserPasswordRequest"
						}
					}
				],
				"responses": {
					"200": {
						"description": "OK",
						"schema": {
							"$ref": "#/definitions/codersdk.ValidateUserPasswordResponse"
						}
					}
				}
			}
		},
		"/users/{user}": {
			"get": {
				"security": [
					{
						"CoderSessionToken": []
					}
				],
				"produces": ["application/json"],
				"tags": ["Users"],
				"summary": "Get user by name",
				"operationId": "get-user-by-name",
				"parameters": [
					{
						"type": "string",
						"description": "User ID, username, or me",
						"name": "user",
						"in": "path",
						"required": true
					}
				],
				"responses": {
					"200": {
						"description": "OK",
						"schema": {
							"$ref": "#/definitions/codersdk.User"
						}
					}
				}
			},
			"delete": {
				"security": [
					{
						"CoderSessionToken": []
					}
				],
				"tags": ["Users"],
				"summary": "Delete user",
				"operationId": "delete-user",
				"parameters": [
					{
						"type": "string",
						"description": "User ID, name, or me",
						"name": "user",
						"in": "path",
						"required": true
					}
				],
				"responses": {
					"200": {
						"description": "OK"
					}
				}
			}
		},
		"/users/{user}/appearance": {
			"get": {
				"security": [
					{
						"CoderSessionToken": []
					}
				],
				"produces": ["application/json"],
				"tags": ["Users"],
				"summary": "Get user appearance settings",
				"operationId": "get-user-appearance-settings",
				"parameters": [
					{
						"type": "string",
						"description": "User ID, name, or me",
						"name": "user",
						"in": "path",
						"required": true
					}
				],
				"responses": {
					"200": {
						"description": "OK",
						"schema": {
							"$ref": "#/definitions/codersdk.UserAppearanceSettings"
						}
					}
				}
			},
			"put": {
				"security": [
					{
						"CoderSessionToken": []
					}
				],
				"consumes": ["application/json"],
				"produces": ["application/json"],
				"tags": ["Users"],
				"summary": "Update user appearance settings",
				"operationId": "update-user-appearance-settings",
				"parameters": [
					{
						"type": "string",
						"description": "User ID, name, or me",
						"name": "user",
						"in": "path",
						"required": true
					},
					{
						"description": "New appearance settings",
						"name": "request",
						"in": "body",
						"required": true,
						"schema": {
							"$ref": "#/definitions/codersdk.UpdateUserAppearanceSettingsRequest"
						}
					}
				],
				"responses": {
					"200": {
						"description": "OK",
						"schema": {
							"$ref": "#/definitions/codersdk.UserAppearanceSettings"
						}
					}
				}
			}
		},
		"/users/{user}/autofill-parameters": {
			"get": {
				"security": [
					{
						"CoderSessionToken": []
					}
				],
				"produces": ["application/json"],
				"tags": ["Users"],
				"summary": "Get autofill build parameters for user",
				"operationId": "get-autofill-build-parameters-for-user",
				"parameters": [
					{
						"type": "string",
						"description": "User ID, username, or me",
						"name": "user",
						"in": "path",
						"required": true
					},
					{
						"type": "string",
						"description": "Template ID",
						"name": "template_id",
						"in": "query",
						"required": true
					}
				],
				"responses": {
					"200": {
						"description": "OK",
						"schema": {
							"type": "array",
							"items": {
								"$ref": "#/definitions/codersdk.UserParameter"
							}
						}
					}
				}
			}
		},
		"/users/{user}/convert-login": {
			"post": {
				"security": [
					{
						"CoderSessionToken": []
					}
				],
				"consumes": ["application/json"],
				"produces": ["application/json"],
				"tags": ["Authorization"],
				"summary": "Convert user from password to oauth authentication",
				"operationId": "convert-user-from-password-to-oauth-authentication",
				"parameters": [
					{
						"description": "Convert request",
						"name": "request",
						"in": "body",
						"required": true,
						"schema": {
							"$ref": "#/definitions/codersdk.ConvertLoginRequest"
						}
					},
					{
						"type": "string",
						"description": "User ID, name, or me",
						"name": "user",
						"in": "path",
						"required": true
					}
				],
				"responses": {
					"201": {
						"description": "Created",
						"schema": {
							"$ref": "#/definitions/codersdk.OAuthConversionResponse"
						}
					}
				}
			}
		},
		"/users/{user}/gitsshkey": {
			"get": {
				"security": [
					{
						"CoderSessionToken": []
					}
				],
				"produces": ["application/json"],
				"tags": ["Users"],
				"summary": "Get user Git SSH key",
				"operationId": "get-user-git-ssh-key",
				"parameters": [
					{
						"type": "string",
						"description": "User ID, name, or me",
						"name": "user",
						"in": "path",
						"required": true
					}
				],
				"responses": {
					"200": {
						"description": "OK",
						"schema": {
							"$ref": "#/definitions/codersdk.GitSSHKey"
						}
					}
				}
			},
			"put": {
				"security": [
					{
						"CoderSessionToken": []
					}
				],
				"produces": ["application/json"],
				"tags": ["Users"],
				"summary": "Regenerate user SSH key",
				"operationId": "regenerate-user-ssh-key",
				"parameters": [
					{
						"type": "string",
						"description": "User ID, name, or me",
						"name": "user",
						"in": "path",
						"required": true
					}
				],
				"responses": {
					"200": {
						"description": "OK",
						"schema": {
							"$ref": "#/definitions/codersdk.GitSSHKey"
						}
					}
				}
			}
		},
		"/users/{user}/keys": {
			"post": {
				"security": [
					{
						"CoderSessionToken": []
					}
				],
				"produces": ["application/json"],
				"tags": ["Users"],
				"summary": "Create new session key",
				"operationId": "create-new-session-key",
				"parameters": [
					{
						"type": "string",
						"description": "User ID, name, or me",
						"name": "user",
						"in": "path",
						"required": true
					}
				],
				"responses": {
					"201": {
						"description": "Created",
						"schema": {
							"$ref": "#/definitions/codersdk.GenerateAPIKeyResponse"
						}
					}
				}
			}
		},
		"/users/{user}/keys/tokens": {
			"get": {
				"security": [
					{
						"CoderSessionToken": []
					}
				],
				"produces": ["application/json"],
				"tags": ["Users"],
				"summary": "Get user tokens",
				"operationId": "get-user-tokens",
				"parameters": [
					{
						"type": "string",
						"description": "User ID, name, or me",
						"name": "user",
						"in": "path",
						"required": true
					}
				],
				"responses": {
					"200": {
						"description": "OK",
						"schema": {
							"type": "array",
							"items": {
								"$ref": "#/definitions/codersdk.APIKey"
							}
						}
					}
				}
			},
			"post": {
				"security": [
					{
						"CoderSessionToken": []
					}
				],
				"consumes": ["application/json"],
				"produces": ["application/json"],
				"tags": ["Users"],
				"summary": "Create token API key",
				"operationId": "create-token-api-key",
				"parameters": [
					{
						"type": "string",
						"description": "User ID, name, or me",
						"name": "user",
						"in": "path",
						"required": true
					},
					{
						"description": "Create token request",
						"name": "request",
						"in": "body",
						"required": true,
						"schema": {
							"$ref": "#/definitions/codersdk.CreateTokenRequest"
						}
					}
				],
				"responses": {
					"201": {
						"description": "Created",
						"schema": {
							"$ref": "#/definitions/codersdk.GenerateAPIKeyResponse"
						}
					}
				}
			}
		},
		"/users/{user}/keys/tokens/tokenconfig": {
			"get": {
				"security": [
					{
						"CoderSessionToken": []
					}
				],
				"produces": ["application/json"],
				"tags": ["General"],
				"summary": "Get token config",
				"operationId": "get-token-config",
				"parameters": [
					{
						"type": "string",
						"description": "User ID, name, or me",
						"name": "user",
						"in": "path",
						"required": true
					}
				],
				"responses": {
					"200": {
						"description": "OK",
						"schema": {
							"$ref": "#/definitions/codersdk.TokenConfig"
						}
					}
				}
			}
		},
		"/users/{user}/keys/tokens/{keyname}": {
			"get": {
				"security": [
					{
						"CoderSessionToken": []
					}
				],
				"produces": ["application/json"],
				"tags": ["Users"],
				"summary": "Get API key by token name",
				"operationId": "get-api-key-by-token-name",
				"parameters": [
					{
						"type": "string",
						"description": "User ID, name, or me",
						"name": "user",
						"in": "path",
						"required": true
					},
					{
						"type": "string",
						"format": "string",
						"description": "Key Name",
						"name": "keyname",
						"in": "path",
						"required": true
					}
				],
				"responses": {
					"200": {
						"description": "OK",
						"schema": {
							"$ref": "#/definitions/codersdk.APIKey"
						}
					}
				}
			}
		},
		"/users/{user}/keys/{keyid}": {
			"get": {
				"security": [
					{
						"CoderSessionToken": []
					}
				],
				"produces": ["application/json"],
				"tags": ["Users"],
				"summary": "Get API key by ID",
				"operationId": "get-api-key-by-id",
				"parameters": [
					{
						"type": "string",
						"description": "User ID, name, or me",
						"name": "user",
						"in": "path",
						"required": true
					},
					{
						"type": "string",
						"format": "uuid",
						"description": "Key ID",
						"name": "keyid",
						"in": "path",
						"required": true
					}
				],
				"responses": {
					"200": {
						"description": "OK",
						"schema": {
							"$ref": "#/definitions/codersdk.APIKey"
						}
					}
				}
			},
			"delete": {
				"security": [
					{
						"CoderSessionToken": []
					}
				],
				"tags": ["Users"],
				"summary": "Delete API key",
				"operationId": "delete-api-key",
				"parameters": [
					{
						"type": "string",
						"description": "User ID, name, or me",
						"name": "user",
						"in": "path",
						"required": true
					},
					{
						"type": "string",
						"format": "uuid",
						"description": "Key ID",
						"name": "keyid",
						"in": "path",
						"required": true
					}
				],
				"responses": {
					"204": {
						"description": "No Content"
					}
				}
			}
		},
		"/users/{user}/login-type": {
			"get": {
				"security": [
					{
						"CoderSessionToken": []
					}
				],
				"produces": ["application/json"],
				"tags": ["Users"],
				"summary": "Get user login type",
				"operationId": "get-user-login-type",
				"parameters": [
					{
						"type": "string",
						"description": "User ID, name, or me",
						"name": "user",
						"in": "path",
						"required": true
					}
				],
				"responses": {
					"200": {
						"description": "OK",
						"schema": {
							"$ref": "#/definitions/codersdk.UserLoginType"
						}
					}
				}
			}
		},
		"/users/{user}/notifications/preferences": {
			"get": {
				"security": [
					{
						"CoderSessionToken": []
					}
				],
				"produces": ["application/json"],
				"tags": ["Notifications"],
				"summary": "Get user notification preferences",
				"operationId": "get-user-notification-preferences",
				"parameters": [
					{
						"type": "string",
						"description": "User ID, name, or me",
						"name": "user",
						"in": "path",
						"required": true
					}
				],
				"responses": {
					"200": {
						"description": "OK",
						"schema": {
							"type": "array",
							"items": {
								"$ref": "#/definitions/codersdk.NotificationPreference"
							}
						}
					}
				}
			},
			"put": {
				"security": [
					{
						"CoderSessionToken": []
					}
				],
				"consumes": ["application/json"],
				"produces": ["application/json"],
				"tags": ["Notifications"],
				"summary": "Update user notification preferences",
				"operationId": "update-user-notification-preferences",
				"parameters": [
					{
						"description": "Preferences",
						"name": "request",
						"in": "body",
						"required": true,
						"schema": {
							"$ref": "#/definitions/codersdk.UpdateUserNotificationPreferences"
						}
					},
					{
						"type": "string",
						"description": "User ID, name, or me",
						"name": "user",
						"in": "path",
						"required": true
					}
				],
				"responses": {
					"200": {
						"description": "OK",
						"schema": {
							"type": "array",
							"items": {
								"$ref": "#/definitions/codersdk.NotificationPreference"
							}
						}
					}
				}
			}
		},
		"/users/{user}/organizations": {
			"get": {
				"security": [
					{
						"CoderSessionToken": []
					}
				],
				"produces": ["application/json"],
				"tags": ["Users"],
				"summary": "Get organizations by user",
				"operationId": "get-organizations-by-user",
				"parameters": [
					{
						"type": "string",
						"description": "User ID, name, or me",
						"name": "user",
						"in": "path",
						"required": true
					}
				],
				"responses": {
					"200": {
						"description": "OK",
						"schema": {
							"type": "array",
							"items": {
								"$ref": "#/definitions/codersdk.Organization"
							}
						}
					}
				}
			}
		},
		"/users/{user}/organizations/{organizationname}": {
			"get": {
				"security": [
					{
						"CoderSessionToken": []
					}
				],
				"produces": ["application/json"],
				"tags": ["Users"],
				"summary": "Get organization by user and organization name",
				"operationId": "get-organization-by-user-and-organization-name",
				"parameters": [
					{
						"type": "string",
						"description": "User ID, name, or me",
						"name": "user",
						"in": "path",
						"required": true
					},
					{
						"type": "string",
						"description": "Organization name",
						"name": "organizationname",
						"in": "path",
						"required": true
					}
				],
				"responses": {
					"200": {
						"description": "OK",
						"schema": {
							"$ref": "#/definitions/codersdk.Organization"
						}
					}
				}
			}
		},
		"/users/{user}/password": {
			"put": {
				"security": [
					{
						"CoderSessionToken": []
					}
				],
				"consumes": ["application/json"],
				"tags": ["Users"],
				"summary": "Update user password",
				"operationId": "update-user-password",
				"parameters": [
					{
						"type": "string",
						"description": "User ID, name, or me",
						"name": "user",
						"in": "path",
						"required": true
					},
					{
						"description": "Update password request",
						"name": "request",
						"in": "body",
						"required": true,
						"schema": {
							"$ref": "#/definitions/codersdk.UpdateUserPasswordRequest"
						}
					}
				],
				"responses": {
					"204": {
						"description": "No Content"
					}
				}
			}
		},
		"/users/{user}/profile": {
			"put": {
				"security": [
					{
						"CoderSessionToken": []
					}
				],
				"consumes": ["application/json"],
				"produces": ["application/json"],
				"tags": ["Users"],
				"summary": "Update user profile",
				"operationId": "update-user-profile",
				"parameters": [
					{
						"type": "string",
						"description": "User ID, name, or me",
						"name": "user",
						"in": "path",
						"required": true
					},
					{
						"description": "Updated profile",
						"name": "request",
						"in": "body",
						"required": true,
						"schema": {
							"$ref": "#/definitions/codersdk.UpdateUserProfileRequest"
						}
					}
				],
				"responses": {
					"200": {
						"description": "OK",
						"schema": {
							"$ref": "#/definitions/codersdk.User"
						}
					}
				}
			}
		},
		"/users/{user}/quiet-hours": {
			"get": {
				"security": [
					{
						"CoderSessionToken": []
					}
				],
				"produces": ["application/json"],
				"tags": ["Enterprise"],
				"summary": "Get user quiet hours schedule",
				"operationId": "get-user-quiet-hours-schedule",
				"parameters": [
					{
						"type": "string",
						"format": "uuid",
						"description": "User ID",
						"name": "user",
						"in": "path",
						"required": true
					}
				],
				"responses": {
					"200": {
						"description": "OK",
						"schema": {
							"type": "array",
							"items": {
								"$ref": "#/definitions/codersdk.UserQuietHoursScheduleResponse"
							}
						}
					}
				}
			},
			"put": {
				"security": [
					{
						"CoderSessionToken": []
					}
				],
				"consumes": ["application/json"],
				"produces": ["application/json"],
				"tags": ["Enterprise"],
				"summary": "Update user quiet hours schedule",
				"operationId": "update-user-quiet-hours-schedule",
				"parameters": [
					{
						"type": "string",
						"format": "uuid",
						"description": "User ID",
						"name": "user",
						"in": "path",
						"required": true
					},
					{
						"description": "Update schedule request",
						"name": "request",
						"in": "body",
						"required": true,
						"schema": {
							"$ref": "#/definitions/codersdk.UpdateUserQuietHoursScheduleRequest"
						}
					}
				],
				"responses": {
					"200": {
						"description": "OK",
						"schema": {
							"type": "array",
							"items": {
								"$ref": "#/definitions/codersdk.UserQuietHoursScheduleResponse"
							}
						}
					}
				}
			}
		},
		"/users/{user}/roles": {
			"get": {
				"security": [
					{
						"CoderSessionToken": []
					}
				],
				"produces": ["application/json"],
				"tags": ["Users"],
				"summary": "Get user roles",
				"operationId": "get-user-roles",
				"parameters": [
					{
						"type": "string",
						"description": "User ID, name, or me",
						"name": "user",
						"in": "path",
						"required": true
					}
				],
				"responses": {
					"200": {
						"description": "OK",
						"schema": {
							"$ref": "#/definitions/codersdk.User"
						}
					}
				}
			},
			"put": {
				"security": [
					{
						"CoderSessionToken": []
					}
				],
				"consumes": ["application/json"],
				"produces": ["application/json"],
				"tags": ["Users"],
				"summary": "Assign role to user",
				"operationId": "assign-role-to-user",
				"parameters": [
					{
						"type": "string",
						"description": "User ID, name, or me",
						"name": "user",
						"in": "path",
						"required": true
					},
					{
						"description": "Update roles request",
						"name": "request",
						"in": "body",
						"required": true,
						"schema": {
							"$ref": "#/definitions/codersdk.UpdateRoles"
						}
					}
				],
				"responses": {
					"200": {
						"description": "OK",
						"schema": {
							"$ref": "#/definitions/codersdk.User"
						}
					}
				}
			}
		},
		"/users/{user}/status/activate": {
			"put": {
				"security": [
					{
						"CoderSessionToken": []
					}
				],
				"produces": ["application/json"],
				"tags": ["Users"],
				"summary": "Activate user account",
				"operationId": "activate-user-account",
				"parameters": [
					{
						"type": "string",
						"description": "User ID, name, or me",
						"name": "user",
						"in": "path",
						"required": true
					}
				],
				"responses": {
					"200": {
						"description": "OK",
						"schema": {
							"$ref": "#/definitions/codersdk.User"
						}
					}
				}
			}
		},
		"/users/{user}/status/suspend": {
			"put": {
				"security": [
					{
						"CoderSessionToken": []
					}
				],
				"produces": ["application/json"],
				"tags": ["Users"],
				"summary": "Suspend user account",
				"operationId": "suspend-user-account",
				"parameters": [
					{
						"type": "string",
						"description": "User ID, name, or me",
						"name": "user",
						"in": "path",
						"required": true
					}
				],
				"responses": {
					"200": {
						"description": "OK",
						"schema": {
							"$ref": "#/definitions/codersdk.User"
						}
					}
				}
			}
		},
		"/users/{user}/templateversions/{templateversion}/parameters": {
			"get": {
				"security": [
					{
						"CoderSessionToken": []
					}
				],
				"tags": ["Templates"],
				"summary": "Open dynamic parameters WebSocket by template version",
				"operationId": "open-dynamic-parameters-websocket-by-template-version",
				"parameters": [
					{
						"type": "string",
						"format": "uuid",
						"description": "Template version ID",
						"name": "user",
						"in": "path",
						"required": true
					},
					{
						"type": "string",
						"format": "uuid",
						"description": "Template version ID",
						"name": "templateversion",
						"in": "path",
						"required": true
					}
				],
				"responses": {
					"101": {
						"description": "Switching Protocols"
					}
				}
			}
		},
		"/users/{user}/webpush/subscription": {
			"post": {
				"security": [
					{
						"CoderSessionToken": []
					}
				],
				"consumes": ["application/json"],
				"tags": ["Notifications"],
				"summary": "Create user webpush subscription",
				"operationId": "create-user-webpush-subscription",
				"parameters": [
					{
						"description": "Webpush subscription",
						"name": "request",
						"in": "body",
						"required": true,
						"schema": {
							"$ref": "#/definitions/codersdk.WebpushSubscription"
						}
					},
					{
						"type": "string",
						"description": "User ID, name, or me",
						"name": "user",
						"in": "path",
						"required": true
					}
				],
				"responses": {
					"204": {
						"description": "No Content"
					}
				},
				"x-apidocgen": {
					"skip": true
				}
			},
			"delete": {
				"security": [
					{
						"CoderSessionToken": []
					}
				],
				"consumes": ["application/json"],
				"tags": ["Notifications"],
				"summary": "Delete user webpush subscription",
				"operationId": "delete-user-webpush-subscription",
				"parameters": [
					{
						"description": "Webpush subscription",
						"name": "request",
						"in": "body",
						"required": true,
						"schema": {
							"$ref": "#/definitions/codersdk.DeleteWebpushSubscription"
						}
					},
					{
						"type": "string",
						"description": "User ID, name, or me",
						"name": "user",
						"in": "path",
						"required": true
					}
				],
				"responses": {
					"204": {
						"description": "No Content"
					}
				},
				"x-apidocgen": {
					"skip": true
				}
			}
		},
		"/users/{user}/webpush/test": {
			"post": {
				"security": [
					{
						"CoderSessionToken": []
					}
				],
				"tags": ["Notifications"],
				"summary": "Send a test push notification",
				"operationId": "send-a-test-push-notification",
				"parameters": [
					{
						"type": "string",
						"description": "User ID, name, or me",
						"name": "user",
						"in": "path",
						"required": true
					}
				],
				"responses": {
					"204": {
						"description": "No Content"
					}
				},
				"x-apidocgen": {
					"skip": true
				}
			}
		},
		"/users/{user}/workspace/{workspacename}": {
			"get": {
				"security": [
					{
						"CoderSessionToken": []
					}
				],
				"produces": ["application/json"],
				"tags": ["Workspaces"],
				"summary": "Get workspace metadata by user and workspace name",
				"operationId": "get-workspace-metadata-by-user-and-workspace-name",
				"parameters": [
					{
						"type": "string",
						"description": "User ID, name, or me",
						"name": "user",
						"in": "path",
						"required": true
					},
					{
						"type": "string",
						"description": "Workspace name",
						"name": "workspacename",
						"in": "path",
						"required": true
					},
					{
						"type": "boolean",
						"description": "Return data instead of HTTP 404 if the workspace is deleted",
						"name": "include_deleted",
						"in": "query"
					}
				],
				"responses": {
					"200": {
						"description": "OK",
						"schema": {
							"$ref": "#/definitions/codersdk.Workspace"
						}
					}
				}
			}
		},
		"/users/{user}/workspace/{workspacename}/builds/{buildnumber}": {
			"get": {
				"security": [
					{
						"CoderSessionToken": []
					}
				],
				"produces": ["application/json"],
				"tags": ["Builds"],
				"summary": "Get workspace build by user, workspace name, and build number",
				"operationId": "get-workspace-build-by-user-workspace-name-and-build-number",
				"parameters": [
					{
						"type": "string",
						"description": "User ID, name, or me",
						"name": "user",
						"in": "path",
						"required": true
					},
					{
						"type": "string",
						"description": "Workspace name",
						"name": "workspacename",
						"in": "path",
						"required": true
					},
					{
						"type": "string",
						"format": "number",
						"description": "Build number",
						"name": "buildnumber",
						"in": "path",
						"required": true
					}
				],
				"responses": {
					"200": {
						"description": "OK",
						"schema": {
							"$ref": "#/definitions/codersdk.WorkspaceBuild"
						}
					}
				}
			}
		},
		"/users/{user}/workspaces": {
			"post": {
				"security": [
					{
						"CoderSessionToken": []
					}
				],
				"description": "Create a new workspace using a template. The request must\nspecify either the Template ID or the Template Version ID,\nnot both. If the Template ID is specified, the active version\nof the template will be used.",
				"consumes": ["application/json"],
				"produces": ["application/json"],
				"tags": ["Workspaces"],
				"summary": "Create user workspace",
				"operationId": "create-user-workspace",
				"parameters": [
					{
						"type": "string",
						"description": "Username, UUID, or me",
						"name": "user",
						"in": "path",
						"required": true
					},
					{
						"description": "Create workspace request",
						"name": "request",
						"in": "body",
						"required": true,
						"schema": {
							"$ref": "#/definitions/codersdk.CreateWorkspaceRequest"
						}
					}
				],
				"responses": {
					"200": {
						"description": "OK",
						"schema": {
							"$ref": "#/definitions/codersdk.Workspace"
						}
					}
				}
			}
		},
		"/workspace-quota/{user}": {
			"get": {
				"security": [
					{
						"CoderSessionToken": []
					}
				],
				"produces": ["application/json"],
				"tags": ["Enterprise"],
				"summary": "Get workspace quota by user deprecated",
				"operationId": "get-workspace-quota-by-user-deprecated",
				"deprecated": true,
				"parameters": [
					{
						"type": "string",
						"description": "User ID, name, or me",
						"name": "user",
						"in": "path",
						"required": true
					}
				],
				"responses": {
					"200": {
						"description": "OK",
						"schema": {
							"$ref": "#/definitions/codersdk.WorkspaceQuota"
						}
					}
				}
			}
		},
		"/workspaceagents/aws-instance-identity": {
			"post": {
				"security": [
					{
						"CoderSessionToken": []
					}
				],
				"consumes": ["application/json"],
				"produces": ["application/json"],
				"tags": ["Agents"],
				"summary": "Authenticate agent on AWS instance",
				"operationId": "authenticate-agent-on-aws-instance",
				"parameters": [
					{
						"description": "Instance identity token",
						"name": "request",
						"in": "body",
						"required": true,
						"schema": {
							"$ref": "#/definitions/agentsdk.AWSInstanceIdentityToken"
						}
					}
				],
				"responses": {
					"200": {
						"description": "OK",
						"schema": {
							"$ref": "#/definitions/agentsdk.AuthenticateResponse"
						}
					}
				}
			}
		},
		"/workspaceagents/azure-instance-identity": {
			"post": {
				"security": [
					{
						"CoderSessionToken": []
					}
				],
				"consumes": ["application/json"],
				"produces": ["application/json"],
				"tags": ["Agents"],
				"summary": "Authenticate agent on Azure instance",
				"operationId": "authenticate-agent-on-azure-instance",
				"parameters": [
					{
						"description": "Instance identity token",
						"name": "request",
						"in": "body",
						"required": true,
						"schema": {
							"$ref": "#/definitions/agentsdk.AzureInstanceIdentityToken"
						}
					}
				],
				"responses": {
					"200": {
						"description": "OK",
						"schema": {
							"$ref": "#/definitions/agentsdk.AuthenticateResponse"
						}
					}
				}
			}
		},
		"/workspaceagents/connection": {
			"get": {
				"security": [
					{
						"CoderSessionToken": []
					}
				],
				"produces": ["application/json"],
				"tags": ["Agents"],
				"summary": "Get connection info for workspace agent generic",
				"operationId": "get-connection-info-for-workspace-agent-generic",
				"responses": {
					"200": {
						"description": "OK",
						"schema": {
							"$ref": "#/definitions/workspacesdk.AgentConnectionInfo"
						}
					}
				},
				"x-apidocgen": {
					"skip": true
				}
			}
		},
		"/workspaceagents/google-instance-identity": {
			"post": {
				"security": [
					{
						"CoderSessionToken": []
					}
				],
				"consumes": ["application/json"],
				"produces": ["application/json"],
				"tags": ["Agents"],
				"summary": "Authenticate agent on Google Cloud instance",
				"operationId": "authenticate-agent-on-google-cloud-instance",
				"parameters": [
					{
						"description": "Instance identity token",
						"name": "request",
						"in": "body",
						"required": true,
						"schema": {
							"$ref": "#/definitions/agentsdk.GoogleInstanceIdentityToken"
						}
					}
				],
				"responses": {
					"200": {
						"description": "OK",
						"schema": {
							"$ref": "#/definitions/agentsdk.AuthenticateResponse"
						}
					}
				}
			}
		},
		"/workspaceagents/me/app-status": {
			"patch": {
				"security": [
					{
						"CoderSessionToken": []
					}
				],
				"consumes": ["application/json"],
				"produces": ["application/json"],
				"tags": ["Agents"],
				"summary": "Patch workspace agent app status",
				"operationId": "patch-workspace-agent-app-status",
				"parameters": [
					{
						"description": "app status",
						"name": "request",
						"in": "body",
						"required": true,
						"schema": {
							"$ref": "#/definitions/agentsdk.PatchAppStatus"
						}
					}
				],
				"responses": {
					"200": {
						"description": "OK",
						"schema": {
							"$ref": "#/definitions/codersdk.Response"
						}
					}
				}
			}
		},
		"/workspaceagents/me/external-auth": {
			"get": {
				"security": [
					{
						"CoderSessionToken": []
					}
				],
				"produces": ["application/json"],
				"tags": ["Agents"],
				"summary": "Get workspace agent external auth",
				"operationId": "get-workspace-agent-external-auth",
				"parameters": [
					{
						"type": "string",
						"description": "Match",
						"name": "match",
						"in": "query",
						"required": true
					},
					{
						"type": "string",
						"description": "Provider ID",
						"name": "id",
						"in": "query",
						"required": true
					},
					{
						"type": "boolean",
						"description": "Wait for a new token to be issued",
						"name": "listen",
						"in": "query"
					}
				],
				"responses": {
					"200": {
						"description": "OK",
						"schema": {
							"$ref": "#/definitions/agentsdk.ExternalAuthResponse"
						}
					}
				}
			}
		},
		"/workspaceagents/me/gitauth": {
			"get": {
				"security": [
					{
						"CoderSessionToken": []
					}
				],
				"produces": ["application/json"],
				"tags": ["Agents"],
				"summary": "Removed: Get workspace agent git auth",
				"operationId": "removed-get-workspace-agent-git-auth",
				"parameters": [
					{
						"type": "string",
						"description": "Match",
						"name": "match",
						"in": "query",
						"required": true
					},
					{
						"type": "string",
						"description": "Provider ID",
						"name": "id",
						"in": "query",
						"required": true
					},
					{
						"type": "boolean",
						"description": "Wait for a new token to be issued",
						"name": "listen",
						"in": "query"
					}
				],
				"responses": {
					"200": {
						"description": "OK",
						"schema": {
							"$ref": "#/definitions/agentsdk.ExternalAuthResponse"
						}
					}
				}
			}
		},
		"/workspaceagents/me/gitsshkey": {
			"get": {
				"security": [
					{
						"CoderSessionToken": []
					}
				],
				"produces": ["application/json"],
				"tags": ["Agents"],
				"summary": "Get workspace agent Git SSH key",
				"operationId": "get-workspace-agent-git-ssh-key",
				"responses": {
					"200": {
						"description": "OK",
						"schema": {
							"$ref": "#/definitions/agentsdk.GitSSHKey"
						}
					}
				}
			}
		},
		"/workspaceagents/me/log-source": {
			"post": {
				"security": [
					{
						"CoderSessionToken": []
					}
				],
				"consumes": ["application/json"],
				"produces": ["application/json"],
				"tags": ["Agents"],
				"summary": "Post workspace agent log source",
				"operationId": "post-workspace-agent-log-source",
				"parameters": [
					{
						"description": "Log source request",
						"name": "request",
						"in": "body",
						"required": true,
						"schema": {
							"$ref": "#/definitions/agentsdk.PostLogSourceRequest"
						}
					}
				],
				"responses": {
					"200": {
						"description": "OK",
						"schema": {
							"$ref": "#/definitions/codersdk.WorkspaceAgentLogSource"
						}
					}
				}
			}
		},
		"/workspaceagents/me/logs": {
			"patch": {
				"security": [
					{
						"CoderSessionToken": []
					}
				],
				"consumes": ["application/json"],
				"produces": ["application/json"],
				"tags": ["Agents"],
				"summary": "Patch workspace agent logs",
				"operationId": "patch-workspace-agent-logs",
				"parameters": [
					{
						"description": "logs",
						"name": "request",
						"in": "body",
						"required": true,
						"schema": {
							"$ref": "#/definitions/agentsdk.PatchLogs"
						}
					}
				],
				"responses": {
					"200": {
						"description": "OK",
						"schema": {
							"$ref": "#/definitions/codersdk.Response"
						}
					}
				}
			}
		},
		"/workspaceagents/me/reinit": {
			"get": {
				"security": [
					{
						"CoderSessionToken": []
					}
				],
				"produces": ["application/json"],
				"tags": ["Agents"],
				"summary": "Get workspace agent reinitialization",
				"operationId": "get-workspace-agent-reinitialization",
				"responses": {
					"200": {
						"description": "OK",
						"schema": {
							"$ref": "#/definitions/agentsdk.ReinitializationResponse"
						}
					}
				}
			}
		},
		"/workspaceagents/me/rpc": {
			"get": {
				"security": [
					{
						"CoderSessionToken": []
					}
				],
				"tags": ["Agents"],
				"summary": "Workspace agent RPC API",
				"operationId": "workspace-agent-rpc-api",
				"responses": {
					"101": {
						"description": "Switching Protocols"
					}
				},
				"x-apidocgen": {
					"skip": true
				}
			}
		},
		"/workspaceagents/{workspaceagent}": {
			"get": {
				"security": [
					{
						"CoderSessionToken": []
					}
				],
				"produces": ["application/json"],
				"tags": ["Agents"],
				"summary": "Get workspace agent by ID",
				"operationId": "get-workspace-agent-by-id",
				"parameters": [
					{
						"type": "string",
						"format": "uuid",
						"description": "Workspace agent ID",
						"name": "workspaceagent",
						"in": "path",
						"required": true
					}
				],
				"responses": {
					"200": {
						"description": "OK",
						"schema": {
							"$ref": "#/definitions/codersdk.WorkspaceAgent"
						}
					}
				}
			}
		},
		"/workspaceagents/{workspaceagent}/connection": {
			"get": {
				"security": [
					{
						"CoderSessionToken": []
					}
				],
				"produces": ["application/json"],
				"tags": ["Agents"],
				"summary": "Get connection info for workspace agent",
				"operationId": "get-connection-info-for-workspace-agent",
				"parameters": [
					{
						"type": "string",
						"format": "uuid",
						"description": "Workspace agent ID",
						"name": "workspaceagent",
						"in": "path",
						"required": true
					}
				],
				"responses": {
					"200": {
						"description": "OK",
						"schema": {
							"$ref": "#/definitions/workspacesdk.AgentConnectionInfo"
						}
					}
				}
			}
		},
		"/workspaceagents/{workspaceagent}/containers": {
			"get": {
				"security": [
					{
						"CoderSessionToken": []
					}
				],
				"produces": ["application/json"],
				"tags": ["Agents"],
				"summary": "Get running containers for workspace agent",
				"operationId": "get-running-containers-for-workspace-agent",
				"parameters": [
					{
						"type": "string",
						"format": "uuid",
						"description": "Workspace agent ID",
						"name": "workspaceagent",
						"in": "path",
						"required": true
					},
					{
						"type": "string",
						"format": "key=value",
						"description": "Labels",
						"name": "label",
						"in": "query",
						"required": true
					}
				],
				"responses": {
					"200": {
						"description": "OK",
						"schema": {
							"$ref": "#/definitions/codersdk.WorkspaceAgentListContainersResponse"
						}
					}
				}
			}
		},
		"/workspaceagents/{workspaceagent}/coordinate": {
			"get": {
				"security": [
					{
						"CoderSessionToken": []
					}
				],
				"tags": ["Agents"],
				"summary": "Coordinate workspace agent",
				"operationId": "coordinate-workspace-agent",
				"parameters": [
					{
						"type": "string",
						"format": "uuid",
						"description": "Workspace agent ID",
						"name": "workspaceagent",
						"in": "path",
						"required": true
					}
				],
				"responses": {
					"101": {
						"description": "Switching Protocols"
					}
				}
			}
		},
		"/workspaceagents/{workspaceagent}/listening-ports": {
			"get": {
				"security": [
					{
						"CoderSessionToken": []
					}
				],
				"produces": ["application/json"],
				"tags": ["Agents"],
				"summary": "Get listening ports for workspace agent",
				"operationId": "get-listening-ports-for-workspace-agent",
				"parameters": [
					{
						"type": "string",
						"format": "uuid",
						"description": "Workspace agent ID",
						"name": "workspaceagent",
						"in": "path",
						"required": true
					}
				],
				"responses": {
					"200": {
						"description": "OK",
						"schema": {
							"$ref": "#/definitions/codersdk.WorkspaceAgentListeningPortsResponse"
						}
					}
				}
			}
		},
		"/workspaceagents/{workspaceagent}/logs": {
			"get": {
				"security": [
					{
						"CoderSessionToken": []
					}
				],
				"produces": ["application/json"],
				"tags": ["Agents"],
				"summary": "Get logs by workspace agent",
				"operationId": "get-logs-by-workspace-agent",
				"parameters": [
					{
						"type": "string",
						"format": "uuid",
						"description": "Workspace agent ID",
						"name": "workspaceagent",
						"in": "path",
						"required": true
					},
					{
						"type": "integer",
						"description": "Before log id",
						"name": "before",
						"in": "query"
					},
					{
						"type": "integer",
						"description": "After log id",
						"name": "after",
						"in": "query"
					},
					{
						"type": "boolean",
						"description": "Follow log stream",
						"name": "follow",
						"in": "query"
					},
					{
						"type": "boolean",
						"description": "Disable compression for WebSocket connection",
						"name": "no_compression",
						"in": "query"
					}
				],
				"responses": {
					"200": {
						"description": "OK",
						"schema": {
							"type": "array",
							"items": {
								"$ref": "#/definitions/codersdk.WorkspaceAgentLog"
							}
						}
					}
				}
			}
		},
		"/workspaceagents/{workspaceagent}/pty": {
			"get": {
				"security": [
					{
						"CoderSessionToken": []
					}
				],
				"tags": ["Agents"],
				"summary": "Open PTY to workspace agent",
				"operationId": "open-pty-to-workspace-agent",
				"parameters": [
					{
						"type": "string",
						"format": "uuid",
						"description": "Workspace agent ID",
						"name": "workspaceagent",
						"in": "path",
						"required": true
					}
				],
				"responses": {
					"101": {
						"description": "Switching Protocols"
					}
				}
			}
		},
		"/workspaceagents/{workspaceagent}/startup-logs": {
			"get": {
				"security": [
					{
						"CoderSessionToken": []
					}
				],
				"produces": ["application/json"],
				"tags": ["Agents"],
				"summary": "Removed: Get logs by workspace agent",
				"operationId": "removed-get-logs-by-workspace-agent",
				"parameters": [
					{
						"type": "string",
						"format": "uuid",
						"description": "Workspace agent ID",
						"name": "workspaceagent",
						"in": "path",
						"required": true
					},
					{
						"type": "integer",
						"description": "Before log id",
						"name": "before",
						"in": "query"
					},
					{
						"type": "integer",
						"description": "After log id",
						"name": "after",
						"in": "query"
					},
					{
						"type": "boolean",
						"description": "Follow log stream",
						"name": "follow",
						"in": "query"
					},
					{
						"type": "boolean",
						"description": "Disable compression for WebSocket connection",
						"name": "no_compression",
						"in": "query"
					}
				],
				"responses": {
					"200": {
						"description": "OK",
						"schema": {
							"type": "array",
							"items": {
								"$ref": "#/definitions/codersdk.WorkspaceAgentLog"
							}
						}
					}
				}
			}
		},
		"/workspaceagents/{workspaceagent}/watch-metadata": {
			"get": {
				"security": [
					{
						"CoderSessionToken": []
					}
				],
				"tags": ["Agents"],
				"summary": "Watch for workspace agent metadata updates",
				"operationId": "watch-for-workspace-agent-metadata-updates",
				"deprecated": true,
				"parameters": [
					{
						"type": "string",
						"format": "uuid",
						"description": "Workspace agent ID",
						"name": "workspaceagent",
						"in": "path",
						"required": true
					}
				],
				"responses": {
					"200": {
						"description": "Success"
					}
				},
				"x-apidocgen": {
					"skip": true
				}
			}
		},
		"/workspaceagents/{workspaceagent}/watch-metadata-ws": {
			"get": {
				"security": [
					{
						"CoderSessionToken": []
					}
				],
				"produces": ["application/json"],
				"tags": ["Agents"],
				"summary": "Watch for workspace agent metadata updates via WebSockets",
				"operationId": "watch-for-workspace-agent-metadata-updates-via-websockets",
				"parameters": [
					{
						"type": "string",
						"format": "uuid",
						"description": "Workspace agent ID",
						"name": "workspaceagent",
						"in": "path",
						"required": true
					}
				],
				"responses": {
					"200": {
						"description": "OK",
						"schema": {
							"$ref": "#/definitions/codersdk.ServerSentEvent"
						}
					}
				},
				"x-apidocgen": {
					"skip": true
				}
			}
		},
		"/workspacebuilds/{workspacebuild}": {
			"get": {
				"security": [
					{
						"CoderSessionToken": []
					}
				],
				"produces": ["application/json"],
				"tags": ["Builds"],
				"summary": "Get workspace build",
				"operationId": "get-workspace-build",
				"parameters": [
					{
						"type": "string",
						"description": "Workspace build ID",
						"name": "workspacebuild",
						"in": "path",
						"required": true
					}
				],
				"responses": {
					"200": {
						"description": "OK",
						"schema": {
							"$ref": "#/definitions/codersdk.WorkspaceBuild"
						}
					}
				}
			}
		},
		"/workspacebuilds/{workspacebuild}/cancel": {
			"patch": {
				"security": [
					{
						"CoderSessionToken": []
					}
				],
				"produces": ["application/json"],
				"tags": ["Builds"],
				"summary": "Cancel workspace build",
				"operationId": "cancel-workspace-build",
				"parameters": [
					{
						"type": "string",
						"description": "Workspace build ID",
						"name": "workspacebuild",
						"in": "path",
						"required": true
					}
				],
				"responses": {
					"200": {
						"description": "OK",
						"schema": {
							"$ref": "#/definitions/codersdk.Response"
						}
					}
				}
			}
		},
		"/workspacebuilds/{workspacebuild}/logs": {
			"get": {
				"security": [
					{
						"CoderSessionToken": []
					}
				],
				"produces": ["application/json"],
				"tags": ["Builds"],
				"summary": "Get workspace build logs",
				"operationId": "get-workspace-build-logs",
				"parameters": [
					{
						"type": "string",
						"description": "Workspace build ID",
						"name": "workspacebuild",
						"in": "path",
						"required": true
					},
					{
						"type": "integer",
						"description": "Before log id",
						"name": "before",
						"in": "query"
					},
					{
						"type": "integer",
						"description": "After log id",
						"name": "after",
						"in": "query"
					},
					{
						"type": "boolean",
						"description": "Follow log stream",
						"name": "follow",
						"in": "query"
					}
				],
				"responses": {
					"200": {
						"description": "OK",
						"schema": {
							"type": "array",
							"items": {
								"$ref": "#/definitions/codersdk.ProvisionerJobLog"
							}
						}
					}
				}
			}
		},
		"/workspacebuilds/{workspacebuild}/parameters": {
			"get": {
				"security": [
					{
						"CoderSessionToken": []
					}
				],
				"produces": ["application/json"],
				"tags": ["Builds"],
				"summary": "Get build parameters for workspace build",
				"operationId": "get-build-parameters-for-workspace-build",
				"parameters": [
					{
						"type": "string",
						"description": "Workspace build ID",
						"name": "workspacebuild",
						"in": "path",
						"required": true
					}
				],
				"responses": {
					"200": {
						"description": "OK",
						"schema": {
							"type": "array",
							"items": {
								"$ref": "#/definitions/codersdk.WorkspaceBuildParameter"
							}
						}
					}
				}
			}
		},
		"/workspacebuilds/{workspacebuild}/resources": {
			"get": {
				"security": [
					{
						"CoderSessionToken": []
					}
				],
				"produces": ["application/json"],
				"tags": ["Builds"],
				"summary": "Removed: Get workspace resources for workspace build",
				"operationId": "removed-get-workspace-resources-for-workspace-build",
				"deprecated": true,
				"parameters": [
					{
						"type": "string",
						"description": "Workspace build ID",
						"name": "workspacebuild",
						"in": "path",
						"required": true
					}
				],
				"responses": {
					"200": {
						"description": "OK",
						"schema": {
							"type": "array",
							"items": {
								"$ref": "#/definitions/codersdk.WorkspaceResource"
							}
						}
					}
				}
			}
		},
		"/workspacebuilds/{workspacebuild}/state": {
			"get": {
				"security": [
					{
						"CoderSessionToken": []
					}
				],
				"produces": ["application/json"],
				"tags": ["Builds"],
				"summary": "Get provisioner state for workspace build",
				"operationId": "get-provisioner-state-for-workspace-build",
				"parameters": [
					{
						"type": "string",
						"description": "Workspace build ID",
						"name": "workspacebuild",
						"in": "path",
						"required": true
					}
				],
				"responses": {
					"200": {
						"description": "OK",
						"schema": {
							"$ref": "#/definitions/codersdk.WorkspaceBuild"
						}
					}
				}
			}
		},
		"/workspacebuilds/{workspacebuild}/timings": {
			"get": {
				"security": [
					{
						"CoderSessionToken": []
					}
				],
				"produces": ["application/json"],
				"tags": ["Builds"],
				"summary": "Get workspace build timings by ID",
				"operationId": "get-workspace-build-timings-by-id",
				"parameters": [
					{
						"type": "string",
						"format": "uuid",
						"description": "Workspace build ID",
						"name": "workspacebuild",
						"in": "path",
						"required": true
					}
				],
				"responses": {
					"200": {
						"description": "OK",
						"schema": {
							"$ref": "#/definitions/codersdk.WorkspaceBuildTimings"
						}
					}
				}
			}
		},
		"/workspaceproxies": {
			"get": {
				"security": [
					{
						"CoderSessionToken": []
					}
				],
				"produces": ["application/json"],
				"tags": ["Enterprise"],
				"summary": "Get workspace proxies",
				"operationId": "get-workspace-proxies",
				"responses": {
					"200": {
						"description": "OK",
						"schema": {
							"type": "array",
							"items": {
								"$ref": "#/definitions/codersdk.RegionsResponse-codersdk_WorkspaceProxy"
							}
						}
					}
				}
			},
			"post": {
				"security": [
					{
						"CoderSessionToken": []
					}
				],
				"consumes": ["application/json"],
				"produces": ["application/json"],
				"tags": ["Enterprise"],
				"summary": "Create workspace proxy",
				"operationId": "create-workspace-proxy",
				"parameters": [
					{
						"description": "Create workspace proxy request",
						"name": "request",
						"in": "body",
						"required": true,
						"schema": {
							"$ref": "#/definitions/codersdk.CreateWorkspaceProxyRequest"
						}
					}
				],
				"responses": {
					"201": {
						"description": "Created",
						"schema": {
							"$ref": "#/definitions/codersdk.WorkspaceProxy"
						}
					}
				}
			}
		},
		"/workspaceproxies/me/app-stats": {
			"post": {
				"security": [
					{
						"CoderSessionToken": []
					}
				],
				"consumes": ["application/json"],
				"tags": ["Enterprise"],
				"summary": "Report workspace app stats",
				"operationId": "report-workspace-app-stats",
				"parameters": [
					{
						"description": "Report app stats request",
						"name": "request",
						"in": "body",
						"required": true,
						"schema": {
							"$ref": "#/definitions/wsproxysdk.ReportAppStatsRequest"
						}
					}
				],
				"responses": {
					"204": {
						"description": "No Content"
					}
				},
				"x-apidocgen": {
					"skip": true
				}
			}
		},
		"/workspaceproxies/me/coordinate": {
			"get": {
				"security": [
					{
						"CoderSessionToken": []
					}
				],
				"tags": ["Enterprise"],
				"summary": "Workspace Proxy Coordinate",
				"operationId": "workspace-proxy-coordinate",
				"responses": {
					"101": {
						"description": "Switching Protocols"
					}
				},
				"x-apidocgen": {
					"skip": true
				}
			}
		},
		"/workspaceproxies/me/crypto-keys": {
			"get": {
				"security": [
					{
						"CoderSessionToken": []
					}
				],
				"produces": ["application/json"],
				"tags": ["Enterprise"],
				"summary": "Get workspace proxy crypto keys",
				"operationId": "get-workspace-proxy-crypto-keys",
				"parameters": [
					{
						"type": "string",
						"description": "Feature key",
						"name": "feature",
						"in": "query",
						"required": true
					}
				],
				"responses": {
					"200": {
						"description": "OK",
						"schema": {
							"$ref": "#/definitions/wsproxysdk.CryptoKeysResponse"
						}
					}
				},
				"x-apidocgen": {
					"skip": true
				}
			}
		},
		"/workspaceproxies/me/deregister": {
			"post": {
				"security": [
					{
						"CoderSessionToken": []
					}
				],
				"consumes": ["application/json"],
				"tags": ["Enterprise"],
				"summary": "Deregister workspace proxy",
				"operationId": "deregister-workspace-proxy",
				"parameters": [
					{
						"description": "Deregister workspace proxy request",
						"name": "request",
						"in": "body",
						"required": true,
						"schema": {
							"$ref": "#/definitions/wsproxysdk.DeregisterWorkspaceProxyRequest"
						}
					}
				],
				"responses": {
					"204": {
						"description": "No Content"
					}
				},
				"x-apidocgen": {
					"skip": true
				}
			}
		},
		"/workspaceproxies/me/issue-signed-app-token": {
			"post": {
				"security": [
					{
						"CoderSessionToken": []
					}
				],
				"consumes": ["application/json"],
				"produces": ["application/json"],
				"tags": ["Enterprise"],
				"summary": "Issue signed workspace app token",
				"operationId": "issue-signed-workspace-app-token",
				"parameters": [
					{
						"description": "Issue signed app token request",
						"name": "request",
						"in": "body",
						"required": true,
						"schema": {
							"$ref": "#/definitions/workspaceapps.IssueTokenRequest"
						}
					}
				],
				"responses": {
					"201": {
						"description": "Created",
						"schema": {
							"$ref": "#/definitions/wsproxysdk.IssueSignedAppTokenResponse"
						}
					}
				},
				"x-apidocgen": {
					"skip": true
				}
			}
		},
		"/workspaceproxies/me/register": {
			"post": {
				"security": [
					{
						"CoderSessionToken": []
					}
				],
				"consumes": ["application/json"],
				"produces": ["application/json"],
				"tags": ["Enterprise"],
				"summary": "Register workspace proxy",
				"operationId": "register-workspace-proxy",
				"parameters": [
					{
						"description": "Register workspace proxy request",
						"name": "request",
						"in": "body",
						"required": true,
						"schema": {
							"$ref": "#/definitions/wsproxysdk.RegisterWorkspaceProxyRequest"
						}
					}
				],
				"responses": {
					"201": {
						"description": "Created",
						"schema": {
							"$ref": "#/definitions/wsproxysdk.RegisterWorkspaceProxyResponse"
						}
					}
				},
				"x-apidocgen": {
					"skip": true
				}
			}
		},
		"/workspaceproxies/{workspaceproxy}": {
			"get": {
				"security": [
					{
						"CoderSessionToken": []
					}
				],
				"produces": ["application/json"],
				"tags": ["Enterprise"],
				"summary": "Get workspace proxy",
				"operationId": "get-workspace-proxy",
				"parameters": [
					{
						"type": "string",
						"format": "uuid",
						"description": "Proxy ID or name",
						"name": "workspaceproxy",
						"in": "path",
						"required": true
					}
				],
				"responses": {
					"200": {
						"description": "OK",
						"schema": {
							"$ref": "#/definitions/codersdk.WorkspaceProxy"
						}
					}
				}
			},
			"delete": {
				"security": [
					{
						"CoderSessionToken": []
					}
				],
				"produces": ["application/json"],
				"tags": ["Enterprise"],
				"summary": "Delete workspace proxy",
				"operationId": "delete-workspace-proxy",
				"parameters": [
					{
						"type": "string",
						"format": "uuid",
						"description": "Proxy ID or name",
						"name": "workspaceproxy",
						"in": "path",
						"required": true
					}
				],
				"responses": {
					"200": {
						"description": "OK",
						"schema": {
							"$ref": "#/definitions/codersdk.Response"
						}
					}
				}
			},
			"patch": {
				"security": [
					{
						"CoderSessionToken": []
					}
				],
				"consumes": ["application/json"],
				"produces": ["application/json"],
				"tags": ["Enterprise"],
				"summary": "Update workspace proxy",
				"operationId": "update-workspace-proxy",
				"parameters": [
					{
						"type": "string",
						"format": "uuid",
						"description": "Proxy ID or name",
						"name": "workspaceproxy",
						"in": "path",
						"required": true
					},
					{
						"description": "Update workspace proxy request",
						"name": "request",
						"in": "body",
						"required": true,
						"schema": {
							"$ref": "#/definitions/codersdk.PatchWorkspaceProxy"
						}
					}
				],
				"responses": {
					"200": {
						"description": "OK",
						"schema": {
							"$ref": "#/definitions/codersdk.WorkspaceProxy"
						}
					}
				}
			}
		},
		"/workspaces": {
			"get": {
				"security": [
					{
						"CoderSessionToken": []
					}
				],
				"produces": ["application/json"],
				"tags": ["Workspaces"],
				"summary": "List workspaces",
				"operationId": "list-workspaces",
				"parameters": [
					{
						"type": "string",
						"description": "Search query in the format `key:value`. Available keys are: owner, template, name, status, has-agent, dormant, last_used_after, last_used_before.",
						"name": "q",
						"in": "query"
					},
					{
						"type": "integer",
						"description": "Page limit",
						"name": "limit",
						"in": "query"
					},
					{
						"type": "integer",
						"description": "Page offset",
						"name": "offset",
						"in": "query"
					}
				],
				"responses": {
					"200": {
						"description": "OK",
						"schema": {
							"$ref": "#/definitions/codersdk.WorkspacesResponse"
						}
					}
				}
			}
		},
		"/workspaces/{workspace}": {
			"get": {
				"security": [
					{
						"CoderSessionToken": []
					}
				],
				"produces": ["application/json"],
				"tags": ["Workspaces"],
				"summary": "Get workspace metadata by ID",
				"operationId": "get-workspace-metadata-by-id",
				"parameters": [
					{
						"type": "string",
						"format": "uuid",
						"description": "Workspace ID",
						"name": "workspace",
						"in": "path",
						"required": true
					},
					{
						"type": "boolean",
						"description": "Return data instead of HTTP 404 if the workspace is deleted",
						"name": "include_deleted",
						"in": "query"
					}
				],
				"responses": {
					"200": {
						"description": "OK",
						"schema": {
							"$ref": "#/definitions/codersdk.Workspace"
						}
					}
				}
			},
			"patch": {
				"security": [
					{
						"CoderSessionToken": []
					}
				],
				"consumes": ["application/json"],
				"tags": ["Workspaces"],
				"summary": "Update workspace metadata by ID",
				"operationId": "update-workspace-metadata-by-id",
				"parameters": [
					{
						"type": "string",
						"format": "uuid",
						"description": "Workspace ID",
						"name": "workspace",
						"in": "path",
						"required": true
					},
					{
						"description": "Metadata update request",
						"name": "request",
						"in": "body",
						"required": true,
						"schema": {
							"$ref": "#/definitions/codersdk.UpdateWorkspaceRequest"
						}
					}
				],
				"responses": {
					"204": {
						"description": "No Content"
					}
				}
			}
		},
		"/workspaces/{workspace}/autostart": {
			"put": {
				"security": [
					{
						"CoderSessionToken": []
					}
				],
				"consumes": ["application/json"],
				"tags": ["Workspaces"],
				"summary": "Update workspace autostart schedule by ID",
				"operationId": "update-workspace-autostart-schedule-by-id",
				"parameters": [
					{
						"type": "string",
						"format": "uuid",
						"description": "Workspace ID",
						"name": "workspace",
						"in": "path",
						"required": true
					},
					{
						"description": "Schedule update request",
						"name": "request",
						"in": "body",
						"required": true,
						"schema": {
							"$ref": "#/definitions/codersdk.UpdateWorkspaceAutostartRequest"
						}
					}
				],
				"responses": {
					"204": {
						"description": "No Content"
					}
				}
			}
		},
		"/workspaces/{workspace}/autoupdates": {
			"put": {
				"security": [
					{
						"CoderSessionToken": []
					}
				],
				"consumes": ["application/json"],
				"tags": ["Workspaces"],
				"summary": "Update workspace automatic updates by ID",
				"operationId": "update-workspace-automatic-updates-by-id",
				"parameters": [
					{
						"type": "string",
						"format": "uuid",
						"description": "Workspace ID",
						"name": "workspace",
						"in": "path",
						"required": true
					},
					{
						"description": "Automatic updates request",
						"name": "request",
						"in": "body",
						"required": true,
						"schema": {
							"$ref": "#/definitions/codersdk.UpdateWorkspaceAutomaticUpdatesRequest"
						}
					}
				],
				"responses": {
					"204": {
						"description": "No Content"
					}
				}
			}
		},
		"/workspaces/{workspace}/builds": {
			"get": {
				"security": [
					{
						"CoderSessionToken": []
					}
				],
				"produces": ["application/json"],
				"tags": ["Builds"],
				"summary": "Get workspace builds by workspace ID",
				"operationId": "get-workspace-builds-by-workspace-id",
				"parameters": [
					{
						"type": "string",
						"format": "uuid",
						"description": "Workspace ID",
						"name": "workspace",
						"in": "path",
						"required": true
					},
					{
						"type": "string",
						"format": "uuid",
						"description": "After ID",
						"name": "after_id",
						"in": "query"
					},
					{
						"type": "integer",
						"description": "Page limit",
						"name": "limit",
						"in": "query"
					},
					{
						"type": "integer",
						"description": "Page offset",
						"name": "offset",
						"in": "query"
					},
					{
						"type": "string",
						"format": "date-time",
						"description": "Since timestamp",
						"name": "since",
						"in": "query"
					}
				],
				"responses": {
					"200": {
						"description": "OK",
						"schema": {
							"type": "array",
							"items": {
								"$ref": "#/definitions/codersdk.WorkspaceBuild"
							}
						}
					}
				}
			},
			"post": {
				"security": [
					{
						"CoderSessionToken": []
					}
				],
				"consumes": ["application/json"],
				"produces": ["application/json"],
				"tags": ["Builds"],
				"summary": "Create workspace build",
				"operationId": "create-workspace-build",
				"parameters": [
					{
						"type": "string",
						"format": "uuid",
						"description": "Workspace ID",
						"name": "workspace",
						"in": "path",
						"required": true
					},
					{
						"description": "Create workspace build request",
						"name": "request",
						"in": "body",
						"required": true,
						"schema": {
							"$ref": "#/definitions/codersdk.CreateWorkspaceBuildRequest"
						}
					}
				],
				"responses": {
					"200": {
						"description": "OK",
						"schema": {
							"$ref": "#/definitions/codersdk.WorkspaceBuild"
						}
					}
				}
			}
		},
		"/workspaces/{workspace}/dormant": {
			"put": {
				"security": [
					{
						"CoderSessionToken": []
					}
				],
				"consumes": ["application/json"],
				"produces": ["application/json"],
				"tags": ["Workspaces"],
				"summary": "Update workspace dormancy status by id.",
				"operationId": "update-workspace-dormancy-status-by-id",
				"parameters": [
					{
						"type": "string",
						"format": "uuid",
						"description": "Workspace ID",
						"name": "workspace",
						"in": "path",
						"required": true
					},
					{
						"description": "Make a workspace dormant or active",
						"name": "request",
						"in": "body",
						"required": true,
						"schema": {
							"$ref": "#/definitions/codersdk.UpdateWorkspaceDormancy"
						}
					}
				],
				"responses": {
					"200": {
						"description": "OK",
						"schema": {
							"$ref": "#/definitions/codersdk.Workspace"
						}
					}
				}
			}
		},
		"/workspaces/{workspace}/extend": {
			"put": {
				"security": [
					{
						"CoderSessionToken": []
					}
				],
				"consumes": ["application/json"],
				"produces": ["application/json"],
				"tags": ["Workspaces"],
				"summary": "Extend workspace deadline by ID",
				"operationId": "extend-workspace-deadline-by-id",
				"parameters": [
					{
						"type": "string",
						"format": "uuid",
						"description": "Workspace ID",
						"name": "workspace",
						"in": "path",
						"required": true
					},
					{
						"description": "Extend deadline update request",
						"name": "request",
						"in": "body",
						"required": true,
						"schema": {
							"$ref": "#/definitions/codersdk.PutExtendWorkspaceRequest"
						}
					}
				],
				"responses": {
					"200": {
						"description": "OK",
						"schema": {
							"$ref": "#/definitions/codersdk.Response"
						}
					}
				}
			}
		},
		"/workspaces/{workspace}/favorite": {
			"put": {
				"security": [
					{
						"CoderSessionToken": []
					}
				],
				"tags": ["Workspaces"],
				"summary": "Favorite workspace by ID.",
				"operationId": "favorite-workspace-by-id",
				"parameters": [
					{
						"type": "string",
						"format": "uuid",
						"description": "Workspace ID",
						"name": "workspace",
						"in": "path",
						"required": true
					}
				],
				"responses": {
					"204": {
						"description": "No Content"
					}
				}
			},
			"delete": {
				"security": [
					{
						"CoderSessionToken": []
					}
				],
				"tags": ["Workspaces"],
				"summary": "Unfavorite workspace by ID.",
				"operationId": "unfavorite-workspace-by-id",
				"parameters": [
					{
						"type": "string",
						"format": "uuid",
						"description": "Workspace ID",
						"name": "workspace",
						"in": "path",
						"required": true
					}
				],
				"responses": {
					"204": {
						"description": "No Content"
					}
				}
			}
		},
		"/workspaces/{workspace}/port-share": {
			"get": {
				"security": [
					{
						"CoderSessionToken": []
					}
				],
				"produces": ["application/json"],
				"tags": ["PortSharing"],
				"summary": "Get workspace agent port shares",
				"operationId": "get-workspace-agent-port-shares",
				"parameters": [
					{
						"type": "string",
						"format": "uuid",
						"description": "Workspace ID",
						"name": "workspace",
						"in": "path",
						"required": true
					}
				],
				"responses": {
					"200": {
						"description": "OK",
						"schema": {
							"$ref": "#/definitions/codersdk.WorkspaceAgentPortShares"
						}
					}
				}
			},
			"post": {
				"security": [
					{
						"CoderSessionToken": []
					}
				],
				"consumes": ["application/json"],
				"produces": ["application/json"],
				"tags": ["PortSharing"],
				"summary": "Upsert workspace agent port share",
				"operationId": "upsert-workspace-agent-port-share",
				"parameters": [
					{
						"type": "string",
						"format": "uuid",
						"description": "Workspace ID",
						"name": "workspace",
						"in": "path",
						"required": true
					},
					{
						"description": "Upsert port sharing level request",
						"name": "request",
						"in": "body",
						"required": true,
						"schema": {
							"$ref": "#/definitions/codersdk.UpsertWorkspaceAgentPortShareRequest"
						}
					}
				],
				"responses": {
					"200": {
						"description": "OK",
						"schema": {
							"$ref": "#/definitions/codersdk.WorkspaceAgentPortShare"
						}
					}
				}
			},
			"delete": {
				"security": [
					{
						"CoderSessionToken": []
					}
				],
				"consumes": ["application/json"],
				"tags": ["PortSharing"],
				"summary": "Get workspace agent port shares",
				"operationId": "get-workspace-agent-port-shares",
				"parameters": [
					{
						"type": "string",
						"format": "uuid",
						"description": "Workspace ID",
						"name": "workspace",
						"in": "path",
						"required": true
					},
					{
						"description": "Delete port sharing level request",
						"name": "request",
						"in": "body",
						"required": true,
						"schema": {
							"$ref": "#/definitions/codersdk.DeleteWorkspaceAgentPortShareRequest"
						}
					}
				],
				"responses": {
					"200": {
						"description": "OK"
					}
				}
			}
		},
		"/workspaces/{workspace}/resolve-autostart": {
			"get": {
				"security": [
					{
						"CoderSessionToken": []
					}
				],
				"produces": ["application/json"],
				"tags": ["Workspaces"],
				"summary": "Resolve workspace autostart by id.",
				"operationId": "resolve-workspace-autostart-by-id",
				"parameters": [
					{
						"type": "string",
						"format": "uuid",
						"description": "Workspace ID",
						"name": "workspace",
						"in": "path",
						"required": true
					}
				],
				"responses": {
					"200": {
						"description": "OK",
						"schema": {
							"$ref": "#/definitions/codersdk.ResolveAutostartResponse"
						}
					}
				}
			}
		},
		"/workspaces/{workspace}/timings": {
			"get": {
				"security": [
					{
						"CoderSessionToken": []
					}
				],
				"produces": ["application/json"],
				"tags": ["Workspaces"],
				"summary": "Get workspace timings by ID",
				"operationId": "get-workspace-timings-by-id",
				"parameters": [
					{
						"type": "string",
						"format": "uuid",
						"description": "Workspace ID",
						"name": "workspace",
						"in": "path",
						"required": true
					}
				],
				"responses": {
					"200": {
						"description": "OK",
						"schema": {
							"$ref": "#/definitions/codersdk.WorkspaceBuildTimings"
						}
					}
				}
			}
		},
		"/workspaces/{workspace}/ttl": {
			"put": {
				"security": [
					{
						"CoderSessionToken": []
					}
				],
				"consumes": ["application/json"],
				"tags": ["Workspaces"],
				"summary": "Update workspace TTL by ID",
				"operationId": "update-workspace-ttl-by-id",
				"parameters": [
					{
						"type": "string",
						"format": "uuid",
						"description": "Workspace ID",
						"name": "workspace",
						"in": "path",
						"required": true
					},
					{
						"description": "Workspace TTL update request",
						"name": "request",
						"in": "body",
						"required": true,
						"schema": {
							"$ref": "#/definitions/codersdk.UpdateWorkspaceTTLRequest"
						}
					}
				],
				"responses": {
					"204": {
						"description": "No Content"
					}
				}
			}
		},
		"/workspaces/{workspace}/usage": {
			"post": {
				"security": [
					{
						"CoderSessionToken": []
					}
				],
				"consumes": ["application/json"],
				"tags": ["Workspaces"],
				"summary": "Post Workspace Usage by ID",
				"operationId": "post-workspace-usage-by-id",
				"parameters": [
					{
						"type": "string",
						"format": "uuid",
						"description": "Workspace ID",
						"name": "workspace",
						"in": "path",
						"required": true
					},
					{
						"description": "Post workspace usage request",
						"name": "request",
						"in": "body",
						"schema": {
							"$ref": "#/definitions/codersdk.PostWorkspaceUsageRequest"
						}
					}
				],
				"responses": {
					"204": {
						"description": "No Content"
					}
				}
			}
		},
		"/workspaces/{workspace}/watch": {
			"get": {
				"security": [
					{
						"CoderSessionToken": []
					}
				],
				"produces": ["text/event-stream"],
				"tags": ["Workspaces"],
				"summary": "Watch workspace by ID",
				"operationId": "watch-workspace-by-id",
				"deprecated": true,
				"parameters": [
					{
						"type": "string",
						"format": "uuid",
						"description": "Workspace ID",
						"name": "workspace",
						"in": "path",
						"required": true
					}
				],
				"responses": {
					"200": {
						"description": "OK",
						"schema": {
							"$ref": "#/definitions/codersdk.Response"
						}
					}
				}
			}
		},
		"/workspaces/{workspace}/watch-ws": {
			"get": {
				"security": [
					{
						"CoderSessionToken": []
					}
				],
				"produces": ["application/json"],
				"tags": ["Workspaces"],
				"summary": "Watch workspace by ID via WebSockets",
				"operationId": "watch-workspace-by-id-via-websockets",
				"parameters": [
					{
						"type": "string",
						"format": "uuid",
						"description": "Workspace ID",
						"name": "workspace",
						"in": "path",
						"required": true
					}
				],
				"responses": {
					"200": {
						"description": "OK",
						"schema": {
							"$ref": "#/definitions/codersdk.ServerSentEvent"
						}
					}
				}
			}
		}
	},
	"definitions": {
		"agentsdk.AWSInstanceIdentityToken": {
			"type": "object",
			"required": ["document", "signature"],
			"properties": {
				"document": {
					"type": "string"
				},
				"signature": {
					"type": "string"
				}
			}
		},
		"agentsdk.AuthenticateResponse": {
			"type": "object",
			"properties": {
				"session_token": {
					"type": "string"
				}
			}
		},
		"agentsdk.AzureInstanceIdentityToken": {
			"type": "object",
			"required": ["encoding", "signature"],
			"properties": {
				"encoding": {
					"type": "string"
				},
				"signature": {
					"type": "string"
				}
			}
		},
		"agentsdk.ExternalAuthResponse": {
			"type": "object",
			"properties": {
				"access_token": {
					"type": "string"
				},
				"password": {
					"type": "string"
				},
				"token_extra": {
					"type": "object",
					"additionalProperties": true
				},
				"type": {
					"type": "string"
				},
				"url": {
					"type": "string"
				},
				"username": {
					"description": "Deprecated: Only supported on `/workspaceagents/me/gitauth`\nfor backwards compatibility.",
					"type": "string"
				}
			}
		},
		"agentsdk.GitSSHKey": {
			"type": "object",
			"properties": {
				"private_key": {
					"type": "string"
				},
				"public_key": {
					"type": "string"
				}
			}
		},
		"agentsdk.GoogleInstanceIdentityToken": {
			"type": "object",
			"required": ["json_web_token"],
			"properties": {
				"json_web_token": {
					"type": "string"
				}
			}
		},
		"agentsdk.Log": {
			"type": "object",
			"properties": {
				"created_at": {
					"type": "string"
				},
				"level": {
					"$ref": "#/definitions/codersdk.LogLevel"
				},
				"output": {
					"type": "string"
				}
			}
		},
		"agentsdk.PatchAppStatus": {
			"type": "object",
			"properties": {
				"app_slug": {
					"type": "string"
				},
				"icon": {
					"description": "Deprecated: this field is unused and will be removed in a future version.",
					"type": "string"
				},
				"message": {
					"type": "string"
				},
				"needs_user_attention": {
					"description": "Deprecated: this field is unused and will be removed in a future version.",
					"type": "boolean"
				},
				"state": {
					"$ref": "#/definitions/codersdk.WorkspaceAppStatusState"
				},
				"uri": {
					"type": "string"
				}
			}
		},
		"agentsdk.PatchLogs": {
			"type": "object",
			"properties": {
				"log_source_id": {
					"type": "string"
				},
				"logs": {
					"type": "array",
					"items": {
						"$ref": "#/definitions/agentsdk.Log"
					}
				}
			}
		},
		"agentsdk.PostLogSourceRequest": {
			"type": "object",
			"properties": {
				"display_name": {
					"type": "string"
				},
				"icon": {
					"type": "string"
				},
				"id": {
					"description": "ID is a unique identifier for the log source.\nIt is scoped to a workspace agent, and can be statically\ndefined inside code to prevent duplicate sources from being\ncreated for the same agent.",
					"type": "string"
				}
			}
		},
		"agentsdk.ReinitializationReason": {
			"type": "string",
			"enum": ["prebuild_claimed"],
			"x-enum-varnames": ["ReinitializeReasonPrebuildClaimed"]
		},
		"agentsdk.ReinitializationResponse": {
			"type": "object",
			"properties": {
				"message": {
					"type": "string"
				},
				"reason": {
					"$ref": "#/definitions/agentsdk.ReinitializationReason"
				}
			}
		},
		"coderd.SCIMUser": {
			"type": "object",
			"properties": {
				"active": {
					"description": "Active is a ptr to prevent the empty value from being interpreted as false.",
					"type": "boolean"
				},
				"emails": {
					"type": "array",
					"items": {
						"type": "object",
						"properties": {
							"display": {
								"type": "string"
							},
							"primary": {
								"type": "boolean"
							},
							"type": {
								"type": "string"
							},
							"value": {
								"type": "string",
								"format": "email"
							}
						}
					}
				},
				"groups": {
					"type": "array",
					"items": {}
				},
				"id": {
					"type": "string"
				},
				"meta": {
					"type": "object",
					"properties": {
						"resourceType": {
							"type": "string"
						}
					}
				},
				"name": {
					"type": "object",
					"properties": {
						"familyName": {
							"type": "string"
						},
						"givenName": {
							"type": "string"
						}
					}
				},
				"schemas": {
					"type": "array",
					"items": {
						"type": "string"
					}
				},
				"userName": {
					"type": "string"
				}
			}
		},
		"coderd.cspViolation": {
			"type": "object",
			"properties": {
				"csp-report": {
					"type": "object",
					"additionalProperties": true
				}
			}
		},
		"codersdk.ACLAvailable": {
			"type": "object",
			"properties": {
				"groups": {
					"type": "array",
					"items": {
						"$ref": "#/definitions/codersdk.Group"
					}
				},
				"users": {
					"type": "array",
					"items": {
						"$ref": "#/definitions/codersdk.ReducedUser"
					}
				}
			}
		},
		"codersdk.APIKey": {
			"type": "object",
			"required": [
				"created_at",
				"expires_at",
				"id",
				"last_used",
				"lifetime_seconds",
				"login_type",
				"scope",
				"token_name",
				"updated_at",
				"user_id"
			],
			"properties": {
				"created_at": {
					"type": "string",
					"format": "date-time"
				},
				"expires_at": {
					"type": "string",
					"format": "date-time"
				},
				"id": {
					"type": "string"
				},
				"last_used": {
					"type": "string",
					"format": "date-time"
				},
				"lifetime_seconds": {
					"type": "integer"
				},
				"login_type": {
					"enum": ["password", "github", "oidc", "token"],
					"allOf": [
						{
							"$ref": "#/definitions/codersdk.LoginType"
						}
					]
				},
				"scope": {
					"enum": ["all", "application_connect"],
					"allOf": [
						{
							"$ref": "#/definitions/codersdk.APIKeyScope"
						}
					]
				},
				"token_name": {
					"type": "string"
				},
				"updated_at": {
					"type": "string",
					"format": "date-time"
				},
				"user_id": {
					"type": "string",
					"format": "uuid"
				}
			}
		},
		"codersdk.APIKeyScope": {
			"type": "string",
			"enum": ["all", "application_connect"],
			"x-enum-varnames": ["APIKeyScopeAll", "APIKeyScopeApplicationConnect"]
		},
		"codersdk.AddLicenseRequest": {
			"type": "object",
			"required": ["license"],
			"properties": {
				"license": {
					"type": "string"
				}
			}
		},
		"codersdk.AgentConnectionTiming": {
			"type": "object",
			"properties": {
				"ended_at": {
					"type": "string",
					"format": "date-time"
				},
				"stage": {
					"$ref": "#/definitions/codersdk.TimingStage"
				},
				"started_at": {
					"type": "string",
					"format": "date-time"
				},
				"workspace_agent_id": {
					"type": "string"
				},
				"workspace_agent_name": {
					"type": "string"
				}
			}
		},
		"codersdk.AgentScriptTiming": {
			"type": "object",
			"properties": {
				"display_name": {
					"type": "string"
				},
				"ended_at": {
					"type": "string",
					"format": "date-time"
				},
				"exit_code": {
					"type": "integer"
				},
				"stage": {
					"$ref": "#/definitions/codersdk.TimingStage"
				},
				"started_at": {
					"type": "string",
					"format": "date-time"
				},
				"status": {
					"type": "string"
				},
				"workspace_agent_id": {
					"type": "string"
				},
				"workspace_agent_name": {
					"type": "string"
				}
			}
		},
		"codersdk.AgentSubsystem": {
			"type": "string",
			"enum": ["envbox", "envbuilder", "exectrace"],
			"x-enum-varnames": [
				"AgentSubsystemEnvbox",
				"AgentSubsystemEnvbuilder",
				"AgentSubsystemExectrace"
			]
		},
		"codersdk.AppHostResponse": {
			"type": "object",
			"properties": {
				"host": {
					"description": "Host is the externally accessible URL for the Coder instance.",
					"type": "string"
				}
			}
		},
		"codersdk.AppearanceConfig": {
			"type": "object",
			"properties": {
				"announcement_banners": {
					"type": "array",
					"items": {
						"$ref": "#/definitions/codersdk.BannerConfig"
					}
				},
				"application_name": {
					"type": "string"
				},
				"docs_url": {
					"type": "string"
				},
				"logo_url": {
					"type": "string"
				},
				"service_banner": {
					"description": "Deprecated: ServiceBanner has been replaced by AnnouncementBanners.",
					"allOf": [
						{
							"$ref": "#/definitions/codersdk.BannerConfig"
						}
					]
				},
				"support_links": {
					"type": "array",
					"items": {
						"$ref": "#/definitions/codersdk.LinkConfig"
					}
				}
			}
		},
		"codersdk.ArchiveTemplateVersionsRequest": {
			"type": "object",
			"properties": {
				"all": {
					"description": "By default, only failed versions are archived. Set this to true\nto archive all unused versions regardless of job status.",
					"type": "boolean"
				}
			}
		},
		"codersdk.AssignableRoles": {
			"type": "object",
			"properties": {
				"assignable": {
					"type": "boolean"
				},
				"built_in": {
					"description": "BuiltIn roles are immutable",
					"type": "boolean"
				},
				"display_name": {
					"type": "string"
				},
				"name": {
					"type": "string"
				},
				"organization_id": {
					"type": "string",
					"format": "uuid"
				},
				"organization_permissions": {
					"description": "OrganizationPermissions are specific for the organization in the field 'OrganizationID' above.",
					"type": "array",
					"items": {
						"$ref": "#/definitions/codersdk.Permission"
					}
				},
				"site_permissions": {
					"type": "array",
					"items": {
						"$ref": "#/definitions/codersdk.Permission"
					}
				},
				"user_permissions": {
					"type": "array",
					"items": {
						"$ref": "#/definitions/codersdk.Permission"
					}
				}
			}
		},
		"codersdk.AuditAction": {
			"type": "string",
			"enum": [
				"create",
				"write",
				"delete",
				"start",
				"stop",
				"login",
				"logout",
				"register",
				"request_password_reset",
				"connect",
				"disconnect",
				"open",
				"close"
			],
			"x-enum-varnames": [
				"AuditActionCreate",
				"AuditActionWrite",
				"AuditActionDelete",
				"AuditActionStart",
				"AuditActionStop",
				"AuditActionLogin",
				"AuditActionLogout",
				"AuditActionRegister",
				"AuditActionRequestPasswordReset",
				"AuditActionConnect",
				"AuditActionDisconnect",
				"AuditActionOpen",
				"AuditActionClose"
			]
		},
		"codersdk.AuditDiff": {
			"type": "object",
			"additionalProperties": {
				"$ref": "#/definitions/codersdk.AuditDiffField"
			}
		},
		"codersdk.AuditDiffField": {
			"type": "object",
			"properties": {
				"new": {},
				"old": {},
				"secret": {
					"type": "boolean"
				}
			}
		},
		"codersdk.AuditLog": {
			"type": "object",
			"properties": {
				"action": {
					"$ref": "#/definitions/codersdk.AuditAction"
				},
				"additional_fields": {
					"type": "object"
				},
				"description": {
					"type": "string"
				},
				"diff": {
					"$ref": "#/definitions/codersdk.AuditDiff"
				},
				"id": {
					"type": "string",
					"format": "uuid"
				},
				"ip": {
					"type": "string"
				},
				"is_deleted": {
					"type": "boolean"
				},
				"organization": {
					"$ref": "#/definitions/codersdk.MinimalOrganization"
				},
				"organization_id": {
					"description": "Deprecated: Use 'organization.id' instead.",
					"type": "string",
					"format": "uuid"
				},
				"request_id": {
					"type": "string",
					"format": "uuid"
				},
				"resource_icon": {
					"type": "string"
				},
				"resource_id": {
					"type": "string",
					"format": "uuid"
				},
				"resource_link": {
					"type": "string"
				},
				"resource_target": {
					"description": "ResourceTarget is the name of the resource.",
					"type": "string"
				},
				"resource_type": {
					"$ref": "#/definitions/codersdk.ResourceType"
				},
				"status_code": {
					"type": "integer"
				},
				"time": {
					"type": "string",
					"format": "date-time"
				},
				"user": {
					"$ref": "#/definitions/codersdk.User"
				},
				"user_agent": {
					"type": "string"
				}
			}
		},
		"codersdk.AuditLogResponse": {
			"type": "object",
			"properties": {
				"audit_logs": {
					"type": "array",
					"items": {
						"$ref": "#/definitions/codersdk.AuditLog"
					}
				},
				"count": {
					"type": "integer"
				}
			}
		},
		"codersdk.AuthMethod": {
			"type": "object",
			"properties": {
				"enabled": {
					"type": "boolean"
				}
			}
		},
		"codersdk.AuthMethods": {
			"type": "object",
			"properties": {
				"github": {
					"$ref": "#/definitions/codersdk.GithubAuthMethod"
				},
				"oidc": {
					"$ref": "#/definitions/codersdk.OIDCAuthMethod"
				},
				"password": {
					"$ref": "#/definitions/codersdk.AuthMethod"
				},
				"terms_of_service_url": {
					"type": "string"
				}
			}
		},
		"codersdk.AuthorizationCheck": {
			"description": "AuthorizationCheck is used to check if the currently authenticated user (or the specified user) can do a given action to a given set of objects.",
			"type": "object",
			"properties": {
				"action": {
					"enum": ["create", "read", "update", "delete"],
					"allOf": [
						{
							"$ref": "#/definitions/codersdk.RBACAction"
						}
					]
				},
				"object": {
					"description": "Object can represent a \"set\" of objects, such as: all workspaces in an organization, all workspaces owned by me, and all workspaces across the entire product.\nWhen defining an object, use the most specific language when possible to\nproduce the smallest set. Meaning to set as many fields on 'Object' as\nyou can. Example, if you want to check if you can update all workspaces\nowned by 'me', try to also add an 'OrganizationID' to the settings.\nOmitting the 'OrganizationID' could produce the incorrect value, as\nworkspaces have both `user` and `organization` owners.",
					"allOf": [
						{
							"$ref": "#/definitions/codersdk.AuthorizationObject"
						}
					]
				}
			}
		},
		"codersdk.AuthorizationObject": {
			"description": "AuthorizationObject can represent a \"set\" of objects, such as: all workspaces in an organization, all workspaces owned by me, all workspaces across the entire product.",
			"type": "object",
			"properties": {
				"any_org": {
					"description": "AnyOrgOwner (optional) will disregard the org_owner when checking for permissions.\nThis cannot be set to true if the OrganizationID is set.",
					"type": "boolean"
				},
				"organization_id": {
					"description": "OrganizationID (optional) adds the set constraint to all resources owned by a given organization.",
					"type": "string"
				},
				"owner_id": {
					"description": "OwnerID (optional) adds the set constraint to all resources owned by a given user.",
					"type": "string"
				},
				"resource_id": {
					"description": "ResourceID (optional) reduces the set to a singular resource. This assigns\na resource ID to the resource type, eg: a single workspace.\nThe rbac library will not fetch the resource from the database, so if you\nare using this option, you should also set the owner ID and organization ID\nif possible. Be as specific as possible using all the fields relevant.",
					"type": "string"
				},
				"resource_type": {
					"description": "ResourceType is the name of the resource.\n`./coderd/rbac/object.go` has the list of valid resource types.",
					"allOf": [
						{
							"$ref": "#/definitions/codersdk.RBACResource"
						}
					]
				}
			}
		},
		"codersdk.AuthorizationRequest": {
			"type": "object",
			"properties": {
				"checks": {
					"description": "Checks is a map keyed with an arbitrary string to a permission check.\nThe key can be any string that is helpful to the caller, and allows\nmultiple permission checks to be run in a single request.\nThe key ensures that each permission check has the same key in the\nresponse.",
					"type": "object",
					"additionalProperties": {
						"$ref": "#/definitions/codersdk.AuthorizationCheck"
					}
				}
			}
		},
		"codersdk.AuthorizationResponse": {
			"type": "object",
			"additionalProperties": {
				"type": "boolean"
			}
		},
		"codersdk.AutomaticUpdates": {
			"type": "string",
			"enum": ["always", "never"],
			"x-enum-varnames": ["AutomaticUpdatesAlways", "AutomaticUpdatesNever"]
		},
		"codersdk.BannerConfig": {
			"type": "object",
			"properties": {
				"background_color": {
					"type": "string"
				},
				"enabled": {
					"type": "boolean"
				},
				"message": {
					"type": "string"
				}
			}
		},
		"codersdk.BuildInfoResponse": {
			"type": "object",
			"properties": {
				"agent_api_version": {
					"description": "AgentAPIVersion is the current version of the Agent API (back versions\nMAY still be supported).",
					"type": "string"
				},
				"dashboard_url": {
					"description": "DashboardURL is the URL to hit the deployment's dashboard.\nFor external workspace proxies, this is the coderd they are connected\nto.",
					"type": "string"
				},
				"deployment_id": {
					"description": "DeploymentID is the unique identifier for this deployment.",
					"type": "string"
				},
				"external_url": {
					"description": "ExternalURL references the current Coder version.\nFor production builds, this will link directly to a release. For development builds, this will link to a commit.",
					"type": "string"
				},
				"provisioner_api_version": {
					"description": "ProvisionerAPIVersion is the current version of the Provisioner API",
					"type": "string"
				},
				"telemetry": {
					"description": "Telemetry is a boolean that indicates whether telemetry is enabled.",
					"type": "boolean"
				},
				"upgrade_message": {
					"description": "UpgradeMessage is the message displayed to users when an outdated client\nis detected.",
					"type": "string"
				},
				"version": {
					"description": "Version returns the semantic version of the build.",
					"type": "string"
				},
				"webpush_public_key": {
					"description": "WebPushPublicKey is the public key for push notifications via Web Push.",
					"type": "string"
				},
				"workspace_proxy": {
					"type": "boolean"
				}
			}
		},
		"codersdk.BuildReason": {
			"type": "string",
			"enum": ["initiator", "autostart", "autostop"],
			"x-enum-varnames": [
				"BuildReasonInitiator",
				"BuildReasonAutostart",
				"BuildReasonAutostop"
			]
		},
		"codersdk.ChangePasswordWithOneTimePasscodeRequest": {
			"type": "object",
			"required": ["email", "one_time_passcode", "password"],
			"properties": {
				"email": {
					"type": "string",
					"format": "email"
				},
				"one_time_passcode": {
					"type": "string"
				},
				"password": {
					"type": "string"
				}
			}
		},
		"codersdk.ConnectionLatency": {
			"type": "object",
			"properties": {
				"p50": {
					"type": "number",
					"example": 31.312
				},
				"p95": {
					"type": "number",
					"example": 119.832
				}
			}
		},
		"codersdk.ConvertLoginRequest": {
			"type": "object",
			"required": ["password", "to_type"],
			"properties": {
				"password": {
					"type": "string"
				},
				"to_type": {
					"description": "ToType is the login type to convert to.",
					"allOf": [
						{
							"$ref": "#/definitions/codersdk.LoginType"
						}
					]
				}
			}
		},
		"codersdk.CreateFirstUserRequest": {
			"type": "object",
			"required": ["email", "password", "username"],
			"properties": {
				"email": {
					"type": "string"
				},
				"name": {
					"type": "string"
				},
				"password": {
					"type": "string"
				},
				"trial": {
					"type": "boolean"
				},
				"trial_info": {
					"$ref": "#/definitions/codersdk.CreateFirstUserTrialInfo"
				},
				"username": {
					"type": "string"
				}
			}
		},
		"codersdk.CreateFirstUserResponse": {
			"type": "object",
			"properties": {
				"organization_id": {
					"type": "string",
					"format": "uuid"
				},
				"user_id": {
					"type": "string",
					"format": "uuid"
				}
			}
		},
		"codersdk.CreateFirstUserTrialInfo": {
			"type": "object",
			"properties": {
				"company_name": {
					"type": "string"
				},
				"country": {
					"type": "string"
				},
				"developers": {
					"type": "string"
				},
				"first_name": {
					"type": "string"
				},
				"job_title": {
					"type": "string"
				},
				"last_name": {
					"type": "string"
				},
				"phone_number": {
					"type": "string"
				}
			}
		},
		"codersdk.CreateGroupRequest": {
			"type": "object",
			"required": ["name"],
			"properties": {
				"avatar_url": {
					"type": "string"
				},
				"display_name": {
					"type": "string"
				},
				"name": {
					"type": "string"
				},
				"quota_allowance": {
					"type": "integer"
				}
			}
		},
		"codersdk.CreateOrganizationRequest": {
			"type": "object",
			"required": ["name"],
			"properties": {
				"description": {
					"type": "string"
				},
				"display_name": {
					"description": "DisplayName will default to the same value as `Name` if not provided.",
					"type": "string"
				},
				"icon": {
					"type": "string"
				},
				"name": {
					"type": "string"
				}
			}
		},
		"codersdk.CreateProvisionerKeyResponse": {
			"type": "object",
			"properties": {
				"key": {
					"type": "string"
				}
			}
		},
		"codersdk.CreateTemplateRequest": {
			"type": "object",
			"required": ["name", "template_version_id"],
			"properties": {
				"activity_bump_ms": {
					"description": "ActivityBumpMillis allows optionally specifying the activity bump\nduration for all workspaces created from this template. Defaults to 1h\nbut can be set to 0 to disable activity bumping.",
					"type": "integer"
				},
				"allow_user_autostart": {
					"description": "AllowUserAutostart allows users to set a schedule for autostarting their\nworkspace. By default this is true. This can only be disabled when using\nan enterprise license.",
					"type": "boolean"
				},
				"allow_user_autostop": {
					"description": "AllowUserAutostop allows users to set a custom workspace TTL to use in\nplace of the template's DefaultTTL field. By default this is true. If\nfalse, the DefaultTTL will always be used. This can only be disabled when\nusing an enterprise license.",
					"type": "boolean"
				},
				"allow_user_cancel_workspace_jobs": {
					"description": "Allow users to cancel in-progress workspace jobs.\n*bool as the default value is \"true\".",
					"type": "boolean"
				},
				"autostart_requirement": {
					"description": "AutostartRequirement allows optionally specifying the autostart allowed days\nfor workspaces created from this template. This is an enterprise feature.",
					"allOf": [
						{
							"$ref": "#/definitions/codersdk.TemplateAutostartRequirement"
						}
					]
				},
				"autostop_requirement": {
					"description": "AutostopRequirement allows optionally specifying the autostop requirement\nfor workspaces created from this template. This is an enterprise feature.",
					"allOf": [
						{
							"$ref": "#/definitions/codersdk.TemplateAutostopRequirement"
						}
					]
				},
				"default_ttl_ms": {
					"description": "DefaultTTLMillis allows optionally specifying the default TTL\nfor all workspaces created from this template.",
					"type": "integer"
				},
				"delete_ttl_ms": {
					"description": "TimeTilDormantAutoDeleteMillis allows optionally specifying the max lifetime before Coder\npermanently deletes dormant workspaces created from this template.",
					"type": "integer"
				},
				"description": {
					"description": "Description is a description of what the template contains. It must be\nless than 128 bytes.",
					"type": "string"
				},
				"disable_everyone_group_access": {
					"description": "DisableEveryoneGroupAccess allows optionally disabling the default\nbehavior of granting the 'everyone' group access to use the template.\nIf this is set to true, the template will not be available to all users,\nand must be explicitly granted to users or groups in the permissions settings\nof the template.",
					"type": "boolean"
				},
				"display_name": {
					"description": "DisplayName is the displayed name of the template.",
					"type": "string"
				},
				"dormant_ttl_ms": {
					"description": "TimeTilDormantMillis allows optionally specifying the max lifetime before Coder\nlocks inactive workspaces created from this template.",
					"type": "integer"
				},
				"failure_ttl_ms": {
					"description": "FailureTTLMillis allows optionally specifying the max lifetime before Coder\nstops all resources for failed workspaces created from this template.",
					"type": "integer"
				},
				"icon": {
					"description": "Icon is a relative path or external URL that specifies\nan icon to be displayed in the dashboard.",
					"type": "string"
				},
				"max_port_share_level": {
					"description": "MaxPortShareLevel allows optionally specifying the maximum port share level\nfor workspaces created from the template.",
					"allOf": [
						{
							"$ref": "#/definitions/codersdk.WorkspaceAgentPortShareLevel"
						}
					]
				},
				"name": {
					"description": "Name is the name of the template.",
					"type": "string"
				},
				"require_active_version": {
					"description": "RequireActiveVersion mandates that workspaces are built with the active\ntemplate version.",
					"type": "boolean"
				},
				"template_version_id": {
					"description": "VersionID is an in-progress or completed job to use as an initial version\nof the template.\n\nThis is required on creation to enable a user-flow of validating a\ntemplate works. There is no reason the data-model cannot support empty\ntemplates, but it doesn't make sense for users.",
					"type": "string",
					"format": "uuid"
				}
			}
		},
		"codersdk.CreateTemplateVersionDryRunRequest": {
			"type": "object",
			"properties": {
				"rich_parameter_values": {
					"type": "array",
					"items": {
						"$ref": "#/definitions/codersdk.WorkspaceBuildParameter"
					}
				},
				"user_variable_values": {
					"type": "array",
					"items": {
						"$ref": "#/definitions/codersdk.VariableValue"
					}
				},
				"workspace_name": {
					"type": "string"
				}
			}
		},
		"codersdk.CreateTemplateVersionRequest": {
			"type": "object",
			"required": ["provisioner", "storage_method"],
			"properties": {
				"example_id": {
					"type": "string"
				},
				"file_id": {
					"type": "string",
					"format": "uuid"
				},
				"message": {
					"type": "string"
				},
				"name": {
					"type": "string"
				},
				"provisioner": {
					"type": "string",
					"enum": ["terraform", "echo"]
				},
				"storage_method": {
					"enum": ["file"],
					"allOf": [
						{
							"$ref": "#/definitions/codersdk.ProvisionerStorageMethod"
						}
					]
				},
				"tags": {
					"type": "object",
					"additionalProperties": {
						"type": "string"
					}
				},
				"template_id": {
					"description": "TemplateID optionally associates a version with a template.",
					"type": "string",
					"format": "uuid"
				},
				"user_variable_values": {
					"type": "array",
					"items": {
						"$ref": "#/definitions/codersdk.VariableValue"
					}
				}
			}
		},
		"codersdk.CreateTestAuditLogRequest": {
			"type": "object"
		},
		"codersdk.CreateTokenRequest": {
			"type": "object",
			"properties": {
				"lifetime": {
					"type": "integer"
				},
				"scope": {
					"enum": ["all", "application_connect"],
					"allOf": [
						{
							"$ref": "#/definitions/codersdk.APIKeyScope"
						}
					]
				},
				"token_name": {
					"type": "string"
				}
			}
		},
		"codersdk.CreateUserRequestWithOrgs": {
			"type": "object",
			"required": ["email", "username"],
			"properties": {
				"email": {
					"type": "string",
					"format": "email"
				},
				"login_type": {
					"description": "UserLoginType defaults to LoginTypePassword.",
					"allOf": [
						{
							"$ref": "#/definitions/codersdk.LoginType"
						}
					]
				},
				"name": {
					"type": "string"
				},
				"organization_ids": {
					"description": "OrganizationIDs is a list of organization IDs that the user should be a member of.",
					"type": "array",
					"items": {
						"type": "string",
						"format": "uuid"
					}
				},
				"password": {
					"type": "string"
				},
				"user_status": {
					"description": "UserStatus defaults to UserStatusDormant.",
					"allOf": [
						{
							"$ref": "#/definitions/codersdk.UserStatus"
						}
					]
				},
				"username": {
					"type": "string"
				}
			}
		},
		"codersdk.CreateWorkspaceBuildRequest": {
			"type": "object",
			"required": ["transition"],
			"properties": {
				"dry_run": {
					"type": "boolean"
				},
				"log_level": {
					"description": "Log level changes the default logging verbosity of a provider (\"info\" if empty).",
					"enum": ["debug"],
					"allOf": [
						{
							"$ref": "#/definitions/codersdk.ProvisionerLogLevel"
						}
					]
				},
				"orphan": {
					"description": "Orphan may be set for the Destroy transition.",
					"type": "boolean"
				},
				"rich_parameter_values": {
					"description": "ParameterValues are optional. It will write params to the 'workspace' scope.\nThis will overwrite any existing parameters with the same name.\nThis will not delete old params not included in this list.",
					"type": "array",
					"items": {
						"$ref": "#/definitions/codersdk.WorkspaceBuildParameter"
					}
				},
				"state": {
					"type": "array",
					"items": {
						"type": "integer"
					}
				},
				"template_version_id": {
					"type": "string",
					"format": "uuid"
				},
				"template_version_preset_id": {
					"description": "TemplateVersionPresetID is the ID of the template version preset to use for the build.",
					"type": "string",
					"format": "uuid"
				},
				"transition": {
					"enum": ["start", "stop", "delete"],
					"allOf": [
						{
							"$ref": "#/definitions/codersdk.WorkspaceTransition"
						}
					]
				}
			}
		},
		"codersdk.CreateWorkspaceProxyRequest": {
			"type": "object",
			"required": ["name"],
			"properties": {
				"display_name": {
					"type": "string"
				},
				"icon": {
					"type": "string"
				},
				"name": {
					"type": "string"
				}
			}
		},
		"codersdk.CreateWorkspaceRequest": {
			"description": "CreateWorkspaceRequest provides options for creating a new workspace. Only one of TemplateID or TemplateVersionID can be specified, not both. If TemplateID is specified, the active version of the template will be used. Workspace names: - Must start with a letter or number - Can only contain letters, numbers, and hyphens - Cannot contain spaces or special characters - Cannot be named `new` or `create` - Must be unique within your workspaces - Maximum length of 32 characters",
			"type": "object",
			"required": ["name"],
			"properties": {
				"automatic_updates": {
					"$ref": "#/definitions/codersdk.AutomaticUpdates"
				},
				"autostart_schedule": {
					"type": "string"
				},
<<<<<<< HEAD
				"claim_prebuild_if_available": {
=======
				"enable_dynamic_parameters": {
>>>>>>> fc921a58
					"type": "boolean"
				},
				"name": {
					"type": "string"
				},
				"rich_parameter_values": {
					"description": "RichParameterValues allows for additional parameters to be provided\nduring the initial provision.",
					"type": "array",
					"items": {
						"$ref": "#/definitions/codersdk.WorkspaceBuildParameter"
					}
				},
				"template_id": {
					"description": "TemplateID specifies which template should be used for creating the workspace.",
					"type": "string",
					"format": "uuid"
				},
				"template_version_id": {
					"description": "TemplateVersionID can be used to specify a specific version of a template for creating the workspace.",
					"type": "string",
					"format": "uuid"
				},
				"template_version_preset_id": {
					"type": "string",
					"format": "uuid"
				},
				"ttl_ms": {
					"type": "integer"
				}
			}
		},
		"codersdk.CryptoKey": {
			"type": "object",
			"properties": {
				"deletes_at": {
					"type": "string",
					"format": "date-time"
				},
				"feature": {
					"$ref": "#/definitions/codersdk.CryptoKeyFeature"
				},
				"secret": {
					"type": "string"
				},
				"sequence": {
					"type": "integer"
				},
				"starts_at": {
					"type": "string",
					"format": "date-time"
				}
			}
		},
		"codersdk.CryptoKeyFeature": {
			"type": "string",
			"enum": [
				"workspace_apps_api_key",
				"workspace_apps_token",
				"oidc_convert",
				"tailnet_resume"
			],
			"x-enum-varnames": [
				"CryptoKeyFeatureWorkspaceAppsAPIKey",
				"CryptoKeyFeatureWorkspaceAppsToken",
				"CryptoKeyFeatureOIDCConvert",
				"CryptoKeyFeatureTailnetResume"
			]
		},
		"codersdk.CustomRoleRequest": {
			"type": "object",
			"properties": {
				"display_name": {
					"type": "string"
				},
				"name": {
					"type": "string"
				},
				"organization_permissions": {
					"description": "OrganizationPermissions are specific to the organization the role belongs to.",
					"type": "array",
					"items": {
						"$ref": "#/definitions/codersdk.Permission"
					}
				},
				"site_permissions": {
					"type": "array",
					"items": {
						"$ref": "#/definitions/codersdk.Permission"
					}
				},
				"user_permissions": {
					"type": "array",
					"items": {
						"$ref": "#/definitions/codersdk.Permission"
					}
				}
			}
		},
		"codersdk.DAUEntry": {
			"type": "object",
			"properties": {
				"amount": {
					"type": "integer"
				},
				"date": {
					"description": "Date is a string formatted as 2024-01-31.\nTimezone and time information is not included.",
					"type": "string"
				}
			}
		},
		"codersdk.DAUsResponse": {
			"type": "object",
			"properties": {
				"entries": {
					"type": "array",
					"items": {
						"$ref": "#/definitions/codersdk.DAUEntry"
					}
				},
				"tz_hour_offset": {
					"type": "integer"
				}
			}
		},
		"codersdk.DERP": {
			"type": "object",
			"properties": {
				"config": {
					"$ref": "#/definitions/codersdk.DERPConfig"
				},
				"server": {
					"$ref": "#/definitions/codersdk.DERPServerConfig"
				}
			}
		},
		"codersdk.DERPConfig": {
			"type": "object",
			"properties": {
				"block_direct": {
					"type": "boolean"
				},
				"force_websockets": {
					"type": "boolean"
				},
				"path": {
					"type": "string"
				},
				"url": {
					"type": "string"
				}
			}
		},
		"codersdk.DERPRegion": {
			"type": "object",
			"properties": {
				"latency_ms": {
					"type": "number"
				},
				"preferred": {
					"type": "boolean"
				}
			}
		},
		"codersdk.DERPServerConfig": {
			"type": "object",
			"properties": {
				"enable": {
					"type": "boolean"
				},
				"region_code": {
					"type": "string"
				},
				"region_id": {
					"type": "integer"
				},
				"region_name": {
					"type": "string"
				},
				"relay_url": {
					"$ref": "#/definitions/serpent.URL"
				},
				"stun_addresses": {
					"type": "array",
					"items": {
						"type": "string"
					}
				}
			}
		},
		"codersdk.DangerousConfig": {
			"type": "object",
			"properties": {
				"allow_all_cors": {
					"type": "boolean"
				},
				"allow_path_app_sharing": {
					"type": "boolean"
				},
				"allow_path_app_site_owner_access": {
					"type": "boolean"
				}
			}
		},
		"codersdk.DeleteWebpushSubscription": {
			"type": "object",
			"properties": {
				"endpoint": {
					"type": "string"
				}
			}
		},
		"codersdk.DeleteWorkspaceAgentPortShareRequest": {
			"type": "object",
			"properties": {
				"agent_name": {
					"type": "string"
				},
				"port": {
					"type": "integer"
				}
			}
		},
		"codersdk.DeploymentConfig": {
			"type": "object",
			"properties": {
				"config": {
					"$ref": "#/definitions/codersdk.DeploymentValues"
				},
				"options": {
					"type": "array",
					"items": {
						"$ref": "#/definitions/serpent.Option"
					}
				}
			}
		},
		"codersdk.DeploymentStats": {
			"type": "object",
			"properties": {
				"aggregated_from": {
					"description": "AggregatedFrom is the time in which stats are aggregated from.\nThis might be back in time a specific duration or interval.",
					"type": "string",
					"format": "date-time"
				},
				"collected_at": {
					"description": "CollectedAt is the time in which stats are collected at.",
					"type": "string",
					"format": "date-time"
				},
				"next_update_at": {
					"description": "NextUpdateAt is the time when the next batch of stats will\nbe updated.",
					"type": "string",
					"format": "date-time"
				},
				"session_count": {
					"$ref": "#/definitions/codersdk.SessionCountDeploymentStats"
				},
				"workspaces": {
					"$ref": "#/definitions/codersdk.WorkspaceDeploymentStats"
				}
			}
		},
		"codersdk.DeploymentValues": {
			"type": "object",
			"properties": {
				"access_url": {
					"$ref": "#/definitions/serpent.URL"
				},
				"additional_csp_policy": {
					"type": "array",
					"items": {
						"type": "string"
					}
				},
				"address": {
					"description": "Deprecated: Use HTTPAddress or TLS.Address instead.",
					"allOf": [
						{
							"$ref": "#/definitions/serpent.HostPort"
						}
					]
				},
				"agent_fallback_troubleshooting_url": {
					"$ref": "#/definitions/serpent.URL"
				},
				"agent_stat_refresh_interval": {
					"type": "integer"
				},
				"allow_workspace_renames": {
					"type": "boolean"
				},
				"autobuild_poll_interval": {
					"type": "integer"
				},
				"browser_only": {
					"type": "boolean"
				},
				"cache_directory": {
					"type": "string"
				},
				"cli_upgrade_message": {
					"type": "string"
				},
				"config": {
					"type": "string"
				},
				"config_ssh": {
					"$ref": "#/definitions/codersdk.SSHConfig"
				},
				"dangerous": {
					"$ref": "#/definitions/codersdk.DangerousConfig"
				},
				"derp": {
					"$ref": "#/definitions/codersdk.DERP"
				},
				"disable_owner_workspace_exec": {
					"type": "boolean"
				},
				"disable_password_auth": {
					"type": "boolean"
				},
				"disable_path_apps": {
					"type": "boolean"
				},
				"docs_url": {
					"$ref": "#/definitions/serpent.URL"
				},
				"enable_terraform_debug_mode": {
					"type": "boolean"
				},
				"ephemeral_deployment": {
					"type": "boolean"
				},
				"experiments": {
					"type": "array",
					"items": {
						"type": "string"
					}
				},
				"external_auth": {
					"$ref": "#/definitions/serpent.Struct-array_codersdk_ExternalAuthConfig"
				},
				"external_token_encryption_keys": {
					"type": "array",
					"items": {
						"type": "string"
					}
				},
				"healthcheck": {
					"$ref": "#/definitions/codersdk.HealthcheckConfig"
				},
				"http_address": {
					"description": "HTTPAddress is a string because it may be set to zero to disable.",
					"type": "string"
				},
				"http_cookies": {
					"$ref": "#/definitions/codersdk.HTTPCookieConfig"
				},
				"in_memory_database": {
					"type": "boolean"
				},
				"job_hang_detector_interval": {
					"type": "integer"
				},
				"logging": {
					"$ref": "#/definitions/codersdk.LoggingConfig"
				},
				"metrics_cache_refresh_interval": {
					"type": "integer"
				},
				"notifications": {
					"$ref": "#/definitions/codersdk.NotificationsConfig"
				},
				"oauth2": {
					"$ref": "#/definitions/codersdk.OAuth2Config"
				},
				"oidc": {
					"$ref": "#/definitions/codersdk.OIDCConfig"
				},
				"pg_auth": {
					"type": "string"
				},
				"pg_connection_url": {
					"type": "string"
				},
				"pprof": {
					"$ref": "#/definitions/codersdk.PprofConfig"
				},
				"prometheus": {
					"$ref": "#/definitions/codersdk.PrometheusConfig"
				},
				"provisioner": {
					"$ref": "#/definitions/codersdk.ProvisionerConfig"
				},
				"proxy_health_status_interval": {
					"type": "integer"
				},
				"proxy_trusted_headers": {
					"type": "array",
					"items": {
						"type": "string"
					}
				},
				"proxy_trusted_origins": {
					"type": "array",
					"items": {
						"type": "string"
					}
				},
				"rate_limit": {
					"$ref": "#/definitions/codersdk.RateLimitConfig"
				},
				"redirect_to_access_url": {
					"type": "boolean"
				},
				"scim_api_key": {
					"type": "string"
				},
				"session_lifetime": {
					"$ref": "#/definitions/codersdk.SessionLifetime"
				},
				"ssh_keygen_algorithm": {
					"type": "string"
				},
				"strict_transport_security": {
					"type": "integer"
				},
				"strict_transport_security_options": {
					"type": "array",
					"items": {
						"type": "string"
					}
				},
				"support": {
					"$ref": "#/definitions/codersdk.SupportConfig"
				},
				"swagger": {
					"$ref": "#/definitions/codersdk.SwaggerConfig"
				},
				"telemetry": {
					"$ref": "#/definitions/codersdk.TelemetryConfig"
				},
				"terms_of_service_url": {
					"type": "string"
				},
				"tls": {
					"$ref": "#/definitions/codersdk.TLSConfig"
				},
				"trace": {
					"$ref": "#/definitions/codersdk.TraceConfig"
				},
				"update_check": {
					"type": "boolean"
				},
				"user_quiet_hours_schedule": {
					"$ref": "#/definitions/codersdk.UserQuietHoursScheduleConfig"
				},
				"verbose": {
					"type": "boolean"
				},
				"web_terminal_renderer": {
					"type": "string"
				},
				"wgtunnel_host": {
					"type": "string"
				},
				"wildcard_access_url": {
					"type": "string"
				},
				"workspace_hostname_suffix": {
					"type": "string"
				},
				"workspace_prebuilds": {
					"$ref": "#/definitions/codersdk.PrebuildsConfig"
				},
				"write_config": {
					"type": "boolean"
				}
			}
		},
		"codersdk.DisplayApp": {
			"type": "string",
			"enum": [
				"vscode",
				"vscode_insiders",
				"web_terminal",
				"port_forwarding_helper",
				"ssh_helper"
			],
			"x-enum-varnames": [
				"DisplayAppVSCodeDesktop",
				"DisplayAppVSCodeInsiders",
				"DisplayAppWebTerminal",
				"DisplayAppPortForward",
				"DisplayAppSSH"
			]
		},
		"codersdk.Entitlement": {
			"type": "string",
			"enum": ["entitled", "grace_period", "not_entitled"],
			"x-enum-varnames": [
				"EntitlementEntitled",
				"EntitlementGracePeriod",
				"EntitlementNotEntitled"
			]
		},
		"codersdk.Entitlements": {
			"type": "object",
			"properties": {
				"errors": {
					"type": "array",
					"items": {
						"type": "string"
					}
				},
				"features": {
					"type": "object",
					"additionalProperties": {
						"$ref": "#/definitions/codersdk.Feature"
					}
				},
				"has_license": {
					"type": "boolean"
				},
				"refreshed_at": {
					"type": "string",
					"format": "date-time"
				},
				"require_telemetry": {
					"type": "boolean"
				},
				"trial": {
					"type": "boolean"
				},
				"warnings": {
					"type": "array",
					"items": {
						"type": "string"
					}
				}
			}
		},
		"codersdk.Experiment": {
			"type": "string",
			"enum": [
				"example",
				"auto-fill-parameters",
				"notifications",
				"workspace-usage",
				"workspace-prebuilds",
				"web-push",
				"dynamic-parameters"
			],
			"x-enum-comments": {
				"ExperimentAutoFillParameters": "This should not be taken out of experiments until we have redesigned the feature.",
				"ExperimentDynamicParameters": "Enables dynamic parameters when creating a workspace.",
				"ExperimentExample": "This isn't used for anything.",
				"ExperimentNotifications": "Sends notifications via SMTP and webhooks following certain events.",
				"ExperimentWebPush": "Enables web push notifications through the browser.",
				"ExperimentWorkspacePrebuilds": "Enables the new workspace prebuilds feature.",
				"ExperimentWorkspaceUsage": "Enables the new workspace usage tracking."
			},
			"x-enum-varnames": [
				"ExperimentExample",
				"ExperimentAutoFillParameters",
				"ExperimentNotifications",
				"ExperimentWorkspaceUsage",
				"ExperimentWorkspacePrebuilds",
				"ExperimentWebPush",
				"ExperimentDynamicParameters"
			]
		},
		"codersdk.ExternalAuth": {
			"type": "object",
			"properties": {
				"app_install_url": {
					"description": "AppInstallURL is the URL to install the app.",
					"type": "string"
				},
				"app_installable": {
					"description": "AppInstallable is true if the request for app installs was successful.",
					"type": "boolean"
				},
				"authenticated": {
					"type": "boolean"
				},
				"device": {
					"type": "boolean"
				},
				"display_name": {
					"type": "string"
				},
				"installations": {
					"description": "AppInstallations are the installations that the user has access to.",
					"type": "array",
					"items": {
						"$ref": "#/definitions/codersdk.ExternalAuthAppInstallation"
					}
				},
				"user": {
					"description": "User is the user that authenticated with the provider.",
					"allOf": [
						{
							"$ref": "#/definitions/codersdk.ExternalAuthUser"
						}
					]
				}
			}
		},
		"codersdk.ExternalAuthAppInstallation": {
			"type": "object",
			"properties": {
				"account": {
					"$ref": "#/definitions/codersdk.ExternalAuthUser"
				},
				"configure_url": {
					"type": "string"
				},
				"id": {
					"type": "integer"
				}
			}
		},
		"codersdk.ExternalAuthConfig": {
			"type": "object",
			"properties": {
				"app_install_url": {
					"type": "string"
				},
				"app_installations_url": {
					"type": "string"
				},
				"auth_url": {
					"type": "string"
				},
				"client_id": {
					"type": "string"
				},
				"device_code_url": {
					"type": "string"
				},
				"device_flow": {
					"type": "boolean"
				},
				"display_icon": {
					"description": "DisplayIcon is a URL to an icon to display in the UI.",
					"type": "string"
				},
				"display_name": {
					"description": "DisplayName is shown in the UI to identify the auth config.",
					"type": "string"
				},
				"id": {
					"description": "ID is a unique identifier for the auth config.\nIt defaults to `type` when not provided.",
					"type": "string"
				},
				"no_refresh": {
					"type": "boolean"
				},
				"regex": {
					"description": "Regex allows API requesters to match an auth config by\na string (e.g. coder.com) instead of by it's type.\n\nGit clone makes use of this by parsing the URL from:\n'Username for \"https://github.com\":'\nAnd sending it to the Coder server to match against the Regex.",
					"type": "string"
				},
				"scopes": {
					"type": "array",
					"items": {
						"type": "string"
					}
				},
				"token_url": {
					"type": "string"
				},
				"type": {
					"description": "Type is the type of external auth config.",
					"type": "string"
				},
				"validate_url": {
					"type": "string"
				}
			}
		},
		"codersdk.ExternalAuthDevice": {
			"type": "object",
			"properties": {
				"device_code": {
					"type": "string"
				},
				"expires_in": {
					"type": "integer"
				},
				"interval": {
					"type": "integer"
				},
				"user_code": {
					"type": "string"
				},
				"verification_uri": {
					"type": "string"
				}
			}
		},
		"codersdk.ExternalAuthLink": {
			"type": "object",
			"properties": {
				"authenticated": {
					"type": "boolean"
				},
				"created_at": {
					"type": "string",
					"format": "date-time"
				},
				"expires": {
					"type": "string",
					"format": "date-time"
				},
				"has_refresh_token": {
					"type": "boolean"
				},
				"provider_id": {
					"type": "string"
				},
				"updated_at": {
					"type": "string",
					"format": "date-time"
				},
				"validate_error": {
					"type": "string"
				}
			}
		},
		"codersdk.ExternalAuthUser": {
			"type": "object",
			"properties": {
				"avatar_url": {
					"type": "string"
				},
				"id": {
					"type": "integer"
				},
				"login": {
					"type": "string"
				},
				"name": {
					"type": "string"
				},
				"profile_url": {
					"type": "string"
				}
			}
		},
		"codersdk.Feature": {
			"type": "object",
			"properties": {
				"actual": {
					"type": "integer"
				},
				"enabled": {
					"type": "boolean"
				},
				"entitlement": {
					"$ref": "#/definitions/codersdk.Entitlement"
				},
				"limit": {
					"type": "integer"
				}
			}
		},
		"codersdk.GenerateAPIKeyResponse": {
			"type": "object",
			"properties": {
				"key": {
					"type": "string"
				}
			}
		},
		"codersdk.GetInboxNotificationResponse": {
			"type": "object",
			"properties": {
				"notification": {
					"$ref": "#/definitions/codersdk.InboxNotification"
				},
				"unread_count": {
					"type": "integer"
				}
			}
		},
		"codersdk.GetUserStatusCountsResponse": {
			"type": "object",
			"properties": {
				"status_counts": {
					"type": "object",
					"additionalProperties": {
						"type": "array",
						"items": {
							"$ref": "#/definitions/codersdk.UserStatusChangeCount"
						}
					}
				}
			}
		},
		"codersdk.GetUsersResponse": {
			"type": "object",
			"properties": {
				"count": {
					"type": "integer"
				},
				"users": {
					"type": "array",
					"items": {
						"$ref": "#/definitions/codersdk.User"
					}
				}
			}
		},
		"codersdk.GitSSHKey": {
			"type": "object",
			"properties": {
				"created_at": {
					"type": "string",
					"format": "date-time"
				},
				"public_key": {
					"description": "PublicKey is the SSH public key in OpenSSH format.\nExample: \"ssh-ed25519 AAAAC3NzaC1lZDI1NTE5AAAAID3OmYJvT7q1cF1azbybYy0OZ9yrXfA+M6Lr4vzX5zlp\\n\"\nNote: The key includes a trailing newline (\\n).",
					"type": "string"
				},
				"updated_at": {
					"type": "string",
					"format": "date-time"
				},
				"user_id": {
					"type": "string",
					"format": "uuid"
				}
			}
		},
		"codersdk.GithubAuthMethod": {
			"type": "object",
			"properties": {
				"default_provider_configured": {
					"type": "boolean"
				},
				"enabled": {
					"type": "boolean"
				}
			}
		},
		"codersdk.Group": {
			"type": "object",
			"properties": {
				"avatar_url": {
					"type": "string"
				},
				"display_name": {
					"type": "string"
				},
				"id": {
					"type": "string",
					"format": "uuid"
				},
				"members": {
					"type": "array",
					"items": {
						"$ref": "#/definitions/codersdk.ReducedUser"
					}
				},
				"name": {
					"type": "string"
				},
				"organization_display_name": {
					"type": "string"
				},
				"organization_id": {
					"type": "string",
					"format": "uuid"
				},
				"organization_name": {
					"type": "string"
				},
				"quota_allowance": {
					"type": "integer"
				},
				"source": {
					"$ref": "#/definitions/codersdk.GroupSource"
				},
				"total_member_count": {
					"description": "How many members are in this group. Shows the total count,\neven if the user is not authorized to read group member details.\nMay be greater than `len(Group.Members)`.",
					"type": "integer"
				}
			}
		},
		"codersdk.GroupSource": {
			"type": "string",
			"enum": ["user", "oidc"],
			"x-enum-varnames": ["GroupSourceUser", "GroupSourceOIDC"]
		},
		"codersdk.GroupSyncSettings": {
			"type": "object",
			"properties": {
				"auto_create_missing_groups": {
					"description": "AutoCreateMissing controls whether groups returned by the OIDC provider\nare automatically created in Coder if they are missing.",
					"type": "boolean"
				},
				"field": {
					"description": "Field is the name of the claim field that specifies what groups a user\nshould be in. If empty, no groups will be synced.",
					"type": "string"
				},
				"legacy_group_name_mapping": {
					"description": "LegacyNameMapping is deprecated. It remaps an IDP group name to\na Coder group name. Since configuration is now done at runtime,\ngroup IDs are used to account for group renames.\nFor legacy configurations, this config option has to remain.\nDeprecated: Use Mapping instead.",
					"type": "object",
					"additionalProperties": {
						"type": "string"
					}
				},
				"mapping": {
					"description": "Mapping is a map from OIDC groups to Coder group IDs",
					"type": "object",
					"additionalProperties": {
						"type": "array",
						"items": {
							"type": "string"
						}
					}
				},
				"regex_filter": {
					"description": "RegexFilter is a regular expression that filters the groups returned by\nthe OIDC provider. Any group not matched by this regex will be ignored.\nIf the group filter is nil, then no group filtering will occur.",
					"allOf": [
						{
							"$ref": "#/definitions/regexp.Regexp"
						}
					]
				}
			}
		},
		"codersdk.HTTPCookieConfig": {
			"type": "object",
			"properties": {
				"same_site": {
					"type": "string"
				},
				"secure_auth_cookie": {
					"type": "boolean"
				}
			}
		},
		"codersdk.Healthcheck": {
			"type": "object",
			"properties": {
				"interval": {
					"description": "Interval specifies the seconds between each health check.",
					"type": "integer"
				},
				"threshold": {
					"description": "Threshold specifies the number of consecutive failed health checks before returning \"unhealthy\".",
					"type": "integer"
				},
				"url": {
					"description": "URL specifies the endpoint to check for the app health.",
					"type": "string"
				}
			}
		},
		"codersdk.HealthcheckConfig": {
			"type": "object",
			"properties": {
				"refresh": {
					"type": "integer"
				},
				"threshold_database": {
					"type": "integer"
				}
			}
		},
		"codersdk.InboxNotification": {
			"type": "object",
			"properties": {
				"actions": {
					"type": "array",
					"items": {
						"$ref": "#/definitions/codersdk.InboxNotificationAction"
					}
				},
				"content": {
					"type": "string"
				},
				"created_at": {
					"type": "string",
					"format": "date-time"
				},
				"icon": {
					"type": "string"
				},
				"id": {
					"type": "string",
					"format": "uuid"
				},
				"read_at": {
					"type": "string"
				},
				"targets": {
					"type": "array",
					"items": {
						"type": "string",
						"format": "uuid"
					}
				},
				"template_id": {
					"type": "string",
					"format": "uuid"
				},
				"title": {
					"type": "string"
				},
				"user_id": {
					"type": "string",
					"format": "uuid"
				}
			}
		},
		"codersdk.InboxNotificationAction": {
			"type": "object",
			"properties": {
				"label": {
					"type": "string"
				},
				"url": {
					"type": "string"
				}
			}
		},
		"codersdk.InsightsReportInterval": {
			"type": "string",
			"enum": ["day", "week"],
			"x-enum-varnames": [
				"InsightsReportIntervalDay",
				"InsightsReportIntervalWeek"
			]
		},
		"codersdk.IssueReconnectingPTYSignedTokenRequest": {
			"type": "object",
			"required": ["agentID", "url"],
			"properties": {
				"agentID": {
					"type": "string",
					"format": "uuid"
				},
				"url": {
					"description": "URL is the URL of the reconnecting-pty endpoint you are connecting to.",
					"type": "string"
				}
			}
		},
		"codersdk.IssueReconnectingPTYSignedTokenResponse": {
			"type": "object",
			"properties": {
				"signed_token": {
					"type": "string"
				}
			}
		},
		"codersdk.JobErrorCode": {
			"type": "string",
			"enum": ["REQUIRED_TEMPLATE_VARIABLES"],
			"x-enum-varnames": ["RequiredTemplateVariables"]
		},
		"codersdk.License": {
			"type": "object",
			"properties": {
				"claims": {
					"description": "Claims are the JWT claims asserted by the license.  Here we use\na generic string map to ensure that all data from the server is\nparsed verbatim, not just the fields this version of Coder\nunderstands.",
					"type": "object",
					"additionalProperties": true
				},
				"id": {
					"type": "integer"
				},
				"uploaded_at": {
					"type": "string",
					"format": "date-time"
				},
				"uuid": {
					"type": "string",
					"format": "uuid"
				}
			}
		},
		"codersdk.LinkConfig": {
			"type": "object",
			"properties": {
				"icon": {
					"type": "string",
					"enum": ["bug", "chat", "docs"]
				},
				"name": {
					"type": "string"
				},
				"target": {
					"type": "string"
				}
			}
		},
		"codersdk.ListInboxNotificationsResponse": {
			"type": "object",
			"properties": {
				"notifications": {
					"type": "array",
					"items": {
						"$ref": "#/definitions/codersdk.InboxNotification"
					}
				},
				"unread_count": {
					"type": "integer"
				}
			}
		},
		"codersdk.LogLevel": {
			"type": "string",
			"enum": ["trace", "debug", "info", "warn", "error"],
			"x-enum-varnames": [
				"LogLevelTrace",
				"LogLevelDebug",
				"LogLevelInfo",
				"LogLevelWarn",
				"LogLevelError"
			]
		},
		"codersdk.LogSource": {
			"type": "string",
			"enum": ["provisioner_daemon", "provisioner"],
			"x-enum-varnames": ["LogSourceProvisionerDaemon", "LogSourceProvisioner"]
		},
		"codersdk.LoggingConfig": {
			"type": "object",
			"properties": {
				"human": {
					"type": "string"
				},
				"json": {
					"type": "string"
				},
				"log_filter": {
					"type": "array",
					"items": {
						"type": "string"
					}
				},
				"stackdriver": {
					"type": "string"
				}
			}
		},
		"codersdk.LoginType": {
			"type": "string",
			"enum": ["", "password", "github", "oidc", "token", "none"],
			"x-enum-varnames": [
				"LoginTypeUnknown",
				"LoginTypePassword",
				"LoginTypeGithub",
				"LoginTypeOIDC",
				"LoginTypeToken",
				"LoginTypeNone"
			]
		},
		"codersdk.LoginWithPasswordRequest": {
			"type": "object",
			"required": ["email", "password"],
			"properties": {
				"email": {
					"type": "string",
					"format": "email"
				},
				"password": {
					"type": "string"
				}
			}
		},
		"codersdk.LoginWithPasswordResponse": {
			"type": "object",
			"required": ["session_token"],
			"properties": {
				"session_token": {
					"type": "string"
				}
			}
		},
		"codersdk.MatchedProvisioners": {
			"type": "object",
			"properties": {
				"available": {
					"description": "Available is the number of provisioner daemons that are available to\ntake jobs. This may be less than the count if some provisioners are\nbusy or have been stopped.",
					"type": "integer"
				},
				"count": {
					"description": "Count is the number of provisioner daemons that matched the given\ntags. If the count is 0, it means no provisioner daemons matched the\nrequested tags.",
					"type": "integer"
				},
				"most_recently_seen": {
					"description": "MostRecentlySeen is the most recently seen time of the set of matched\nprovisioners. If no provisioners matched, this field will be null.",
					"type": "string",
					"format": "date-time"
				}
			}
		},
		"codersdk.MinimalOrganization": {
			"type": "object",
			"required": ["id"],
			"properties": {
				"display_name": {
					"type": "string"
				},
				"icon": {
					"type": "string"
				},
				"id": {
					"type": "string",
					"format": "uuid"
				},
				"name": {
					"type": "string"
				}
			}
		},
		"codersdk.MinimalUser": {
			"type": "object",
			"required": ["id", "username"],
			"properties": {
				"avatar_url": {
					"type": "string",
					"format": "uri"
				},
				"id": {
					"type": "string",
					"format": "uuid"
				},
				"username": {
					"type": "string"
				}
			}
		},
		"codersdk.NotificationMethodsResponse": {
			"type": "object",
			"properties": {
				"available": {
					"type": "array",
					"items": {
						"type": "string"
					}
				},
				"default": {
					"type": "string"
				}
			}
		},
		"codersdk.NotificationPreference": {
			"type": "object",
			"properties": {
				"disabled": {
					"type": "boolean"
				},
				"id": {
					"type": "string",
					"format": "uuid"
				},
				"updated_at": {
					"type": "string",
					"format": "date-time"
				}
			}
		},
		"codersdk.NotificationTemplate": {
			"type": "object",
			"properties": {
				"actions": {
					"type": "string"
				},
				"body_template": {
					"type": "string"
				},
				"enabled_by_default": {
					"type": "boolean"
				},
				"group": {
					"type": "string"
				},
				"id": {
					"type": "string",
					"format": "uuid"
				},
				"kind": {
					"type": "string"
				},
				"method": {
					"type": "string"
				},
				"name": {
					"type": "string"
				},
				"title_template": {
					"type": "string"
				}
			}
		},
		"codersdk.NotificationsConfig": {
			"type": "object",
			"properties": {
				"dispatch_timeout": {
					"description": "How long to wait while a notification is being sent before giving up.",
					"type": "integer"
				},
				"email": {
					"description": "SMTP settings.",
					"allOf": [
						{
							"$ref": "#/definitions/codersdk.NotificationsEmailConfig"
						}
					]
				},
				"fetch_interval": {
					"description": "How often to query the database for queued notifications.",
					"type": "integer"
				},
				"inbox": {
					"description": "Inbox settings.",
					"allOf": [
						{
							"$ref": "#/definitions/codersdk.NotificationsInboxConfig"
						}
					]
				},
				"lease_count": {
					"description": "How many notifications a notifier should lease per fetch interval.",
					"type": "integer"
				},
				"lease_period": {
					"description": "How long a notifier should lease a message. This is effectively how long a notification is 'owned'\nby a notifier, and once this period expires it will be available for lease by another notifier. Leasing\nis important in order for multiple running notifiers to not pick the same messages to deliver concurrently.\nThis lease period will only expire if a notifier shuts down ungracefully; a dispatch of the notification\nreleases the lease.",
					"type": "integer"
				},
				"max_send_attempts": {
					"description": "The upper limit of attempts to send a notification.",
					"type": "integer"
				},
				"method": {
					"description": "Which delivery method to use (available options: 'smtp', 'webhook').",
					"type": "string"
				},
				"retry_interval": {
					"description": "The minimum time between retries.",
					"type": "integer"
				},
				"sync_buffer_size": {
					"description": "The notifications system buffers message updates in memory to ease pressure on the database.\nThis option controls how many updates are kept in memory. The lower this value the\nlower the change of state inconsistency in a non-graceful shutdown - but it also increases load on the\ndatabase. It is recommended to keep this option at its default value.",
					"type": "integer"
				},
				"sync_interval": {
					"description": "The notifications system buffers message updates in memory to ease pressure on the database.\nThis option controls how often it synchronizes its state with the database. The shorter this value the\nlower the change of state inconsistency in a non-graceful shutdown - but it also increases load on the\ndatabase. It is recommended to keep this option at its default value.",
					"type": "integer"
				},
				"webhook": {
					"description": "Webhook settings.",
					"allOf": [
						{
							"$ref": "#/definitions/codersdk.NotificationsWebhookConfig"
						}
					]
				}
			}
		},
		"codersdk.NotificationsEmailAuthConfig": {
			"type": "object",
			"properties": {
				"identity": {
					"description": "Identity for PLAIN auth.",
					"type": "string"
				},
				"password": {
					"description": "Password for LOGIN/PLAIN auth.",
					"type": "string"
				},
				"password_file": {
					"description": "File from which to load the password for LOGIN/PLAIN auth.",
					"type": "string"
				},
				"username": {
					"description": "Username for LOGIN/PLAIN auth.",
					"type": "string"
				}
			}
		},
		"codersdk.NotificationsEmailConfig": {
			"type": "object",
			"properties": {
				"auth": {
					"description": "Authentication details.",
					"allOf": [
						{
							"$ref": "#/definitions/codersdk.NotificationsEmailAuthConfig"
						}
					]
				},
				"force_tls": {
					"description": "ForceTLS causes a TLS connection to be attempted.",
					"type": "boolean"
				},
				"from": {
					"description": "The sender's address.",
					"type": "string"
				},
				"hello": {
					"description": "The hostname identifying the SMTP server.",
					"type": "string"
				},
				"smarthost": {
					"description": "The intermediary SMTP host through which emails are sent (host:port).",
					"type": "string"
				},
				"tls": {
					"description": "TLS details.",
					"allOf": [
						{
							"$ref": "#/definitions/codersdk.NotificationsEmailTLSConfig"
						}
					]
				}
			}
		},
		"codersdk.NotificationsEmailTLSConfig": {
			"type": "object",
			"properties": {
				"ca_file": {
					"description": "CAFile specifies the location of the CA certificate to use.",
					"type": "string"
				},
				"cert_file": {
					"description": "CertFile specifies the location of the certificate to use.",
					"type": "string"
				},
				"insecure_skip_verify": {
					"description": "InsecureSkipVerify skips target certificate validation.",
					"type": "boolean"
				},
				"key_file": {
					"description": "KeyFile specifies the location of the key to use.",
					"type": "string"
				},
				"server_name": {
					"description": "ServerName to verify the hostname for the targets.",
					"type": "string"
				},
				"start_tls": {
					"description": "StartTLS attempts to upgrade plain connections to TLS.",
					"type": "boolean"
				}
			}
		},
		"codersdk.NotificationsInboxConfig": {
			"type": "object",
			"properties": {
				"enabled": {
					"type": "boolean"
				}
			}
		},
		"codersdk.NotificationsSettings": {
			"type": "object",
			"properties": {
				"notifier_paused": {
					"type": "boolean"
				}
			}
		},
		"codersdk.NotificationsWebhookConfig": {
			"type": "object",
			"properties": {
				"endpoint": {
					"description": "The URL to which the payload will be sent with an HTTP POST request.",
					"allOf": [
						{
							"$ref": "#/definitions/serpent.URL"
						}
					]
				}
			}
		},
		"codersdk.OAuth2AppEndpoints": {
			"type": "object",
			"properties": {
				"authorization": {
					"type": "string"
				},
				"device_authorization": {
					"description": "DeviceAuth is optional.",
					"type": "string"
				},
				"token": {
					"type": "string"
				}
			}
		},
		"codersdk.OAuth2Config": {
			"type": "object",
			"properties": {
				"github": {
					"$ref": "#/definitions/codersdk.OAuth2GithubConfig"
				}
			}
		},
		"codersdk.OAuth2GithubConfig": {
			"type": "object",
			"properties": {
				"allow_everyone": {
					"type": "boolean"
				},
				"allow_signups": {
					"type": "boolean"
				},
				"allowed_orgs": {
					"type": "array",
					"items": {
						"type": "string"
					}
				},
				"allowed_teams": {
					"type": "array",
					"items": {
						"type": "string"
					}
				},
				"client_id": {
					"type": "string"
				},
				"client_secret": {
					"type": "string"
				},
				"default_provider_enable": {
					"type": "boolean"
				},
				"device_flow": {
					"type": "boolean"
				},
				"enterprise_base_url": {
					"type": "string"
				}
			}
		},
		"codersdk.OAuth2ProviderApp": {
			"type": "object",
			"properties": {
				"callback_url": {
					"type": "string"
				},
				"endpoints": {
					"description": "Endpoints are included in the app response for easier discovery. The OAuth2\nspec does not have a defined place to find these (for comparison, OIDC has\na '/.well-known/openid-configuration' endpoint).",
					"allOf": [
						{
							"$ref": "#/definitions/codersdk.OAuth2AppEndpoints"
						}
					]
				},
				"icon": {
					"type": "string"
				},
				"id": {
					"type": "string",
					"format": "uuid"
				},
				"name": {
					"type": "string"
				}
			}
		},
		"codersdk.OAuth2ProviderAppSecret": {
			"type": "object",
			"properties": {
				"client_secret_truncated": {
					"type": "string"
				},
				"id": {
					"type": "string",
					"format": "uuid"
				},
				"last_used_at": {
					"type": "string"
				}
			}
		},
		"codersdk.OAuth2ProviderAppSecretFull": {
			"type": "object",
			"properties": {
				"client_secret_full": {
					"type": "string"
				},
				"id": {
					"type": "string",
					"format": "uuid"
				}
			}
		},
		"codersdk.OAuthConversionResponse": {
			"type": "object",
			"properties": {
				"expires_at": {
					"type": "string",
					"format": "date-time"
				},
				"state_string": {
					"type": "string"
				},
				"to_type": {
					"$ref": "#/definitions/codersdk.LoginType"
				},
				"user_id": {
					"type": "string",
					"format": "uuid"
				}
			}
		},
		"codersdk.OIDCAuthMethod": {
			"type": "object",
			"properties": {
				"enabled": {
					"type": "boolean"
				},
				"iconUrl": {
					"type": "string"
				},
				"signInText": {
					"type": "string"
				}
			}
		},
		"codersdk.OIDCConfig": {
			"type": "object",
			"properties": {
				"allow_signups": {
					"type": "boolean"
				},
				"auth_url_params": {
					"type": "object"
				},
				"client_cert_file": {
					"type": "string"
				},
				"client_id": {
					"type": "string"
				},
				"client_key_file": {
					"description": "ClientKeyFile \u0026 ClientCertFile are used in place of ClientSecret for PKI auth.",
					"type": "string"
				},
				"client_secret": {
					"type": "string"
				},
				"email_domain": {
					"type": "array",
					"items": {
						"type": "string"
					}
				},
				"email_field": {
					"type": "string"
				},
				"group_allow_list": {
					"type": "array",
					"items": {
						"type": "string"
					}
				},
				"group_auto_create": {
					"type": "boolean"
				},
				"group_mapping": {
					"type": "object"
				},
				"group_regex_filter": {
					"$ref": "#/definitions/serpent.Regexp"
				},
				"groups_field": {
					"type": "string"
				},
				"icon_url": {
					"$ref": "#/definitions/serpent.URL"
				},
				"ignore_email_verified": {
					"type": "boolean"
				},
				"ignore_user_info": {
					"description": "IgnoreUserInfo \u0026 UserInfoFromAccessToken are mutually exclusive. Only 1\ncan be set to true. Ideally this would be an enum with 3 states, ['none',\n'userinfo', 'access_token']. However, for backward compatibility,\n`ignore_user_info` must remain. And `access_token` is a niche, non-spec\ncompliant edge case. So it's use is rare, and should not be advised.",
					"type": "boolean"
				},
				"issuer_url": {
					"type": "string"
				},
				"name_field": {
					"type": "string"
				},
				"organization_assign_default": {
					"type": "boolean"
				},
				"organization_field": {
					"type": "string"
				},
				"organization_mapping": {
					"type": "object"
				},
				"scopes": {
					"type": "array",
					"items": {
						"type": "string"
					}
				},
				"sign_in_text": {
					"type": "string"
				},
				"signups_disabled_text": {
					"type": "string"
				},
				"skip_issuer_checks": {
					"type": "boolean"
				},
				"source_user_info_from_access_token": {
					"description": "UserInfoFromAccessToken as mentioned above is an edge case. This allows\nsourcing the user_info from the access token itself instead of a user_info\nendpoint. This assumes the access token is a valid JWT with a set of claims to\nbe merged with the id_token.",
					"type": "boolean"
				},
				"user_role_field": {
					"type": "string"
				},
				"user_role_mapping": {
					"type": "object"
				},
				"user_roles_default": {
					"type": "array",
					"items": {
						"type": "string"
					}
				},
				"username_field": {
					"type": "string"
				}
			}
		},
		"codersdk.Organization": {
			"type": "object",
			"required": ["created_at", "id", "is_default", "updated_at"],
			"properties": {
				"created_at": {
					"type": "string",
					"format": "date-time"
				},
				"description": {
					"type": "string"
				},
				"display_name": {
					"type": "string"
				},
				"icon": {
					"type": "string"
				},
				"id": {
					"type": "string",
					"format": "uuid"
				},
				"is_default": {
					"type": "boolean"
				},
				"name": {
					"type": "string"
				},
				"updated_at": {
					"type": "string",
					"format": "date-time"
				}
			}
		},
		"codersdk.OrganizationMember": {
			"type": "object",
			"properties": {
				"created_at": {
					"type": "string",
					"format": "date-time"
				},
				"organization_id": {
					"type": "string",
					"format": "uuid"
				},
				"roles": {
					"type": "array",
					"items": {
						"$ref": "#/definitions/codersdk.SlimRole"
					}
				},
				"updated_at": {
					"type": "string",
					"format": "date-time"
				},
				"user_id": {
					"type": "string",
					"format": "uuid"
				}
			}
		},
		"codersdk.OrganizationMemberWithUserData": {
			"type": "object",
			"properties": {
				"avatar_url": {
					"type": "string"
				},
				"created_at": {
					"type": "string",
					"format": "date-time"
				},
				"email": {
					"type": "string"
				},
				"global_roles": {
					"type": "array",
					"items": {
						"$ref": "#/definitions/codersdk.SlimRole"
					}
				},
				"name": {
					"type": "string"
				},
				"organization_id": {
					"type": "string",
					"format": "uuid"
				},
				"roles": {
					"type": "array",
					"items": {
						"$ref": "#/definitions/codersdk.SlimRole"
					}
				},
				"updated_at": {
					"type": "string",
					"format": "date-time"
				},
				"user_id": {
					"type": "string",
					"format": "uuid"
				},
				"username": {
					"type": "string"
				}
			}
		},
		"codersdk.OrganizationSyncSettings": {
			"type": "object",
			"properties": {
				"field": {
					"description": "Field selects the claim field to be used as the created user's\norganizations. If the field is the empty string, then no organization\nupdates will ever come from the OIDC provider.",
					"type": "string"
				},
				"mapping": {
					"description": "Mapping maps from an OIDC claim --\u003e Coder organization uuid",
					"type": "object",
					"additionalProperties": {
						"type": "array",
						"items": {
							"type": "string"
						}
					}
				},
				"organization_assign_default": {
					"description": "AssignDefault will ensure the default org is always included\nfor every user, regardless of their claims. This preserves legacy behavior.",
					"type": "boolean"
				}
			}
		},
		"codersdk.PaginatedMembersResponse": {
			"type": "object",
			"properties": {
				"count": {
					"type": "integer"
				},
				"members": {
					"type": "array",
					"items": {
						"$ref": "#/definitions/codersdk.OrganizationMemberWithUserData"
					}
				}
			}
		},
		"codersdk.PatchGroupIDPSyncConfigRequest": {
			"type": "object",
			"properties": {
				"auto_create_missing_groups": {
					"type": "boolean"
				},
				"field": {
					"type": "string"
				},
				"regex_filter": {
					"$ref": "#/definitions/regexp.Regexp"
				}
			}
		},
		"codersdk.PatchGroupIDPSyncMappingRequest": {
			"type": "object",
			"properties": {
				"add": {
					"type": "array",
					"items": {
						"type": "object",
						"properties": {
							"gets": {
								"description": "The ID of the Coder resource the user should be added to",
								"type": "string"
							},
							"given": {
								"description": "The IdP claim the user has",
								"type": "string"
							}
						}
					}
				},
				"remove": {
					"type": "array",
					"items": {
						"type": "object",
						"properties": {
							"gets": {
								"description": "The ID of the Coder resource the user should be added to",
								"type": "string"
							},
							"given": {
								"description": "The IdP claim the user has",
								"type": "string"
							}
						}
					}
				}
			}
		},
		"codersdk.PatchGroupRequest": {
			"type": "object",
			"properties": {
				"add_users": {
					"type": "array",
					"items": {
						"type": "string"
					}
				},
				"avatar_url": {
					"type": "string"
				},
				"display_name": {
					"type": "string"
				},
				"name": {
					"type": "string"
				},
				"quota_allowance": {
					"type": "integer"
				},
				"remove_users": {
					"type": "array",
					"items": {
						"type": "string"
					}
				}
			}
		},
		"codersdk.PatchOrganizationIDPSyncConfigRequest": {
			"type": "object",
			"properties": {
				"assign_default": {
					"type": "boolean"
				},
				"field": {
					"type": "string"
				}
			}
		},
		"codersdk.PatchOrganizationIDPSyncMappingRequest": {
			"type": "object",
			"properties": {
				"add": {
					"type": "array",
					"items": {
						"type": "object",
						"properties": {
							"gets": {
								"description": "The ID of the Coder resource the user should be added to",
								"type": "string"
							},
							"given": {
								"description": "The IdP claim the user has",
								"type": "string"
							}
						}
					}
				},
				"remove": {
					"type": "array",
					"items": {
						"type": "object",
						"properties": {
							"gets": {
								"description": "The ID of the Coder resource the user should be added to",
								"type": "string"
							},
							"given": {
								"description": "The IdP claim the user has",
								"type": "string"
							}
						}
					}
				}
			}
		},
		"codersdk.PatchRoleIDPSyncConfigRequest": {
			"type": "object",
			"properties": {
				"field": {
					"type": "string"
				}
			}
		},
		"codersdk.PatchRoleIDPSyncMappingRequest": {
			"type": "object",
			"properties": {
				"add": {
					"type": "array",
					"items": {
						"type": "object",
						"properties": {
							"gets": {
								"description": "The ID of the Coder resource the user should be added to",
								"type": "string"
							},
							"given": {
								"description": "The IdP claim the user has",
								"type": "string"
							}
						}
					}
				},
				"remove": {
					"type": "array",
					"items": {
						"type": "object",
						"properties": {
							"gets": {
								"description": "The ID of the Coder resource the user should be added to",
								"type": "string"
							},
							"given": {
								"description": "The IdP claim the user has",
								"type": "string"
							}
						}
					}
				}
			}
		},
		"codersdk.PatchTemplateVersionRequest": {
			"type": "object",
			"properties": {
				"message": {
					"type": "string"
				},
				"name": {
					"type": "string"
				}
			}
		},
		"codersdk.PatchWorkspaceProxy": {
			"type": "object",
			"required": ["display_name", "icon", "id", "name"],
			"properties": {
				"display_name": {
					"type": "string"
				},
				"icon": {
					"type": "string"
				},
				"id": {
					"type": "string",
					"format": "uuid"
				},
				"name": {
					"type": "string"
				},
				"regenerate_token": {
					"type": "boolean"
				}
			}
		},
		"codersdk.Permission": {
			"type": "object",
			"properties": {
				"action": {
					"$ref": "#/definitions/codersdk.RBACAction"
				},
				"negate": {
					"description": "Negate makes this a negative permission",
					"type": "boolean"
				},
				"resource_type": {
					"$ref": "#/definitions/codersdk.RBACResource"
				}
			}
		},
		"codersdk.PostOAuth2ProviderAppRequest": {
			"type": "object",
			"required": ["callback_url", "name"],
			"properties": {
				"callback_url": {
					"type": "string"
				},
				"icon": {
					"type": "string"
				},
				"name": {
					"type": "string"
				}
			}
		},
		"codersdk.PostWorkspaceUsageRequest": {
			"type": "object",
			"properties": {
				"agent_id": {
					"type": "string",
					"format": "uuid"
				},
				"app_name": {
					"$ref": "#/definitions/codersdk.UsageAppName"
				}
			}
		},
		"codersdk.PprofConfig": {
			"type": "object",
			"properties": {
				"address": {
					"$ref": "#/definitions/serpent.HostPort"
				},
				"enable": {
					"type": "boolean"
				}
			}
		},
		"codersdk.PrebuildsConfig": {
			"type": "object",
			"properties": {
				"reconciliation_backoff_interval": {
					"description": "ReconciliationBackoffInterval specifies the amount of time to increase the backoff interval\nwhen errors occur during reconciliation.",
					"type": "integer"
				},
				"reconciliation_backoff_lookback": {
					"description": "ReconciliationBackoffLookback determines the time window to look back when calculating\nthe number of failed prebuilds, which influences the backoff strategy.",
					"type": "integer"
				},
				"reconciliation_interval": {
					"description": "ReconciliationInterval defines how often the workspace prebuilds state should be reconciled.",
					"type": "integer"
				}
			}
		},
		"codersdk.Preset": {
			"type": "object",
			"properties": {
				"id": {
					"type": "string"
				},
				"name": {
					"type": "string"
				},
				"parameters": {
					"type": "array",
					"items": {
						"$ref": "#/definitions/codersdk.PresetParameter"
					}
				}
			}
		},
		"codersdk.PresetParameter": {
			"type": "object",
			"properties": {
				"name": {
					"type": "string"
				},
				"value": {
					"type": "string"
				}
			}
		},
		"codersdk.PrometheusConfig": {
			"type": "object",
			"properties": {
				"address": {
					"$ref": "#/definitions/serpent.HostPort"
				},
				"aggregate_agent_stats_by": {
					"type": "array",
					"items": {
						"type": "string"
					}
				},
				"collect_agent_stats": {
					"type": "boolean"
				},
				"collect_db_metrics": {
					"type": "boolean"
				},
				"enable": {
					"type": "boolean"
				}
			}
		},
		"codersdk.ProvisionerConfig": {
			"type": "object",
			"properties": {
				"daemon_poll_interval": {
					"type": "integer"
				},
				"daemon_poll_jitter": {
					"type": "integer"
				},
				"daemon_psk": {
					"type": "string"
				},
				"daemon_types": {
					"type": "array",
					"items": {
						"type": "string"
					}
				},
				"daemons": {
					"description": "Daemons is the number of built-in terraform provisioners.",
					"type": "integer"
				},
				"force_cancel_interval": {
					"type": "integer"
				}
			}
		},
		"codersdk.ProvisionerDaemon": {
			"type": "object",
			"properties": {
				"api_version": {
					"type": "string"
				},
				"created_at": {
					"type": "string",
					"format": "date-time"
				},
				"current_job": {
					"$ref": "#/definitions/codersdk.ProvisionerDaemonJob"
				},
				"id": {
					"type": "string",
					"format": "uuid"
				},
				"key_id": {
					"type": "string",
					"format": "uuid"
				},
				"key_name": {
					"description": "Optional fields.",
					"type": "string"
				},
				"last_seen_at": {
					"type": "string",
					"format": "date-time"
				},
				"name": {
					"type": "string"
				},
				"organization_id": {
					"type": "string",
					"format": "uuid"
				},
				"previous_job": {
					"$ref": "#/definitions/codersdk.ProvisionerDaemonJob"
				},
				"provisioners": {
					"type": "array",
					"items": {
						"type": "string"
					}
				},
				"status": {
					"enum": ["offline", "idle", "busy"],
					"allOf": [
						{
							"$ref": "#/definitions/codersdk.ProvisionerDaemonStatus"
						}
					]
				},
				"tags": {
					"type": "object",
					"additionalProperties": {
						"type": "string"
					}
				},
				"version": {
					"type": "string"
				}
			}
		},
		"codersdk.ProvisionerDaemonJob": {
			"type": "object",
			"properties": {
				"id": {
					"type": "string",
					"format": "uuid"
				},
				"status": {
					"enum": [
						"pending",
						"running",
						"succeeded",
						"canceling",
						"canceled",
						"failed"
					],
					"allOf": [
						{
							"$ref": "#/definitions/codersdk.ProvisionerJobStatus"
						}
					]
				},
				"template_display_name": {
					"type": "string"
				},
				"template_icon": {
					"type": "string"
				},
				"template_name": {
					"type": "string"
				}
			}
		},
		"codersdk.ProvisionerDaemonStatus": {
			"type": "string",
			"enum": ["offline", "idle", "busy"],
			"x-enum-varnames": [
				"ProvisionerDaemonOffline",
				"ProvisionerDaemonIdle",
				"ProvisionerDaemonBusy"
			]
		},
		"codersdk.ProvisionerJob": {
			"type": "object",
			"properties": {
				"available_workers": {
					"type": "array",
					"items": {
						"type": "string",
						"format": "uuid"
					}
				},
				"canceled_at": {
					"type": "string",
					"format": "date-time"
				},
				"completed_at": {
					"type": "string",
					"format": "date-time"
				},
				"created_at": {
					"type": "string",
					"format": "date-time"
				},
				"error": {
					"type": "string"
				},
				"error_code": {
					"enum": ["REQUIRED_TEMPLATE_VARIABLES"],
					"allOf": [
						{
							"$ref": "#/definitions/codersdk.JobErrorCode"
						}
					]
				},
				"file_id": {
					"type": "string",
					"format": "uuid"
				},
				"id": {
					"type": "string",
					"format": "uuid"
				},
				"input": {
					"$ref": "#/definitions/codersdk.ProvisionerJobInput"
				},
				"metadata": {
					"$ref": "#/definitions/codersdk.ProvisionerJobMetadata"
				},
				"organization_id": {
					"type": "string",
					"format": "uuid"
				},
				"queue_position": {
					"type": "integer"
				},
				"queue_size": {
					"type": "integer"
				},
				"started_at": {
					"type": "string",
					"format": "date-time"
				},
				"status": {
					"enum": [
						"pending",
						"running",
						"succeeded",
						"canceling",
						"canceled",
						"failed"
					],
					"allOf": [
						{
							"$ref": "#/definitions/codersdk.ProvisionerJobStatus"
						}
					]
				},
				"tags": {
					"type": "object",
					"additionalProperties": {
						"type": "string"
					}
				},
				"type": {
					"$ref": "#/definitions/codersdk.ProvisionerJobType"
				},
				"worker_id": {
					"type": "string",
					"format": "uuid"
				}
			}
		},
		"codersdk.ProvisionerJobInput": {
			"type": "object",
			"properties": {
				"error": {
					"type": "string"
				},
				"template_version_id": {
					"type": "string",
					"format": "uuid"
				},
				"workspace_build_id": {
					"type": "string",
					"format": "uuid"
				}
			}
		},
		"codersdk.ProvisionerJobLog": {
			"type": "object",
			"properties": {
				"created_at": {
					"type": "string",
					"format": "date-time"
				},
				"id": {
					"type": "integer"
				},
				"log_level": {
					"enum": ["trace", "debug", "info", "warn", "error"],
					"allOf": [
						{
							"$ref": "#/definitions/codersdk.LogLevel"
						}
					]
				},
				"log_source": {
					"$ref": "#/definitions/codersdk.LogSource"
				},
				"output": {
					"type": "string"
				},
				"stage": {
					"type": "string"
				}
			}
		},
		"codersdk.ProvisionerJobMetadata": {
			"type": "object",
			"properties": {
				"template_display_name": {
					"type": "string"
				},
				"template_icon": {
					"type": "string"
				},
				"template_id": {
					"type": "string",
					"format": "uuid"
				},
				"template_name": {
					"type": "string"
				},
				"template_version_name": {
					"type": "string"
				},
				"workspace_id": {
					"type": "string",
					"format": "uuid"
				},
				"workspace_name": {
					"type": "string"
				}
			}
		},
		"codersdk.ProvisionerJobStatus": {
			"type": "string",
			"enum": [
				"pending",
				"running",
				"succeeded",
				"canceling",
				"canceled",
				"failed",
				"unknown"
			],
			"x-enum-varnames": [
				"ProvisionerJobPending",
				"ProvisionerJobRunning",
				"ProvisionerJobSucceeded",
				"ProvisionerJobCanceling",
				"ProvisionerJobCanceled",
				"ProvisionerJobFailed",
				"ProvisionerJobUnknown"
			]
		},
		"codersdk.ProvisionerJobType": {
			"type": "string",
			"enum": [
				"template_version_import",
				"workspace_build",
				"template_version_dry_run"
			],
			"x-enum-varnames": [
				"ProvisionerJobTypeTemplateVersionImport",
				"ProvisionerJobTypeWorkspaceBuild",
				"ProvisionerJobTypeTemplateVersionDryRun"
			]
		},
		"codersdk.ProvisionerKey": {
			"type": "object",
			"properties": {
				"created_at": {
					"type": "string",
					"format": "date-time"
				},
				"id": {
					"type": "string",
					"format": "uuid"
				},
				"name": {
					"type": "string"
				},
				"organization": {
					"type": "string",
					"format": "uuid"
				},
				"tags": {
					"$ref": "#/definitions/codersdk.ProvisionerKeyTags"
				}
			}
		},
		"codersdk.ProvisionerKeyDaemons": {
			"type": "object",
			"properties": {
				"daemons": {
					"type": "array",
					"items": {
						"$ref": "#/definitions/codersdk.ProvisionerDaemon"
					}
				},
				"key": {
					"$ref": "#/definitions/codersdk.ProvisionerKey"
				}
			}
		},
		"codersdk.ProvisionerKeyTags": {
			"type": "object",
			"additionalProperties": {
				"type": "string"
			}
		},
		"codersdk.ProvisionerLogLevel": {
			"type": "string",
			"enum": ["debug"],
			"x-enum-varnames": ["ProvisionerLogLevelDebug"]
		},
		"codersdk.ProvisionerStorageMethod": {
			"type": "string",
			"enum": ["file"],
			"x-enum-varnames": ["ProvisionerStorageMethodFile"]
		},
		"codersdk.ProvisionerTiming": {
			"type": "object",
			"properties": {
				"action": {
					"type": "string"
				},
				"ended_at": {
					"type": "string",
					"format": "date-time"
				},
				"job_id": {
					"type": "string",
					"format": "uuid"
				},
				"resource": {
					"type": "string"
				},
				"source": {
					"type": "string"
				},
				"stage": {
					"$ref": "#/definitions/codersdk.TimingStage"
				},
				"started_at": {
					"type": "string",
					"format": "date-time"
				}
			}
		},
		"codersdk.ProxyHealthReport": {
			"type": "object",
			"properties": {
				"errors": {
					"description": "Errors are problems that prevent the workspace proxy from being healthy",
					"type": "array",
					"items": {
						"type": "string"
					}
				},
				"warnings": {
					"description": "Warnings do not prevent the workspace proxy from being healthy, but\nshould be addressed.",
					"type": "array",
					"items": {
						"type": "string"
					}
				}
			}
		},
		"codersdk.ProxyHealthStatus": {
			"type": "string",
			"enum": ["ok", "unreachable", "unhealthy", "unregistered"],
			"x-enum-varnames": [
				"ProxyHealthy",
				"ProxyUnreachable",
				"ProxyUnhealthy",
				"ProxyUnregistered"
			]
		},
		"codersdk.PutExtendWorkspaceRequest": {
			"type": "object",
			"required": ["deadline"],
			"properties": {
				"deadline": {
					"type": "string",
					"format": "date-time"
				}
			}
		},
		"codersdk.PutOAuth2ProviderAppRequest": {
			"type": "object",
			"required": ["callback_url", "name"],
			"properties": {
				"callback_url": {
					"type": "string"
				},
				"icon": {
					"type": "string"
				},
				"name": {
					"type": "string"
				}
			}
		},
		"codersdk.RBACAction": {
			"type": "string",
			"enum": [
				"application_connect",
				"assign",
				"create",
				"delete",
				"read",
				"read_personal",
				"ssh",
				"unassign",
				"update",
				"update_personal",
				"use",
				"view_insights",
				"start",
				"stop"
			],
			"x-enum-varnames": [
				"ActionApplicationConnect",
				"ActionAssign",
				"ActionCreate",
				"ActionDelete",
				"ActionRead",
				"ActionReadPersonal",
				"ActionSSH",
				"ActionUnassign",
				"ActionUpdate",
				"ActionUpdatePersonal",
				"ActionUse",
				"ActionViewInsights",
				"ActionWorkspaceStart",
				"ActionWorkspaceStop"
			]
		},
		"codersdk.RBACResource": {
			"type": "string",
			"enum": [
				"*",
				"api_key",
				"assign_org_role",
				"assign_role",
				"audit_log",
				"crypto_key",
				"debug_info",
				"deployment_config",
				"deployment_stats",
				"file",
				"group",
				"group_member",
				"idpsync_settings",
				"inbox_notification",
				"license",
				"notification_message",
				"notification_preference",
				"notification_template",
				"oauth2_app",
				"oauth2_app_code_token",
				"oauth2_app_secret",
				"organization",
				"organization_member",
				"provisioner_daemon",
				"provisioner_jobs",
				"replicas",
				"system",
				"tailnet_coordinator",
				"template",
				"user",
				"webpush_subscription",
				"workspace",
				"workspace_agent_devcontainers",
				"workspace_agent_resource_monitor",
				"workspace_dormant",
				"workspace_proxy"
			],
			"x-enum-varnames": [
				"ResourceWildcard",
				"ResourceApiKey",
				"ResourceAssignOrgRole",
				"ResourceAssignRole",
				"ResourceAuditLog",
				"ResourceCryptoKey",
				"ResourceDebugInfo",
				"ResourceDeploymentConfig",
				"ResourceDeploymentStats",
				"ResourceFile",
				"ResourceGroup",
				"ResourceGroupMember",
				"ResourceIdpsyncSettings",
				"ResourceInboxNotification",
				"ResourceLicense",
				"ResourceNotificationMessage",
				"ResourceNotificationPreference",
				"ResourceNotificationTemplate",
				"ResourceOauth2App",
				"ResourceOauth2AppCodeToken",
				"ResourceOauth2AppSecret",
				"ResourceOrganization",
				"ResourceOrganizationMember",
				"ResourceProvisionerDaemon",
				"ResourceProvisionerJobs",
				"ResourceReplicas",
				"ResourceSystem",
				"ResourceTailnetCoordinator",
				"ResourceTemplate",
				"ResourceUser",
				"ResourceWebpushSubscription",
				"ResourceWorkspace",
				"ResourceWorkspaceAgentDevcontainers",
				"ResourceWorkspaceAgentResourceMonitor",
				"ResourceWorkspaceDormant",
				"ResourceWorkspaceProxy"
			]
		},
		"codersdk.RateLimitConfig": {
			"type": "object",
			"properties": {
				"api": {
					"type": "integer"
				},
				"disable_all": {
					"type": "boolean"
				}
			}
		},
		"codersdk.ReducedUser": {
			"type": "object",
			"required": ["created_at", "email", "id", "username"],
			"properties": {
				"avatar_url": {
					"type": "string",
					"format": "uri"
				},
				"created_at": {
					"type": "string",
					"format": "date-time"
				},
				"email": {
					"type": "string",
					"format": "email"
				},
				"id": {
					"type": "string",
					"format": "uuid"
				},
				"last_seen_at": {
					"type": "string",
					"format": "date-time"
				},
				"login_type": {
					"$ref": "#/definitions/codersdk.LoginType"
				},
				"name": {
					"type": "string"
				},
				"status": {
					"enum": ["active", "suspended"],
					"allOf": [
						{
							"$ref": "#/definitions/codersdk.UserStatus"
						}
					]
				},
				"theme_preference": {
					"description": "Deprecated: this value should be retrieved from\n`codersdk.UserPreferenceSettings` instead.",
					"type": "string"
				},
				"updated_at": {
					"type": "string",
					"format": "date-time"
				},
				"username": {
					"type": "string"
				}
			}
		},
		"codersdk.Region": {
			"type": "object",
			"properties": {
				"display_name": {
					"type": "string"
				},
				"healthy": {
					"type": "boolean"
				},
				"icon_url": {
					"type": "string"
				},
				"id": {
					"type": "string",
					"format": "uuid"
				},
				"name": {
					"type": "string"
				},
				"path_app_url": {
					"description": "PathAppURL is the URL to the base path for path apps. Optional\nunless wildcard_hostname is set.\nE.g. https://us.example.com",
					"type": "string"
				},
				"wildcard_hostname": {
					"description": "WildcardHostname is the wildcard hostname for subdomain apps.\nE.g. *.us.example.com\nE.g. *--suffix.au.example.com\nOptional. Does not need to be on the same domain as PathAppURL.",
					"type": "string"
				}
			}
		},
		"codersdk.RegionsResponse-codersdk_Region": {
			"type": "object",
			"properties": {
				"regions": {
					"type": "array",
					"items": {
						"$ref": "#/definitions/codersdk.Region"
					}
				}
			}
		},
		"codersdk.RegionsResponse-codersdk_WorkspaceProxy": {
			"type": "object",
			"properties": {
				"regions": {
					"type": "array",
					"items": {
						"$ref": "#/definitions/codersdk.WorkspaceProxy"
					}
				}
			}
		},
		"codersdk.Replica": {
			"type": "object",
			"properties": {
				"created_at": {
					"description": "CreatedAt is the timestamp when the replica was first seen.",
					"type": "string",
					"format": "date-time"
				},
				"database_latency": {
					"description": "DatabaseLatency is the latency in microseconds to the database.",
					"type": "integer"
				},
				"error": {
					"description": "Error is the replica error.",
					"type": "string"
				},
				"hostname": {
					"description": "Hostname is the hostname of the replica.",
					"type": "string"
				},
				"id": {
					"description": "ID is the unique identifier for the replica.",
					"type": "string",
					"format": "uuid"
				},
				"region_id": {
					"description": "RegionID is the region of the replica.",
					"type": "integer"
				},
				"relay_address": {
					"description": "RelayAddress is the accessible address to relay DERP connections.",
					"type": "string"
				}
			}
		},
		"codersdk.RequestOneTimePasscodeRequest": {
			"type": "object",
			"required": ["email"],
			"properties": {
				"email": {
					"type": "string",
					"format": "email"
				}
			}
		},
		"codersdk.ResolveAutostartResponse": {
			"type": "object",
			"properties": {
				"parameter_mismatch": {
					"type": "boolean"
				}
			}
		},
		"codersdk.ResourceType": {
			"type": "string",
			"enum": [
				"template",
				"template_version",
				"user",
				"workspace",
				"workspace_build",
				"git_ssh_key",
				"api_key",
				"group",
				"license",
				"convert_login",
				"health_settings",
				"notifications_settings",
				"workspace_proxy",
				"organization",
				"oauth2_provider_app",
				"oauth2_provider_app_secret",
				"custom_role",
				"organization_member",
				"notification_template",
				"idp_sync_settings_organization",
				"idp_sync_settings_group",
				"idp_sync_settings_role",
				"workspace_agent",
				"workspace_app"
			],
			"x-enum-varnames": [
				"ResourceTypeTemplate",
				"ResourceTypeTemplateVersion",
				"ResourceTypeUser",
				"ResourceTypeWorkspace",
				"ResourceTypeWorkspaceBuild",
				"ResourceTypeGitSSHKey",
				"ResourceTypeAPIKey",
				"ResourceTypeGroup",
				"ResourceTypeLicense",
				"ResourceTypeConvertLogin",
				"ResourceTypeHealthSettings",
				"ResourceTypeNotificationsSettings",
				"ResourceTypeWorkspaceProxy",
				"ResourceTypeOrganization",
				"ResourceTypeOAuth2ProviderApp",
				"ResourceTypeOAuth2ProviderAppSecret",
				"ResourceTypeCustomRole",
				"ResourceTypeOrganizationMember",
				"ResourceTypeNotificationTemplate",
				"ResourceTypeIdpSyncSettingsOrganization",
				"ResourceTypeIdpSyncSettingsGroup",
				"ResourceTypeIdpSyncSettingsRole",
				"ResourceTypeWorkspaceAgent",
				"ResourceTypeWorkspaceApp"
			]
		},
		"codersdk.Response": {
			"type": "object",
			"properties": {
				"detail": {
					"description": "Detail is a debug message that provides further insight into why the\naction failed. This information can be technical and a regular golang\nerr.Error() text.\n- \"database: too many open connections\"\n- \"stat: too many open files\"",
					"type": "string"
				},
				"message": {
					"description": "Message is an actionable message that depicts actions the request took.\nThese messages should be fully formed sentences with proper punctuation.\nExamples:\n- \"A user has been created.\"\n- \"Failed to create a user.\"",
					"type": "string"
				},
				"validations": {
					"description": "Validations are form field-specific friendly error messages. They will be\nshown on a form field in the UI. These can also be used to add additional\ncontext if there is a set of errors in the primary 'Message'.",
					"type": "array",
					"items": {
						"$ref": "#/definitions/codersdk.ValidationError"
					}
				}
			}
		},
		"codersdk.Role": {
			"type": "object",
			"properties": {
				"display_name": {
					"type": "string"
				},
				"name": {
					"type": "string"
				},
				"organization_id": {
					"type": "string",
					"format": "uuid"
				},
				"organization_permissions": {
					"description": "OrganizationPermissions are specific for the organization in the field 'OrganizationID' above.",
					"type": "array",
					"items": {
						"$ref": "#/definitions/codersdk.Permission"
					}
				},
				"site_permissions": {
					"type": "array",
					"items": {
						"$ref": "#/definitions/codersdk.Permission"
					}
				},
				"user_permissions": {
					"type": "array",
					"items": {
						"$ref": "#/definitions/codersdk.Permission"
					}
				}
			}
		},
		"codersdk.RoleSyncSettings": {
			"type": "object",
			"properties": {
				"field": {
					"description": "Field is the name of the claim field that specifies what organization roles\na user should be given. If empty, no roles will be synced.",
					"type": "string"
				},
				"mapping": {
					"description": "Mapping is a map from OIDC groups to Coder organization roles.",
					"type": "object",
					"additionalProperties": {
						"type": "array",
						"items": {
							"type": "string"
						}
					}
				}
			}
		},
		"codersdk.SSHConfig": {
			"type": "object",
			"properties": {
				"deploymentName": {
					"description": "DeploymentName is the config-ssh Hostname prefix",
					"type": "string"
				},
				"sshconfigOptions": {
					"description": "SSHConfigOptions are additional options to add to the ssh config file.\nThis will override defaults.",
					"type": "array",
					"items": {
						"type": "string"
					}
				}
			}
		},
		"codersdk.SSHConfigResponse": {
			"type": "object",
			"properties": {
				"hostname_prefix": {
					"description": "HostnamePrefix is the prefix we append to workspace names for SSH hostnames.\nDeprecated: use HostnameSuffix instead.",
					"type": "string"
				},
				"hostname_suffix": {
					"description": "HostnameSuffix is the suffix to append to workspace names for SSH hostnames.",
					"type": "string"
				},
				"ssh_config_options": {
					"type": "object",
					"additionalProperties": {
						"type": "string"
					}
				}
			}
		},
		"codersdk.ServerSentEvent": {
			"type": "object",
			"properties": {
				"data": {},
				"type": {
					"$ref": "#/definitions/codersdk.ServerSentEventType"
				}
			}
		},
		"codersdk.ServerSentEventType": {
			"type": "string",
			"enum": ["ping", "data", "error"],
			"x-enum-varnames": [
				"ServerSentEventTypePing",
				"ServerSentEventTypeData",
				"ServerSentEventTypeError"
			]
		},
		"codersdk.SessionCountDeploymentStats": {
			"type": "object",
			"properties": {
				"jetbrains": {
					"type": "integer"
				},
				"reconnecting_pty": {
					"type": "integer"
				},
				"ssh": {
					"type": "integer"
				},
				"vscode": {
					"type": "integer"
				}
			}
		},
		"codersdk.SessionLifetime": {
			"type": "object",
			"properties": {
				"default_duration": {
					"description": "DefaultDuration is only for browser, workspace app and oauth sessions.",
					"type": "integer"
				},
				"default_token_lifetime": {
					"type": "integer"
				},
				"disable_expiry_refresh": {
					"description": "DisableExpiryRefresh will disable automatically refreshing api\nkeys when they are used from the api. This means the api key lifetime at\ncreation is the lifetime of the api key.",
					"type": "boolean"
				},
				"max_token_lifetime": {
					"type": "integer"
				}
			}
		},
		"codersdk.SlimRole": {
			"type": "object",
			"properties": {
				"display_name": {
					"type": "string"
				},
				"name": {
					"type": "string"
				},
				"organization_id": {
					"type": "string"
				}
			}
		},
		"codersdk.SupportConfig": {
			"type": "object",
			"properties": {
				"links": {
					"$ref": "#/definitions/serpent.Struct-array_codersdk_LinkConfig"
				}
			}
		},
		"codersdk.SwaggerConfig": {
			"type": "object",
			"properties": {
				"enable": {
					"type": "boolean"
				}
			}
		},
		"codersdk.TLSConfig": {
			"type": "object",
			"properties": {
				"address": {
					"$ref": "#/definitions/serpent.HostPort"
				},
				"allow_insecure_ciphers": {
					"type": "boolean"
				},
				"cert_file": {
					"type": "array",
					"items": {
						"type": "string"
					}
				},
				"client_auth": {
					"type": "string"
				},
				"client_ca_file": {
					"type": "string"
				},
				"client_cert_file": {
					"type": "string"
				},
				"client_key_file": {
					"type": "string"
				},
				"enable": {
					"type": "boolean"
				},
				"key_file": {
					"type": "array",
					"items": {
						"type": "string"
					}
				},
				"min_version": {
					"type": "string"
				},
				"redirect_http": {
					"type": "boolean"
				},
				"supported_ciphers": {
					"type": "array",
					"items": {
						"type": "string"
					}
				}
			}
		},
		"codersdk.TelemetryConfig": {
			"type": "object",
			"properties": {
				"enable": {
					"type": "boolean"
				},
				"trace": {
					"type": "boolean"
				},
				"url": {
					"$ref": "#/definitions/serpent.URL"
				}
			}
		},
		"codersdk.Template": {
			"type": "object",
			"properties": {
				"active_user_count": {
					"description": "ActiveUserCount is set to -1 when loading.",
					"type": "integer"
				},
				"active_version_id": {
					"type": "string",
					"format": "uuid"
				},
				"activity_bump_ms": {
					"type": "integer"
				},
				"allow_user_autostart": {
					"description": "AllowUserAutostart and AllowUserAutostop are enterprise-only. Their\nvalues are only used if your license is entitled to use the advanced\ntemplate scheduling feature.",
					"type": "boolean"
				},
				"allow_user_autostop": {
					"type": "boolean"
				},
				"allow_user_cancel_workspace_jobs": {
					"type": "boolean"
				},
				"autostart_requirement": {
					"$ref": "#/definitions/codersdk.TemplateAutostartRequirement"
				},
				"autostop_requirement": {
					"description": "AutostopRequirement and AutostartRequirement are enterprise features. Its\nvalue is only used if your license is entitled to use the advanced template\nscheduling feature.",
					"allOf": [
						{
							"$ref": "#/definitions/codersdk.TemplateAutostopRequirement"
						}
					]
				},
				"build_time_stats": {
					"$ref": "#/definitions/codersdk.TemplateBuildTimeStats"
				},
				"created_at": {
					"type": "string",
					"format": "date-time"
				},
				"created_by_id": {
					"type": "string",
					"format": "uuid"
				},
				"created_by_name": {
					"type": "string"
				},
				"default_ttl_ms": {
					"type": "integer"
				},
				"deprecated": {
					"type": "boolean"
				},
				"deprecation_message": {
					"type": "string"
				},
				"description": {
					"type": "string"
				},
				"display_name": {
					"type": "string"
				},
				"failure_ttl_ms": {
					"description": "FailureTTLMillis, TimeTilDormantMillis, and TimeTilDormantAutoDeleteMillis are enterprise-only. Their\nvalues are used if your license is entitled to use the advanced\ntemplate scheduling feature.",
					"type": "integer"
				},
				"icon": {
					"type": "string"
				},
				"id": {
					"type": "string",
					"format": "uuid"
				},
				"max_port_share_level": {
					"$ref": "#/definitions/codersdk.WorkspaceAgentPortShareLevel"
				},
				"name": {
					"type": "string"
				},
				"organization_display_name": {
					"type": "string"
				},
				"organization_icon": {
					"type": "string"
				},
				"organization_id": {
					"type": "string",
					"format": "uuid"
				},
				"organization_name": {
					"type": "string",
					"format": "url"
				},
				"provisioner": {
					"type": "string",
					"enum": ["terraform"]
				},
				"require_active_version": {
					"description": "RequireActiveVersion mandates that workspaces are built with the active\ntemplate version.",
					"type": "boolean"
				},
				"time_til_dormant_autodelete_ms": {
					"type": "integer"
				},
				"time_til_dormant_ms": {
					"type": "integer"
				},
				"updated_at": {
					"type": "string",
					"format": "date-time"
				}
			}
		},
		"codersdk.TemplateAppUsage": {
			"type": "object",
			"properties": {
				"display_name": {
					"type": "string",
					"example": "Visual Studio Code"
				},
				"icon": {
					"type": "string"
				},
				"seconds": {
					"type": "integer",
					"example": 80500
				},
				"slug": {
					"type": "string",
					"example": "vscode"
				},
				"template_ids": {
					"type": "array",
					"items": {
						"type": "string",
						"format": "uuid"
					}
				},
				"times_used": {
					"type": "integer",
					"example": 2
				},
				"type": {
					"allOf": [
						{
							"$ref": "#/definitions/codersdk.TemplateAppsType"
						}
					],
					"example": "builtin"
				}
			}
		},
		"codersdk.TemplateAppsType": {
			"type": "string",
			"enum": ["builtin", "app"],
			"x-enum-varnames": ["TemplateAppsTypeBuiltin", "TemplateAppsTypeApp"]
		},
		"codersdk.TemplateAutostartRequirement": {
			"type": "object",
			"properties": {
				"days_of_week": {
					"description": "DaysOfWeek is a list of days of the week in which autostart is allowed\nto happen. If no days are specified, autostart is not allowed.",
					"type": "array",
					"items": {
						"type": "string",
						"enum": [
							"monday",
							"tuesday",
							"wednesday",
							"thursday",
							"friday",
							"saturday",
							"sunday"
						]
					}
				}
			}
		},
		"codersdk.TemplateAutostopRequirement": {
			"type": "object",
			"properties": {
				"days_of_week": {
					"description": "DaysOfWeek is a list of days of the week on which restarts are required.\nRestarts happen within the user's quiet hours (in their configured\ntimezone). If no days are specified, restarts are not required. Weekdays\ncannot be specified twice.\n\nRestarts will only happen on weekdays in this list on weeks which line up\nwith Weeks.",
					"type": "array",
					"items": {
						"type": "string",
						"enum": [
							"monday",
							"tuesday",
							"wednesday",
							"thursday",
							"friday",
							"saturday",
							"sunday"
						]
					}
				},
				"weeks": {
					"description": "Weeks is the number of weeks between required restarts. Weeks are synced\nacross all workspaces (and Coder deployments) using modulo math on a\nhardcoded epoch week of January 2nd, 2023 (the first Monday of 2023).\nValues of 0 or 1 indicate weekly restarts. Values of 2 indicate\nfortnightly restarts, etc.",
					"type": "integer"
				}
			}
		},
		"codersdk.TemplateBuildTimeStats": {
			"type": "object",
			"additionalProperties": {
				"$ref": "#/definitions/codersdk.TransitionStats"
			}
		},
		"codersdk.TemplateExample": {
			"type": "object",
			"properties": {
				"description": {
					"type": "string"
				},
				"icon": {
					"type": "string"
				},
				"id": {
					"type": "string",
					"format": "uuid"
				},
				"markdown": {
					"type": "string"
				},
				"name": {
					"type": "string"
				},
				"tags": {
					"type": "array",
					"items": {
						"type": "string"
					}
				},
				"url": {
					"type": "string"
				}
			}
		},
		"codersdk.TemplateInsightsIntervalReport": {
			"type": "object",
			"properties": {
				"active_users": {
					"type": "integer",
					"example": 14
				},
				"end_time": {
					"type": "string",
					"format": "date-time"
				},
				"interval": {
					"allOf": [
						{
							"$ref": "#/definitions/codersdk.InsightsReportInterval"
						}
					],
					"example": "week"
				},
				"start_time": {
					"type": "string",
					"format": "date-time"
				},
				"template_ids": {
					"type": "array",
					"items": {
						"type": "string",
						"format": "uuid"
					}
				}
			}
		},
		"codersdk.TemplateInsightsReport": {
			"type": "object",
			"properties": {
				"active_users": {
					"type": "integer",
					"example": 22
				},
				"apps_usage": {
					"type": "array",
					"items": {
						"$ref": "#/definitions/codersdk.TemplateAppUsage"
					}
				},
				"end_time": {
					"type": "string",
					"format": "date-time"
				},
				"parameters_usage": {
					"type": "array",
					"items": {
						"$ref": "#/definitions/codersdk.TemplateParameterUsage"
					}
				},
				"start_time": {
					"type": "string",
					"format": "date-time"
				},
				"template_ids": {
					"type": "array",
					"items": {
						"type": "string",
						"format": "uuid"
					}
				}
			}
		},
		"codersdk.TemplateInsightsResponse": {
			"type": "object",
			"properties": {
				"interval_reports": {
					"type": "array",
					"items": {
						"$ref": "#/definitions/codersdk.TemplateInsightsIntervalReport"
					}
				},
				"report": {
					"$ref": "#/definitions/codersdk.TemplateInsightsReport"
				}
			}
		},
		"codersdk.TemplateParameterUsage": {
			"type": "object",
			"properties": {
				"description": {
					"type": "string"
				},
				"display_name": {
					"type": "string"
				},
				"name": {
					"type": "string"
				},
				"options": {
					"type": "array",
					"items": {
						"$ref": "#/definitions/codersdk.TemplateVersionParameterOption"
					}
				},
				"template_ids": {
					"type": "array",
					"items": {
						"type": "string",
						"format": "uuid"
					}
				},
				"type": {
					"type": "string"
				},
				"values": {
					"type": "array",
					"items": {
						"$ref": "#/definitions/codersdk.TemplateParameterValue"
					}
				}
			}
		},
		"codersdk.TemplateParameterValue": {
			"type": "object",
			"properties": {
				"count": {
					"type": "integer"
				},
				"value": {
					"type": "string"
				}
			}
		},
		"codersdk.TemplateRole": {
			"type": "string",
			"enum": ["admin", "use", ""],
			"x-enum-varnames": [
				"TemplateRoleAdmin",
				"TemplateRoleUse",
				"TemplateRoleDeleted"
			]
		},
		"codersdk.TemplateUser": {
			"type": "object",
			"required": ["created_at", "email", "id", "username"],
			"properties": {
				"avatar_url": {
					"type": "string",
					"format": "uri"
				},
				"created_at": {
					"type": "string",
					"format": "date-time"
				},
				"email": {
					"type": "string",
					"format": "email"
				},
				"id": {
					"type": "string",
					"format": "uuid"
				},
				"last_seen_at": {
					"type": "string",
					"format": "date-time"
				},
				"login_type": {
					"$ref": "#/definitions/codersdk.LoginType"
				},
				"name": {
					"type": "string"
				},
				"organization_ids": {
					"type": "array",
					"items": {
						"type": "string",
						"format": "uuid"
					}
				},
				"role": {
					"enum": ["admin", "use"],
					"allOf": [
						{
							"$ref": "#/definitions/codersdk.TemplateRole"
						}
					]
				},
				"roles": {
					"type": "array",
					"items": {
						"$ref": "#/definitions/codersdk.SlimRole"
					}
				},
				"status": {
					"enum": ["active", "suspended"],
					"allOf": [
						{
							"$ref": "#/definitions/codersdk.UserStatus"
						}
					]
				},
				"theme_preference": {
					"description": "Deprecated: this value should be retrieved from\n`codersdk.UserPreferenceSettings` instead.",
					"type": "string"
				},
				"updated_at": {
					"type": "string",
					"format": "date-time"
				},
				"username": {
					"type": "string"
				}
			}
		},
		"codersdk.TemplateVersion": {
			"type": "object",
			"properties": {
				"archived": {
					"type": "boolean"
				},
				"created_at": {
					"type": "string",
					"format": "date-time"
				},
				"created_by": {
					"$ref": "#/definitions/codersdk.MinimalUser"
				},
				"id": {
					"type": "string",
					"format": "uuid"
				},
				"job": {
					"$ref": "#/definitions/codersdk.ProvisionerJob"
				},
				"matched_provisioners": {
					"$ref": "#/definitions/codersdk.MatchedProvisioners"
				},
				"message": {
					"type": "string"
				},
				"name": {
					"type": "string"
				},
				"organization_id": {
					"type": "string",
					"format": "uuid"
				},
				"readme": {
					"type": "string"
				},
				"template_id": {
					"type": "string",
					"format": "uuid"
				},
				"updated_at": {
					"type": "string",
					"format": "date-time"
				},
				"warnings": {
					"type": "array",
					"items": {
						"enum": ["DEPRECATED_PARAMETERS"],
						"$ref": "#/definitions/codersdk.TemplateVersionWarning"
					}
				}
			}
		},
		"codersdk.TemplateVersionExternalAuth": {
			"type": "object",
			"properties": {
				"authenticate_url": {
					"type": "string"
				},
				"authenticated": {
					"type": "boolean"
				},
				"display_icon": {
					"type": "string"
				},
				"display_name": {
					"type": "string"
				},
				"id": {
					"type": "string"
				},
				"optional": {
					"type": "boolean"
				},
				"type": {
					"type": "string"
				}
			}
		},
		"codersdk.TemplateVersionParameter": {
			"type": "object",
			"properties": {
				"default_value": {
					"type": "string"
				},
				"description": {
					"type": "string"
				},
				"description_plaintext": {
					"type": "string"
				},
				"display_name": {
					"type": "string"
				},
				"ephemeral": {
					"type": "boolean"
				},
				"icon": {
					"type": "string"
				},
				"mutable": {
					"type": "boolean"
				},
				"name": {
					"type": "string"
				},
				"options": {
					"type": "array",
					"items": {
						"$ref": "#/definitions/codersdk.TemplateVersionParameterOption"
					}
				},
				"required": {
					"type": "boolean"
				},
				"type": {
					"type": "string",
					"enum": ["string", "number", "bool", "list(string)"]
				},
				"validation_error": {
					"type": "string"
				},
				"validation_max": {
					"type": "integer"
				},
				"validation_min": {
					"type": "integer"
				},
				"validation_monotonic": {
					"enum": ["increasing", "decreasing"],
					"allOf": [
						{
							"$ref": "#/definitions/codersdk.ValidationMonotonicOrder"
						}
					]
				},
				"validation_regex": {
					"type": "string"
				}
			}
		},
		"codersdk.TemplateVersionParameterOption": {
			"type": "object",
			"properties": {
				"description": {
					"type": "string"
				},
				"icon": {
					"type": "string"
				},
				"name": {
					"type": "string"
				},
				"value": {
					"type": "string"
				}
			}
		},
		"codersdk.TemplateVersionVariable": {
			"type": "object",
			"properties": {
				"default_value": {
					"type": "string"
				},
				"description": {
					"type": "string"
				},
				"name": {
					"type": "string"
				},
				"required": {
					"type": "boolean"
				},
				"sensitive": {
					"type": "boolean"
				},
				"type": {
					"type": "string",
					"enum": ["string", "number", "bool"]
				},
				"value": {
					"type": "string"
				}
			}
		},
		"codersdk.TemplateVersionWarning": {
			"type": "string",
			"enum": ["UNSUPPORTED_WORKSPACES"],
			"x-enum-varnames": ["TemplateVersionWarningUnsupportedWorkspaces"]
		},
		"codersdk.TerminalFontName": {
			"type": "string",
			"enum": [
				"",
				"ibm-plex-mono",
				"fira-code",
				"source-code-pro",
				"jetbrains-mono"
			],
			"x-enum-varnames": [
				"TerminalFontUnknown",
				"TerminalFontIBMPlexMono",
				"TerminalFontFiraCode",
				"TerminalFontSourceCodePro",
				"TerminalFontJetBrainsMono"
			]
		},
		"codersdk.TimingStage": {
			"type": "string",
			"enum": [
				"init",
				"plan",
				"graph",
				"apply",
				"start",
				"stop",
				"cron",
				"connect"
			],
			"x-enum-varnames": [
				"TimingStageInit",
				"TimingStagePlan",
				"TimingStageGraph",
				"TimingStageApply",
				"TimingStageStart",
				"TimingStageStop",
				"TimingStageCron",
				"TimingStageConnect"
			]
		},
		"codersdk.TokenConfig": {
			"type": "object",
			"properties": {
				"max_token_lifetime": {
					"type": "integer"
				}
			}
		},
		"codersdk.TraceConfig": {
			"type": "object",
			"properties": {
				"capture_logs": {
					"type": "boolean"
				},
				"data_dog": {
					"type": "boolean"
				},
				"enable": {
					"type": "boolean"
				},
				"honeycomb_api_key": {
					"type": "string"
				}
			}
		},
		"codersdk.TransitionStats": {
			"type": "object",
			"properties": {
				"p50": {
					"type": "integer",
					"example": 123
				},
				"p95": {
					"type": "integer",
					"example": 146
				}
			}
		},
		"codersdk.UpdateActiveTemplateVersion": {
			"type": "object",
			"required": ["id"],
			"properties": {
				"id": {
					"type": "string",
					"format": "uuid"
				}
			}
		},
		"codersdk.UpdateAppearanceConfig": {
			"type": "object",
			"properties": {
				"announcement_banners": {
					"type": "array",
					"items": {
						"$ref": "#/definitions/codersdk.BannerConfig"
					}
				},
				"application_name": {
					"type": "string"
				},
				"logo_url": {
					"type": "string"
				},
				"service_banner": {
					"description": "Deprecated: ServiceBanner has been replaced by AnnouncementBanners.",
					"allOf": [
						{
							"$ref": "#/definitions/codersdk.BannerConfig"
						}
					]
				}
			}
		},
		"codersdk.UpdateCheckResponse": {
			"type": "object",
			"properties": {
				"current": {
					"description": "Current indicates whether the server version is the same as the latest.",
					"type": "boolean"
				},
				"url": {
					"description": "URL to download the latest release of Coder.",
					"type": "string"
				},
				"version": {
					"description": "Version is the semantic version for the latest release of Coder.",
					"type": "string"
				}
			}
		},
		"codersdk.UpdateOrganizationRequest": {
			"type": "object",
			"properties": {
				"description": {
					"type": "string"
				},
				"display_name": {
					"type": "string"
				},
				"icon": {
					"type": "string"
				},
				"name": {
					"type": "string"
				}
			}
		},
		"codersdk.UpdateRoles": {
			"type": "object",
			"properties": {
				"roles": {
					"type": "array",
					"items": {
						"type": "string"
					}
				}
			}
		},
		"codersdk.UpdateTemplateACL": {
			"type": "object",
			"properties": {
				"group_perms": {
					"description": "GroupPerms should be a mapping of group id to role.",
					"type": "object",
					"additionalProperties": {
						"$ref": "#/definitions/codersdk.TemplateRole"
					},
					"example": {
						"8bd26b20-f3e8-48be-a903-46bb920cf671": "use",
						"\u003cuser_id\u003e\u003e": "admin"
					}
				},
				"user_perms": {
					"description": "UserPerms should be a mapping of user id to role. The user id must be the\nuuid of the user, not a username or email address.",
					"type": "object",
					"additionalProperties": {
						"$ref": "#/definitions/codersdk.TemplateRole"
					},
					"example": {
						"4df59e74-c027-470b-ab4d-cbba8963a5e9": "use",
						"\u003cgroup_id\u003e": "admin"
					}
				}
			}
		},
		"codersdk.UpdateUserAppearanceSettingsRequest": {
			"type": "object",
			"required": ["terminal_font", "theme_preference"],
			"properties": {
				"terminal_font": {
					"$ref": "#/definitions/codersdk.TerminalFontName"
				},
				"theme_preference": {
					"type": "string"
				}
			}
		},
		"codersdk.UpdateUserNotificationPreferences": {
			"type": "object",
			"properties": {
				"template_disabled_map": {
					"type": "object",
					"additionalProperties": {
						"type": "boolean"
					}
				}
			}
		},
		"codersdk.UpdateUserPasswordRequest": {
			"type": "object",
			"required": ["password"],
			"properties": {
				"old_password": {
					"type": "string"
				},
				"password": {
					"type": "string"
				}
			}
		},
		"codersdk.UpdateUserProfileRequest": {
			"type": "object",
			"required": ["username"],
			"properties": {
				"name": {
					"type": "string"
				},
				"username": {
					"type": "string"
				}
			}
		},
		"codersdk.UpdateUserQuietHoursScheduleRequest": {
			"type": "object",
			"required": ["schedule"],
			"properties": {
				"schedule": {
					"description": "Schedule is a cron expression that defines when the user's quiet hours\nwindow is. Schedule must not be empty. For new users, the schedule is set\nto 2am in their browser or computer's timezone. The schedule denotes the\nbeginning of a 4 hour window where the workspace is allowed to\nautomatically stop or restart due to maintenance or template schedule.\n\nThe schedule must be daily with a single time, and should have a timezone\nspecified via a CRON_TZ prefix (otherwise UTC will be used).\n\nIf the schedule is empty, the user will be updated to use the default\nschedule.",
					"type": "string"
				}
			}
		},
		"codersdk.UpdateWorkspaceAutomaticUpdatesRequest": {
			"type": "object",
			"properties": {
				"automatic_updates": {
					"$ref": "#/definitions/codersdk.AutomaticUpdates"
				}
			}
		},
		"codersdk.UpdateWorkspaceAutostartRequest": {
			"type": "object",
			"properties": {
				"schedule": {
					"description": "Schedule is expected to be of the form `CRON_TZ=\u003cIANA Timezone\u003e \u003cmin\u003e \u003chour\u003e * * \u003cdow\u003e`\nExample: `CRON_TZ=US/Central 30 9 * * 1-5` represents 0930 in the timezone US/Central\non weekdays (Mon-Fri). `CRON_TZ` defaults to UTC if not present.",
					"type": "string"
				}
			}
		},
		"codersdk.UpdateWorkspaceDormancy": {
			"type": "object",
			"properties": {
				"dormant": {
					"type": "boolean"
				}
			}
		},
		"codersdk.UpdateWorkspaceRequest": {
			"type": "object",
			"properties": {
				"name": {
					"type": "string"
				}
			}
		},
		"codersdk.UpdateWorkspaceTTLRequest": {
			"type": "object",
			"properties": {
				"ttl_ms": {
					"type": "integer"
				}
			}
		},
		"codersdk.UploadResponse": {
			"type": "object",
			"properties": {
				"hash": {
					"type": "string",
					"format": "uuid"
				}
			}
		},
		"codersdk.UpsertWorkspaceAgentPortShareRequest": {
			"type": "object",
			"properties": {
				"agent_name": {
					"type": "string"
				},
				"port": {
					"type": "integer"
				},
				"protocol": {
					"enum": ["http", "https"],
					"allOf": [
						{
							"$ref": "#/definitions/codersdk.WorkspaceAgentPortShareProtocol"
						}
					]
				},
				"share_level": {
					"enum": ["owner", "authenticated", "public"],
					"allOf": [
						{
							"$ref": "#/definitions/codersdk.WorkspaceAgentPortShareLevel"
						}
					]
				}
			}
		},
		"codersdk.UsageAppName": {
			"type": "string",
			"enum": ["vscode", "jetbrains", "reconnecting-pty", "ssh"],
			"x-enum-varnames": [
				"UsageAppNameVscode",
				"UsageAppNameJetbrains",
				"UsageAppNameReconnectingPty",
				"UsageAppNameSSH"
			]
		},
		"codersdk.User": {
			"type": "object",
			"required": ["created_at", "email", "id", "username"],
			"properties": {
				"avatar_url": {
					"type": "string",
					"format": "uri"
				},
				"created_at": {
					"type": "string",
					"format": "date-time"
				},
				"email": {
					"type": "string",
					"format": "email"
				},
				"id": {
					"type": "string",
					"format": "uuid"
				},
				"last_seen_at": {
					"type": "string",
					"format": "date-time"
				},
				"login_type": {
					"$ref": "#/definitions/codersdk.LoginType"
				},
				"name": {
					"type": "string"
				},
				"organization_ids": {
					"type": "array",
					"items": {
						"type": "string",
						"format": "uuid"
					}
				},
				"roles": {
					"type": "array",
					"items": {
						"$ref": "#/definitions/codersdk.SlimRole"
					}
				},
				"status": {
					"enum": ["active", "suspended"],
					"allOf": [
						{
							"$ref": "#/definitions/codersdk.UserStatus"
						}
					]
				},
				"theme_preference": {
					"description": "Deprecated: this value should be retrieved from\n`codersdk.UserPreferenceSettings` instead.",
					"type": "string"
				},
				"updated_at": {
					"type": "string",
					"format": "date-time"
				},
				"username": {
					"type": "string"
				}
			}
		},
		"codersdk.UserActivity": {
			"type": "object",
			"properties": {
				"avatar_url": {
					"type": "string",
					"format": "uri"
				},
				"seconds": {
					"type": "integer",
					"example": 80500
				},
				"template_ids": {
					"type": "array",
					"items": {
						"type": "string",
						"format": "uuid"
					}
				},
				"user_id": {
					"type": "string",
					"format": "uuid"
				},
				"username": {
					"type": "string"
				}
			}
		},
		"codersdk.UserActivityInsightsReport": {
			"type": "object",
			"properties": {
				"end_time": {
					"type": "string",
					"format": "date-time"
				},
				"start_time": {
					"type": "string",
					"format": "date-time"
				},
				"template_ids": {
					"type": "array",
					"items": {
						"type": "string",
						"format": "uuid"
					}
				},
				"users": {
					"type": "array",
					"items": {
						"$ref": "#/definitions/codersdk.UserActivity"
					}
				}
			}
		},
		"codersdk.UserActivityInsightsResponse": {
			"type": "object",
			"properties": {
				"report": {
					"$ref": "#/definitions/codersdk.UserActivityInsightsReport"
				}
			}
		},
		"codersdk.UserAppearanceSettings": {
			"type": "object",
			"properties": {
				"terminal_font": {
					"$ref": "#/definitions/codersdk.TerminalFontName"
				},
				"theme_preference": {
					"type": "string"
				}
			}
		},
		"codersdk.UserLatency": {
			"type": "object",
			"properties": {
				"avatar_url": {
					"type": "string",
					"format": "uri"
				},
				"latency_ms": {
					"$ref": "#/definitions/codersdk.ConnectionLatency"
				},
				"template_ids": {
					"type": "array",
					"items": {
						"type": "string",
						"format": "uuid"
					}
				},
				"user_id": {
					"type": "string",
					"format": "uuid"
				},
				"username": {
					"type": "string"
				}
			}
		},
		"codersdk.UserLatencyInsightsReport": {
			"type": "object",
			"properties": {
				"end_time": {
					"type": "string",
					"format": "date-time"
				},
				"start_time": {
					"type": "string",
					"format": "date-time"
				},
				"template_ids": {
					"type": "array",
					"items": {
						"type": "string",
						"format": "uuid"
					}
				},
				"users": {
					"type": "array",
					"items": {
						"$ref": "#/definitions/codersdk.UserLatency"
					}
				}
			}
		},
		"codersdk.UserLatencyInsightsResponse": {
			"type": "object",
			"properties": {
				"report": {
					"$ref": "#/definitions/codersdk.UserLatencyInsightsReport"
				}
			}
		},
		"codersdk.UserLoginType": {
			"type": "object",
			"properties": {
				"login_type": {
					"$ref": "#/definitions/codersdk.LoginType"
				}
			}
		},
		"codersdk.UserParameter": {
			"type": "object",
			"properties": {
				"name": {
					"type": "string"
				},
				"value": {
					"type": "string"
				}
			}
		},
		"codersdk.UserQuietHoursScheduleConfig": {
			"type": "object",
			"properties": {
				"allow_user_custom": {
					"type": "boolean"
				},
				"default_schedule": {
					"type": "string"
				}
			}
		},
		"codersdk.UserQuietHoursScheduleResponse": {
			"type": "object",
			"properties": {
				"next": {
					"description": "Next is the next time that the quiet hours window will start.",
					"type": "string",
					"format": "date-time"
				},
				"raw_schedule": {
					"type": "string"
				},
				"time": {
					"description": "Time is the time of day that the quiet hours window starts in the given\nTimezone each day.",
					"type": "string"
				},
				"timezone": {
					"description": "raw format from the cron expression, UTC if unspecified",
					"type": "string"
				},
				"user_can_set": {
					"description": "UserCanSet is true if the user is allowed to set their own quiet hours\nschedule. If false, the user cannot set a custom schedule and the default\nschedule will always be used.",
					"type": "boolean"
				},
				"user_set": {
					"description": "UserSet is true if the user has set their own quiet hours schedule. If\nfalse, the user is using the default schedule.",
					"type": "boolean"
				}
			}
		},
		"codersdk.UserStatus": {
			"type": "string",
			"enum": ["active", "dormant", "suspended"],
			"x-enum-varnames": [
				"UserStatusActive",
				"UserStatusDormant",
				"UserStatusSuspended"
			]
		},
		"codersdk.UserStatusChangeCount": {
			"type": "object",
			"properties": {
				"count": {
					"type": "integer",
					"example": 10
				},
				"date": {
					"type": "string",
					"format": "date-time"
				}
			}
		},
		"codersdk.ValidateUserPasswordRequest": {
			"type": "object",
			"required": ["password"],
			"properties": {
				"password": {
					"type": "string"
				}
			}
		},
		"codersdk.ValidateUserPasswordResponse": {
			"type": "object",
			"properties": {
				"details": {
					"type": "string"
				},
				"valid": {
					"type": "boolean"
				}
			}
		},
		"codersdk.ValidationError": {
			"type": "object",
			"required": ["detail", "field"],
			"properties": {
				"detail": {
					"type": "string"
				},
				"field": {
					"type": "string"
				}
			}
		},
		"codersdk.ValidationMonotonicOrder": {
			"type": "string",
			"enum": ["increasing", "decreasing"],
			"x-enum-varnames": [
				"MonotonicOrderIncreasing",
				"MonotonicOrderDecreasing"
			]
		},
		"codersdk.VariableValue": {
			"type": "object",
			"properties": {
				"name": {
					"type": "string"
				},
				"value": {
					"type": "string"
				}
			}
		},
		"codersdk.WebpushSubscription": {
			"type": "object",
			"properties": {
				"auth_key": {
					"type": "string"
				},
				"endpoint": {
					"type": "string"
				},
				"p256dh_key": {
					"type": "string"
				}
			}
		},
		"codersdk.Workspace": {
			"type": "object",
			"properties": {
				"allow_renames": {
					"type": "boolean"
				},
				"automatic_updates": {
					"enum": ["always", "never"],
					"allOf": [
						{
							"$ref": "#/definitions/codersdk.AutomaticUpdates"
						}
					]
				},
				"autostart_schedule": {
					"type": "string"
				},
				"created_at": {
					"type": "string",
					"format": "date-time"
				},
				"deleting_at": {
					"description": "DeletingAt indicates the time at which the workspace will be permanently deleted.\nA workspace is eligible for deletion if it is dormant (a non-nil dormant_at value)\nand a value has been specified for time_til_dormant_autodelete on its template.",
					"type": "string",
					"format": "date-time"
				},
				"dormant_at": {
					"description": "DormantAt being non-nil indicates a workspace that is dormant.\nA dormant workspace is no longer accessible must be activated.\nIt is subject to deletion if it breaches\nthe duration of the time_til_ field on its template.",
					"type": "string",
					"format": "date-time"
				},
				"favorite": {
					"type": "boolean"
				},
				"health": {
					"description": "Health shows the health of the workspace and information about\nwhat is causing an unhealthy status.",
					"allOf": [
						{
							"$ref": "#/definitions/codersdk.WorkspaceHealth"
						}
					]
				},
				"id": {
					"type": "string",
					"format": "uuid"
				},
				"last_used_at": {
					"type": "string",
					"format": "date-time"
				},
				"latest_app_status": {
					"$ref": "#/definitions/codersdk.WorkspaceAppStatus"
				},
				"latest_build": {
					"$ref": "#/definitions/codersdk.WorkspaceBuild"
				},
				"name": {
					"type": "string"
				},
				"next_start_at": {
					"type": "string",
					"format": "date-time"
				},
				"organization_id": {
					"type": "string",
					"format": "uuid"
				},
				"organization_name": {
					"type": "string"
				},
				"outdated": {
					"type": "boolean"
				},
				"owner_avatar_url": {
					"type": "string"
				},
				"owner_id": {
					"type": "string",
					"format": "uuid"
				},
				"owner_name": {
					"type": "string"
				},
				"template_active_version_id": {
					"type": "string",
					"format": "uuid"
				},
				"template_allow_user_cancel_workspace_jobs": {
					"type": "boolean"
				},
				"template_display_name": {
					"type": "string"
				},
				"template_icon": {
					"type": "string"
				},
				"template_id": {
					"type": "string",
					"format": "uuid"
				},
				"template_name": {
					"type": "string"
				},
				"template_require_active_version": {
					"type": "boolean"
				},
				"ttl_ms": {
					"type": "integer"
				},
				"updated_at": {
					"type": "string",
					"format": "date-time"
				}
			}
		},
		"codersdk.WorkspaceAgent": {
			"type": "object",
			"properties": {
				"api_version": {
					"type": "string"
				},
				"apps": {
					"type": "array",
					"items": {
						"$ref": "#/definitions/codersdk.WorkspaceApp"
					}
				},
				"architecture": {
					"type": "string"
				},
				"connection_timeout_seconds": {
					"type": "integer"
				},
				"created_at": {
					"type": "string",
					"format": "date-time"
				},
				"directory": {
					"type": "string"
				},
				"disconnected_at": {
					"type": "string",
					"format": "date-time"
				},
				"display_apps": {
					"type": "array",
					"items": {
						"$ref": "#/definitions/codersdk.DisplayApp"
					}
				},
				"environment_variables": {
					"type": "object",
					"additionalProperties": {
						"type": "string"
					}
				},
				"expanded_directory": {
					"type": "string"
				},
				"first_connected_at": {
					"type": "string",
					"format": "date-time"
				},
				"health": {
					"description": "Health reports the health of the agent.",
					"allOf": [
						{
							"$ref": "#/definitions/codersdk.WorkspaceAgentHealth"
						}
					]
				},
				"id": {
					"type": "string",
					"format": "uuid"
				},
				"instance_id": {
					"type": "string"
				},
				"last_connected_at": {
					"type": "string",
					"format": "date-time"
				},
				"latency": {
					"description": "DERPLatency is mapped by region name (e.g. \"New York City\", \"Seattle\").",
					"type": "object",
					"additionalProperties": {
						"$ref": "#/definitions/codersdk.DERPRegion"
					}
				},
				"lifecycle_state": {
					"$ref": "#/definitions/codersdk.WorkspaceAgentLifecycle"
				},
				"log_sources": {
					"type": "array",
					"items": {
						"$ref": "#/definitions/codersdk.WorkspaceAgentLogSource"
					}
				},
				"logs_length": {
					"type": "integer"
				},
				"logs_overflowed": {
					"type": "boolean"
				},
				"name": {
					"type": "string"
				},
				"operating_system": {
					"type": "string"
				},
				"ready_at": {
					"type": "string",
					"format": "date-time"
				},
				"resource_id": {
					"type": "string",
					"format": "uuid"
				},
				"scripts": {
					"type": "array",
					"items": {
						"$ref": "#/definitions/codersdk.WorkspaceAgentScript"
					}
				},
				"started_at": {
					"type": "string",
					"format": "date-time"
				},
				"startup_script_behavior": {
					"description": "StartupScriptBehavior is a legacy field that is deprecated in favor\nof the `coder_script` resource. It's only referenced by old clients.\nDeprecated: Remove in the future!",
					"allOf": [
						{
							"$ref": "#/definitions/codersdk.WorkspaceAgentStartupScriptBehavior"
						}
					]
				},
				"status": {
					"$ref": "#/definitions/codersdk.WorkspaceAgentStatus"
				},
				"subsystems": {
					"type": "array",
					"items": {
						"$ref": "#/definitions/codersdk.AgentSubsystem"
					}
				},
				"troubleshooting_url": {
					"type": "string"
				},
				"updated_at": {
					"type": "string",
					"format": "date-time"
				},
				"version": {
					"type": "string"
				}
			}
		},
		"codersdk.WorkspaceAgentContainer": {
			"type": "object",
			"properties": {
				"created_at": {
					"description": "CreatedAt is the time the container was created.",
					"type": "string",
					"format": "date-time"
				},
				"id": {
					"description": "ID is the unique identifier of the container.",
					"type": "string"
				},
				"image": {
					"description": "Image is the name of the container image.",
					"type": "string"
				},
				"labels": {
					"description": "Labels is a map of key-value pairs of container labels.",
					"type": "object",
					"additionalProperties": {
						"type": "string"
					}
				},
				"name": {
					"description": "FriendlyName is the human-readable name of the container.",
					"type": "string"
				},
				"ports": {
					"description": "Ports includes ports exposed by the container.",
					"type": "array",
					"items": {
						"$ref": "#/definitions/codersdk.WorkspaceAgentContainerPort"
					}
				},
				"running": {
					"description": "Running is true if the container is currently running.",
					"type": "boolean"
				},
				"status": {
					"description": "Status is the current status of the container. This is somewhat\nimplementation-dependent, but should generally be a human-readable\nstring.",
					"type": "string"
				},
				"volumes": {
					"description": "Volumes is a map of \"things\" mounted into the container. Again, this\nis somewhat implementation-dependent.",
					"type": "object",
					"additionalProperties": {
						"type": "string"
					}
				}
			}
		},
		"codersdk.WorkspaceAgentContainerPort": {
			"type": "object",
			"properties": {
				"host_ip": {
					"description": "HostIP is the IP address of the host interface to which the port is\nbound. Note that this can be an IPv4 or IPv6 address.",
					"type": "string"
				},
				"host_port": {
					"description": "HostPort is the port number *outside* the container.",
					"type": "integer"
				},
				"network": {
					"description": "Network is the network protocol used by the port (tcp, udp, etc).",
					"type": "string"
				},
				"port": {
					"description": "Port is the port number *inside* the container.",
					"type": "integer"
				}
			}
		},
		"codersdk.WorkspaceAgentHealth": {
			"type": "object",
			"properties": {
				"healthy": {
					"description": "Healthy is true if the agent is healthy.",
					"type": "boolean",
					"example": false
				},
				"reason": {
					"description": "Reason is a human-readable explanation of the agent's health. It is empty if Healthy is true.",
					"type": "string",
					"example": "agent has lost connection"
				}
			}
		},
		"codersdk.WorkspaceAgentLifecycle": {
			"type": "string",
			"enum": [
				"created",
				"starting",
				"start_timeout",
				"start_error",
				"ready",
				"shutting_down",
				"shutdown_timeout",
				"shutdown_error",
				"off"
			],
			"x-enum-varnames": [
				"WorkspaceAgentLifecycleCreated",
				"WorkspaceAgentLifecycleStarting",
				"WorkspaceAgentLifecycleStartTimeout",
				"WorkspaceAgentLifecycleStartError",
				"WorkspaceAgentLifecycleReady",
				"WorkspaceAgentLifecycleShuttingDown",
				"WorkspaceAgentLifecycleShutdownTimeout",
				"WorkspaceAgentLifecycleShutdownError",
				"WorkspaceAgentLifecycleOff"
			]
		},
		"codersdk.WorkspaceAgentListContainersResponse": {
			"type": "object",
			"properties": {
				"containers": {
					"description": "Containers is a list of containers visible to the workspace agent.",
					"type": "array",
					"items": {
						"$ref": "#/definitions/codersdk.WorkspaceAgentContainer"
					}
				},
				"warnings": {
					"description": "Warnings is a list of warnings that may have occurred during the\nprocess of listing containers. This should not include fatal errors.",
					"type": "array",
					"items": {
						"type": "string"
					}
				}
			}
		},
		"codersdk.WorkspaceAgentListeningPort": {
			"type": "object",
			"properties": {
				"network": {
					"description": "only \"tcp\" at the moment",
					"type": "string"
				},
				"port": {
					"type": "integer"
				},
				"process_name": {
					"description": "may be empty",
					"type": "string"
				}
			}
		},
		"codersdk.WorkspaceAgentListeningPortsResponse": {
			"type": "object",
			"properties": {
				"ports": {
					"description": "If there are no ports in the list, nothing should be displayed in the UI.\nThere must not be a \"no ports available\" message or anything similar, as\nthere will always be no ports displayed on platforms where our port\ndetection logic is unsupported.",
					"type": "array",
					"items": {
						"$ref": "#/definitions/codersdk.WorkspaceAgentListeningPort"
					}
				}
			}
		},
		"codersdk.WorkspaceAgentLog": {
			"type": "object",
			"properties": {
				"created_at": {
					"type": "string",
					"format": "date-time"
				},
				"id": {
					"type": "integer"
				},
				"level": {
					"$ref": "#/definitions/codersdk.LogLevel"
				},
				"output": {
					"type": "string"
				},
				"source_id": {
					"type": "string",
					"format": "uuid"
				}
			}
		},
		"codersdk.WorkspaceAgentLogSource": {
			"type": "object",
			"properties": {
				"created_at": {
					"type": "string",
					"format": "date-time"
				},
				"display_name": {
					"type": "string"
				},
				"icon": {
					"type": "string"
				},
				"id": {
					"type": "string",
					"format": "uuid"
				},
				"workspace_agent_id": {
					"type": "string",
					"format": "uuid"
				}
			}
		},
		"codersdk.WorkspaceAgentPortShare": {
			"type": "object",
			"properties": {
				"agent_name": {
					"type": "string"
				},
				"port": {
					"type": "integer"
				},
				"protocol": {
					"enum": ["http", "https"],
					"allOf": [
						{
							"$ref": "#/definitions/codersdk.WorkspaceAgentPortShareProtocol"
						}
					]
				},
				"share_level": {
					"enum": ["owner", "authenticated", "public"],
					"allOf": [
						{
							"$ref": "#/definitions/codersdk.WorkspaceAgentPortShareLevel"
						}
					]
				},
				"workspace_id": {
					"type": "string",
					"format": "uuid"
				}
			}
		},
		"codersdk.WorkspaceAgentPortShareLevel": {
			"type": "string",
			"enum": ["owner", "authenticated", "public"],
			"x-enum-varnames": [
				"WorkspaceAgentPortShareLevelOwner",
				"WorkspaceAgentPortShareLevelAuthenticated",
				"WorkspaceAgentPortShareLevelPublic"
			]
		},
		"codersdk.WorkspaceAgentPortShareProtocol": {
			"type": "string",
			"enum": ["http", "https"],
			"x-enum-varnames": [
				"WorkspaceAgentPortShareProtocolHTTP",
				"WorkspaceAgentPortShareProtocolHTTPS"
			]
		},
		"codersdk.WorkspaceAgentPortShares": {
			"type": "object",
			"properties": {
				"shares": {
					"type": "array",
					"items": {
						"$ref": "#/definitions/codersdk.WorkspaceAgentPortShare"
					}
				}
			}
		},
		"codersdk.WorkspaceAgentScript": {
			"type": "object",
			"properties": {
				"cron": {
					"type": "string"
				},
				"display_name": {
					"type": "string"
				},
				"id": {
					"type": "string",
					"format": "uuid"
				},
				"log_path": {
					"type": "string"
				},
				"log_source_id": {
					"type": "string",
					"format": "uuid"
				},
				"run_on_start": {
					"type": "boolean"
				},
				"run_on_stop": {
					"type": "boolean"
				},
				"script": {
					"type": "string"
				},
				"start_blocks_login": {
					"type": "boolean"
				},
				"timeout": {
					"type": "integer"
				}
			}
		},
		"codersdk.WorkspaceAgentStartupScriptBehavior": {
			"type": "string",
			"enum": ["blocking", "non-blocking"],
			"x-enum-varnames": [
				"WorkspaceAgentStartupScriptBehaviorBlocking",
				"WorkspaceAgentStartupScriptBehaviorNonBlocking"
			]
		},
		"codersdk.WorkspaceAgentStatus": {
			"type": "string",
			"enum": ["connecting", "connected", "disconnected", "timeout"],
			"x-enum-varnames": [
				"WorkspaceAgentConnecting",
				"WorkspaceAgentConnected",
				"WorkspaceAgentDisconnected",
				"WorkspaceAgentTimeout"
			]
		},
		"codersdk.WorkspaceApp": {
			"type": "object",
			"properties": {
				"command": {
					"type": "string"
				},
				"display_name": {
					"description": "DisplayName is a friendly name for the app.",
					"type": "string"
				},
				"external": {
					"description": "External specifies whether the URL should be opened externally on\nthe client or not.",
					"type": "boolean"
				},
				"health": {
					"$ref": "#/definitions/codersdk.WorkspaceAppHealth"
				},
				"healthcheck": {
					"description": "Healthcheck specifies the configuration for checking app health.",
					"allOf": [
						{
							"$ref": "#/definitions/codersdk.Healthcheck"
						}
					]
				},
				"hidden": {
					"type": "boolean"
				},
				"icon": {
					"description": "Icon is a relative path or external URL that specifies\nan icon to be displayed in the dashboard.",
					"type": "string"
				},
				"id": {
					"type": "string",
					"format": "uuid"
				},
				"open_in": {
					"$ref": "#/definitions/codersdk.WorkspaceAppOpenIn"
				},
				"sharing_level": {
					"enum": ["owner", "authenticated", "public"],
					"allOf": [
						{
							"$ref": "#/definitions/codersdk.WorkspaceAppSharingLevel"
						}
					]
				},
				"slug": {
					"description": "Slug is a unique identifier within the agent.",
					"type": "string"
				},
				"statuses": {
					"description": "Statuses is a list of statuses for the app.",
					"type": "array",
					"items": {
						"$ref": "#/definitions/codersdk.WorkspaceAppStatus"
					}
				},
				"subdomain": {
					"description": "Subdomain denotes whether the app should be accessed via a path on the\n`coder server` or via a hostname-based dev URL. If this is set to true\nand there is no app wildcard configured on the server, the app will not\nbe accessible in the UI.",
					"type": "boolean"
				},
				"subdomain_name": {
					"description": "SubdomainName is the application domain exposed on the `coder server`.",
					"type": "string"
				},
				"url": {
					"description": "URL is the address being proxied to inside the workspace.\nIf external is specified, this will be opened on the client.",
					"type": "string"
				}
			}
		},
		"codersdk.WorkspaceAppHealth": {
			"type": "string",
			"enum": ["disabled", "initializing", "healthy", "unhealthy"],
			"x-enum-varnames": [
				"WorkspaceAppHealthDisabled",
				"WorkspaceAppHealthInitializing",
				"WorkspaceAppHealthHealthy",
				"WorkspaceAppHealthUnhealthy"
			]
		},
		"codersdk.WorkspaceAppOpenIn": {
			"type": "string",
			"enum": ["slim-window", "tab"],
			"x-enum-varnames": [
				"WorkspaceAppOpenInSlimWindow",
				"WorkspaceAppOpenInTab"
			]
		},
		"codersdk.WorkspaceAppSharingLevel": {
			"type": "string",
			"enum": ["owner", "authenticated", "public"],
			"x-enum-varnames": [
				"WorkspaceAppSharingLevelOwner",
				"WorkspaceAppSharingLevelAuthenticated",
				"WorkspaceAppSharingLevelPublic"
			]
		},
		"codersdk.WorkspaceAppStatus": {
			"type": "object",
			"properties": {
				"agent_id": {
					"type": "string",
					"format": "uuid"
				},
				"app_id": {
					"type": "string",
					"format": "uuid"
				},
				"created_at": {
					"type": "string",
					"format": "date-time"
				},
				"icon": {
					"description": "Deprecated: This field is unused and will be removed in a future version.\nIcon is an external URL to an icon that will be rendered in the UI.",
					"type": "string"
				},
				"id": {
					"type": "string",
					"format": "uuid"
				},
				"message": {
					"type": "string"
				},
				"needs_user_attention": {
					"description": "Deprecated: This field is unused and will be removed in a future version.\nNeedsUserAttention specifies whether the status needs user attention.",
					"type": "boolean"
				},
				"state": {
					"$ref": "#/definitions/codersdk.WorkspaceAppStatusState"
				},
				"uri": {
					"description": "URI is the URI of the resource that the status is for.\ne.g. https://github.com/org/repo/pull/123\ne.g. file:///path/to/file",
					"type": "string"
				},
				"workspace_id": {
					"type": "string",
					"format": "uuid"
				}
			}
		},
		"codersdk.WorkspaceAppStatusState": {
			"type": "string",
			"enum": ["working", "complete", "failure"],
			"x-enum-varnames": [
				"WorkspaceAppStatusStateWorking",
				"WorkspaceAppStatusStateComplete",
				"WorkspaceAppStatusStateFailure"
			]
		},
		"codersdk.WorkspaceBuild": {
			"type": "object",
			"properties": {
				"build_number": {
					"type": "integer"
				},
				"created_at": {
					"type": "string",
					"format": "date-time"
				},
				"daily_cost": {
					"type": "integer"
				},
				"deadline": {
					"type": "string",
					"format": "date-time"
				},
				"id": {
					"type": "string",
					"format": "uuid"
				},
				"initiator_id": {
					"type": "string",
					"format": "uuid"
				},
				"initiator_name": {
					"type": "string"
				},
				"job": {
					"$ref": "#/definitions/codersdk.ProvisionerJob"
				},
				"matched_provisioners": {
					"$ref": "#/definitions/codersdk.MatchedProvisioners"
				},
				"max_deadline": {
					"type": "string",
					"format": "date-time"
				},
				"reason": {
					"enum": ["initiator", "autostart", "autostop"],
					"allOf": [
						{
							"$ref": "#/definitions/codersdk.BuildReason"
						}
					]
				},
				"resources": {
					"type": "array",
					"items": {
						"$ref": "#/definitions/codersdk.WorkspaceResource"
					}
				},
				"status": {
					"enum": [
						"pending",
						"starting",
						"running",
						"stopping",
						"stopped",
						"failed",
						"canceling",
						"canceled",
						"deleting",
						"deleted"
					],
					"allOf": [
						{
							"$ref": "#/definitions/codersdk.WorkspaceStatus"
						}
					]
				},
				"template_version_id": {
					"type": "string",
					"format": "uuid"
				},
				"template_version_name": {
					"type": "string"
				},
				"template_version_preset_id": {
					"type": "string",
					"format": "uuid"
				},
				"transition": {
					"enum": ["start", "stop", "delete"],
					"allOf": [
						{
							"$ref": "#/definitions/codersdk.WorkspaceTransition"
						}
					]
				},
				"updated_at": {
					"type": "string",
					"format": "date-time"
				},
				"workspace_id": {
					"type": "string",
					"format": "uuid"
				},
				"workspace_name": {
					"type": "string"
				},
				"workspace_owner_avatar_url": {
					"type": "string"
				},
				"workspace_owner_id": {
					"type": "string",
					"format": "uuid"
				},
				"workspace_owner_name": {
					"type": "string"
				}
			}
		},
		"codersdk.WorkspaceBuildParameter": {
			"type": "object",
			"properties": {
				"name": {
					"type": "string"
				},
				"value": {
					"type": "string"
				}
			}
		},
		"codersdk.WorkspaceBuildTimings": {
			"type": "object",
			"properties": {
				"agent_connection_timings": {
					"type": "array",
					"items": {
						"$ref": "#/definitions/codersdk.AgentConnectionTiming"
					}
				},
				"agent_script_timings": {
					"description": "TODO: Consolidate agent-related timing metrics into a single struct when\nupdating the API version",
					"type": "array",
					"items": {
						"$ref": "#/definitions/codersdk.AgentScriptTiming"
					}
				},
				"provisioner_timings": {
					"type": "array",
					"items": {
						"$ref": "#/definitions/codersdk.ProvisionerTiming"
					}
				}
			}
		},
		"codersdk.WorkspaceConnectionLatencyMS": {
			"type": "object",
			"properties": {
				"p50": {
					"type": "number"
				},
				"p95": {
					"type": "number"
				}
			}
		},
		"codersdk.WorkspaceDeploymentStats": {
			"type": "object",
			"properties": {
				"building": {
					"type": "integer"
				},
				"connection_latency_ms": {
					"$ref": "#/definitions/codersdk.WorkspaceConnectionLatencyMS"
				},
				"failed": {
					"type": "integer"
				},
				"pending": {
					"type": "integer"
				},
				"running": {
					"type": "integer"
				},
				"rx_bytes": {
					"type": "integer"
				},
				"stopped": {
					"type": "integer"
				},
				"tx_bytes": {
					"type": "integer"
				}
			}
		},
		"codersdk.WorkspaceHealth": {
			"type": "object",
			"properties": {
				"failing_agents": {
					"description": "FailingAgents lists the IDs of the agents that are failing, if any.",
					"type": "array",
					"items": {
						"type": "string",
						"format": "uuid"
					}
				},
				"healthy": {
					"description": "Healthy is true if the workspace is healthy.",
					"type": "boolean",
					"example": false
				}
			}
		},
		"codersdk.WorkspaceProxy": {
			"type": "object",
			"properties": {
				"created_at": {
					"type": "string",
					"format": "date-time"
				},
				"deleted": {
					"type": "boolean"
				},
				"derp_enabled": {
					"type": "boolean"
				},
				"derp_only": {
					"type": "boolean"
				},
				"display_name": {
					"type": "string"
				},
				"healthy": {
					"type": "boolean"
				},
				"icon_url": {
					"type": "string"
				},
				"id": {
					"type": "string",
					"format": "uuid"
				},
				"name": {
					"type": "string"
				},
				"path_app_url": {
					"description": "PathAppURL is the URL to the base path for path apps. Optional\nunless wildcard_hostname is set.\nE.g. https://us.example.com",
					"type": "string"
				},
				"status": {
					"description": "Status is the latest status check of the proxy. This will be empty for deleted\nproxies. This value can be used to determine if a workspace proxy is healthy\nand ready to use.",
					"allOf": [
						{
							"$ref": "#/definitions/codersdk.WorkspaceProxyStatus"
						}
					]
				},
				"updated_at": {
					"type": "string",
					"format": "date-time"
				},
				"version": {
					"type": "string"
				},
				"wildcard_hostname": {
					"description": "WildcardHostname is the wildcard hostname for subdomain apps.\nE.g. *.us.example.com\nE.g. *--suffix.au.example.com\nOptional. Does not need to be on the same domain as PathAppURL.",
					"type": "string"
				}
			}
		},
		"codersdk.WorkspaceProxyStatus": {
			"type": "object",
			"properties": {
				"checked_at": {
					"type": "string",
					"format": "date-time"
				},
				"report": {
					"description": "Report provides more information about the health of the workspace proxy.",
					"allOf": [
						{
							"$ref": "#/definitions/codersdk.ProxyHealthReport"
						}
					]
				},
				"status": {
					"$ref": "#/definitions/codersdk.ProxyHealthStatus"
				}
			}
		},
		"codersdk.WorkspaceQuota": {
			"type": "object",
			"properties": {
				"budget": {
					"type": "integer"
				},
				"credits_consumed": {
					"type": "integer"
				}
			}
		},
		"codersdk.WorkspaceResource": {
			"type": "object",
			"properties": {
				"agents": {
					"type": "array",
					"items": {
						"$ref": "#/definitions/codersdk.WorkspaceAgent"
					}
				},
				"created_at": {
					"type": "string",
					"format": "date-time"
				},
				"daily_cost": {
					"type": "integer"
				},
				"hide": {
					"type": "boolean"
				},
				"icon": {
					"type": "string"
				},
				"id": {
					"type": "string",
					"format": "uuid"
				},
				"job_id": {
					"type": "string",
					"format": "uuid"
				},
				"metadata": {
					"type": "array",
					"items": {
						"$ref": "#/definitions/codersdk.WorkspaceResourceMetadata"
					}
				},
				"name": {
					"type": "string"
				},
				"type": {
					"type": "string"
				},
				"workspace_transition": {
					"enum": ["start", "stop", "delete"],
					"allOf": [
						{
							"$ref": "#/definitions/codersdk.WorkspaceTransition"
						}
					]
				}
			}
		},
		"codersdk.WorkspaceResourceMetadata": {
			"type": "object",
			"properties": {
				"key": {
					"type": "string"
				},
				"sensitive": {
					"type": "boolean"
				},
				"value": {
					"type": "string"
				}
			}
		},
		"codersdk.WorkspaceStatus": {
			"type": "string",
			"enum": [
				"pending",
				"starting",
				"running",
				"stopping",
				"stopped",
				"failed",
				"canceling",
				"canceled",
				"deleting",
				"deleted"
			],
			"x-enum-varnames": [
				"WorkspaceStatusPending",
				"WorkspaceStatusStarting",
				"WorkspaceStatusRunning",
				"WorkspaceStatusStopping",
				"WorkspaceStatusStopped",
				"WorkspaceStatusFailed",
				"WorkspaceStatusCanceling",
				"WorkspaceStatusCanceled",
				"WorkspaceStatusDeleting",
				"WorkspaceStatusDeleted"
			]
		},
		"codersdk.WorkspaceTransition": {
			"type": "string",
			"enum": ["start", "stop", "delete"],
			"x-enum-varnames": [
				"WorkspaceTransitionStart",
				"WorkspaceTransitionStop",
				"WorkspaceTransitionDelete"
			]
		},
		"codersdk.WorkspacesResponse": {
			"type": "object",
			"properties": {
				"count": {
					"type": "integer"
				},
				"workspaces": {
					"type": "array",
					"items": {
						"$ref": "#/definitions/codersdk.Workspace"
					}
				}
			}
		},
		"derp.BytesSentRecv": {
			"type": "object",
			"properties": {
				"key": {
					"description": "Key is the public key of the client which sent/received these bytes.",
					"allOf": [
						{
							"$ref": "#/definitions/key.NodePublic"
						}
					]
				},
				"recv": {
					"type": "integer"
				},
				"sent": {
					"type": "integer"
				}
			}
		},
		"derp.ServerInfoMessage": {
			"type": "object",
			"properties": {
				"tokenBucketBytesBurst": {
					"description": "TokenBucketBytesBurst is how many bytes the server will\nallow to burst, temporarily violating\nTokenBucketBytesPerSecond.\n\nZero means unspecified. There might be a limit, but the\nclient need not try to respect it.",
					"type": "integer"
				},
				"tokenBucketBytesPerSecond": {
					"description": "TokenBucketBytesPerSecond is how many bytes per second the\nserver says it will accept, including all framing bytes.\n\nZero means unspecified. There might be a limit, but the\nclient need not try to respect it.",
					"type": "integer"
				}
			}
		},
		"health.Code": {
			"type": "string",
			"enum": [
				"EUNKNOWN",
				"EWP01",
				"EWP02",
				"EWP04",
				"EDB01",
				"EDB02",
				"EWS01",
				"EWS02",
				"EWS03",
				"EACS01",
				"EACS02",
				"EACS03",
				"EACS04",
				"EDERP01",
				"EDERP02",
				"EPD01",
				"EPD02",
				"EPD03"
			],
			"x-enum-varnames": [
				"CodeUnknown",
				"CodeProxyUpdate",
				"CodeProxyFetch",
				"CodeProxyUnhealthy",
				"CodeDatabasePingFailed",
				"CodeDatabasePingSlow",
				"CodeWebsocketDial",
				"CodeWebsocketEcho",
				"CodeWebsocketMsg",
				"CodeAccessURLNotSet",
				"CodeAccessURLInvalid",
				"CodeAccessURLFetch",
				"CodeAccessURLNotOK",
				"CodeDERPNodeUsesWebsocket",
				"CodeDERPOneNodeUnhealthy",
				"CodeProvisionerDaemonsNoProvisionerDaemons",
				"CodeProvisionerDaemonVersionMismatch",
				"CodeProvisionerDaemonAPIMajorVersionDeprecated"
			]
		},
		"health.Message": {
			"type": "object",
			"properties": {
				"code": {
					"$ref": "#/definitions/health.Code"
				},
				"message": {
					"type": "string"
				}
			}
		},
		"health.Severity": {
			"type": "string",
			"enum": ["ok", "warning", "error"],
			"x-enum-varnames": ["SeverityOK", "SeverityWarning", "SeverityError"]
		},
		"healthsdk.AccessURLReport": {
			"type": "object",
			"properties": {
				"access_url": {
					"type": "string"
				},
				"dismissed": {
					"type": "boolean"
				},
				"error": {
					"type": "string"
				},
				"healthy": {
					"description": "Healthy is deprecated and left for backward compatibility purposes, use `Severity` instead.",
					"type": "boolean"
				},
				"healthz_response": {
					"type": "string"
				},
				"reachable": {
					"type": "boolean"
				},
				"severity": {
					"enum": ["ok", "warning", "error"],
					"allOf": [
						{
							"$ref": "#/definitions/health.Severity"
						}
					]
				},
				"status_code": {
					"type": "integer"
				},
				"warnings": {
					"type": "array",
					"items": {
						"$ref": "#/definitions/health.Message"
					}
				}
			}
		},
		"healthsdk.DERPHealthReport": {
			"type": "object",
			"properties": {
				"dismissed": {
					"type": "boolean"
				},
				"error": {
					"type": "string"
				},
				"healthy": {
					"description": "Healthy is deprecated and left for backward compatibility purposes, use `Severity` instead.",
					"type": "boolean"
				},
				"netcheck": {
					"$ref": "#/definitions/netcheck.Report"
				},
				"netcheck_err": {
					"type": "string"
				},
				"netcheck_logs": {
					"type": "array",
					"items": {
						"type": "string"
					}
				},
				"regions": {
					"type": "object",
					"additionalProperties": {
						"$ref": "#/definitions/healthsdk.DERPRegionReport"
					}
				},
				"severity": {
					"enum": ["ok", "warning", "error"],
					"allOf": [
						{
							"$ref": "#/definitions/health.Severity"
						}
					]
				},
				"warnings": {
					"type": "array",
					"items": {
						"$ref": "#/definitions/health.Message"
					}
				}
			}
		},
		"healthsdk.DERPNodeReport": {
			"type": "object",
			"properties": {
				"can_exchange_messages": {
					"type": "boolean"
				},
				"client_errs": {
					"type": "array",
					"items": {
						"type": "array",
						"items": {
							"type": "string"
						}
					}
				},
				"client_logs": {
					"type": "array",
					"items": {
						"type": "array",
						"items": {
							"type": "string"
						}
					}
				},
				"error": {
					"type": "string"
				},
				"healthy": {
					"description": "Healthy is deprecated and left for backward compatibility purposes, use `Severity` instead.",
					"type": "boolean"
				},
				"node": {
					"$ref": "#/definitions/tailcfg.DERPNode"
				},
				"node_info": {
					"$ref": "#/definitions/derp.ServerInfoMessage"
				},
				"round_trip_ping": {
					"type": "string"
				},
				"round_trip_ping_ms": {
					"type": "integer"
				},
				"severity": {
					"enum": ["ok", "warning", "error"],
					"allOf": [
						{
							"$ref": "#/definitions/health.Severity"
						}
					]
				},
				"stun": {
					"$ref": "#/definitions/healthsdk.STUNReport"
				},
				"uses_websocket": {
					"type": "boolean"
				},
				"warnings": {
					"type": "array",
					"items": {
						"$ref": "#/definitions/health.Message"
					}
				}
			}
		},
		"healthsdk.DERPRegionReport": {
			"type": "object",
			"properties": {
				"error": {
					"type": "string"
				},
				"healthy": {
					"description": "Healthy is deprecated and left for backward compatibility purposes, use `Severity` instead.",
					"type": "boolean"
				},
				"node_reports": {
					"type": "array",
					"items": {
						"$ref": "#/definitions/healthsdk.DERPNodeReport"
					}
				},
				"region": {
					"$ref": "#/definitions/tailcfg.DERPRegion"
				},
				"severity": {
					"enum": ["ok", "warning", "error"],
					"allOf": [
						{
							"$ref": "#/definitions/health.Severity"
						}
					]
				},
				"warnings": {
					"type": "array",
					"items": {
						"$ref": "#/definitions/health.Message"
					}
				}
			}
		},
		"healthsdk.DatabaseReport": {
			"type": "object",
			"properties": {
				"dismissed": {
					"type": "boolean"
				},
				"error": {
					"type": "string"
				},
				"healthy": {
					"description": "Healthy is deprecated and left for backward compatibility purposes, use `Severity` instead.",
					"type": "boolean"
				},
				"latency": {
					"type": "string"
				},
				"latency_ms": {
					"type": "integer"
				},
				"reachable": {
					"type": "boolean"
				},
				"severity": {
					"enum": ["ok", "warning", "error"],
					"allOf": [
						{
							"$ref": "#/definitions/health.Severity"
						}
					]
				},
				"threshold_ms": {
					"type": "integer"
				},
				"warnings": {
					"type": "array",
					"items": {
						"$ref": "#/definitions/health.Message"
					}
				}
			}
		},
		"healthsdk.HealthSection": {
			"type": "string",
			"enum": [
				"DERP",
				"AccessURL",
				"Websocket",
				"Database",
				"WorkspaceProxy",
				"ProvisionerDaemons"
			],
			"x-enum-varnames": [
				"HealthSectionDERP",
				"HealthSectionAccessURL",
				"HealthSectionWebsocket",
				"HealthSectionDatabase",
				"HealthSectionWorkspaceProxy",
				"HealthSectionProvisionerDaemons"
			]
		},
		"healthsdk.HealthSettings": {
			"type": "object",
			"properties": {
				"dismissed_healthchecks": {
					"type": "array",
					"items": {
						"$ref": "#/definitions/healthsdk.HealthSection"
					}
				}
			}
		},
		"healthsdk.HealthcheckReport": {
			"type": "object",
			"properties": {
				"access_url": {
					"$ref": "#/definitions/healthsdk.AccessURLReport"
				},
				"coder_version": {
					"description": "The Coder version of the server that the report was generated on.",
					"type": "string"
				},
				"database": {
					"$ref": "#/definitions/healthsdk.DatabaseReport"
				},
				"derp": {
					"$ref": "#/definitions/healthsdk.DERPHealthReport"
				},
				"healthy": {
					"description": "Healthy is true if the report returns no errors.\nDeprecated: use `Severity` instead",
					"type": "boolean"
				},
				"provisioner_daemons": {
					"$ref": "#/definitions/healthsdk.ProvisionerDaemonsReport"
				},
				"severity": {
					"description": "Severity indicates the status of Coder health.",
					"enum": ["ok", "warning", "error"],
					"allOf": [
						{
							"$ref": "#/definitions/health.Severity"
						}
					]
				},
				"time": {
					"description": "Time is the time the report was generated at.",
					"type": "string",
					"format": "date-time"
				},
				"websocket": {
					"$ref": "#/definitions/healthsdk.WebsocketReport"
				},
				"workspace_proxy": {
					"$ref": "#/definitions/healthsdk.WorkspaceProxyReport"
				}
			}
		},
		"healthsdk.ProvisionerDaemonsReport": {
			"type": "object",
			"properties": {
				"dismissed": {
					"type": "boolean"
				},
				"error": {
					"type": "string"
				},
				"items": {
					"type": "array",
					"items": {
						"$ref": "#/definitions/healthsdk.ProvisionerDaemonsReportItem"
					}
				},
				"severity": {
					"enum": ["ok", "warning", "error"],
					"allOf": [
						{
							"$ref": "#/definitions/health.Severity"
						}
					]
				},
				"warnings": {
					"type": "array",
					"items": {
						"$ref": "#/definitions/health.Message"
					}
				}
			}
		},
		"healthsdk.ProvisionerDaemonsReportItem": {
			"type": "object",
			"properties": {
				"provisioner_daemon": {
					"$ref": "#/definitions/codersdk.ProvisionerDaemon"
				},
				"warnings": {
					"type": "array",
					"items": {
						"$ref": "#/definitions/health.Message"
					}
				}
			}
		},
		"healthsdk.STUNReport": {
			"type": "object",
			"properties": {
				"canSTUN": {
					"type": "boolean"
				},
				"enabled": {
					"type": "boolean"
				},
				"error": {
					"type": "string"
				}
			}
		},
		"healthsdk.UpdateHealthSettings": {
			"type": "object",
			"properties": {
				"dismissed_healthchecks": {
					"type": "array",
					"items": {
						"$ref": "#/definitions/healthsdk.HealthSection"
					}
				}
			}
		},
		"healthsdk.WebsocketReport": {
			"type": "object",
			"properties": {
				"body": {
					"type": "string"
				},
				"code": {
					"type": "integer"
				},
				"dismissed": {
					"type": "boolean"
				},
				"error": {
					"type": "string"
				},
				"healthy": {
					"description": "Healthy is deprecated and left for backward compatibility purposes, use `Severity` instead.",
					"type": "boolean"
				},
				"severity": {
					"enum": ["ok", "warning", "error"],
					"allOf": [
						{
							"$ref": "#/definitions/health.Severity"
						}
					]
				},
				"warnings": {
					"type": "array",
					"items": {
						"$ref": "#/definitions/health.Message"
					}
				}
			}
		},
		"healthsdk.WorkspaceProxyReport": {
			"type": "object",
			"properties": {
				"dismissed": {
					"type": "boolean"
				},
				"error": {
					"type": "string"
				},
				"healthy": {
					"description": "Healthy is deprecated and left for backward compatibility purposes, use `Severity` instead.",
					"type": "boolean"
				},
				"severity": {
					"enum": ["ok", "warning", "error"],
					"allOf": [
						{
							"$ref": "#/definitions/health.Severity"
						}
					]
				},
				"warnings": {
					"type": "array",
					"items": {
						"$ref": "#/definitions/health.Message"
					}
				},
				"workspace_proxies": {
					"$ref": "#/definitions/codersdk.RegionsResponse-codersdk_WorkspaceProxy"
				}
			}
		},
		"key.NodePublic": {
			"type": "object"
		},
		"netcheck.Report": {
			"type": "object",
			"properties": {
				"captivePortal": {
					"description": "CaptivePortal is set when we think there's a captive portal that is\nintercepting HTTP traffic.",
					"type": "string"
				},
				"globalV4": {
					"description": "ip:port of global IPv4",
					"type": "string"
				},
				"globalV6": {
					"description": "[ip]:port of global IPv6",
					"type": "string"
				},
				"hairPinning": {
					"description": "HairPinning is whether the router supports communicating\nbetween two local devices through the NATted public IP address\n(on IPv4).",
					"type": "string"
				},
				"icmpv4": {
					"description": "an ICMPv4 round trip completed",
					"type": "boolean"
				},
				"ipv4": {
					"description": "an IPv4 STUN round trip completed",
					"type": "boolean"
				},
				"ipv4CanSend": {
					"description": "an IPv4 packet was able to be sent",
					"type": "boolean"
				},
				"ipv6": {
					"description": "an IPv6 STUN round trip completed",
					"type": "boolean"
				},
				"ipv6CanSend": {
					"description": "an IPv6 packet was able to be sent",
					"type": "boolean"
				},
				"mappingVariesByDestIP": {
					"description": "MappingVariesByDestIP is whether STUN results depend which\nSTUN server you're talking to (on IPv4).",
					"type": "string"
				},
				"oshasIPv6": {
					"description": "could bind a socket to ::1",
					"type": "boolean"
				},
				"pcp": {
					"description": "PCP is whether PCP appears present on the LAN.\nEmpty means not checked.",
					"type": "string"
				},
				"pmp": {
					"description": "PMP is whether NAT-PMP appears present on the LAN.\nEmpty means not checked.",
					"type": "string"
				},
				"preferredDERP": {
					"description": "or 0 for unknown",
					"type": "integer"
				},
				"regionLatency": {
					"description": "keyed by DERP Region ID",
					"type": "object",
					"additionalProperties": {
						"type": "integer"
					}
				},
				"regionV4Latency": {
					"description": "keyed by DERP Region ID",
					"type": "object",
					"additionalProperties": {
						"type": "integer"
					}
				},
				"regionV6Latency": {
					"description": "keyed by DERP Region ID",
					"type": "object",
					"additionalProperties": {
						"type": "integer"
					}
				},
				"udp": {
					"description": "a UDP STUN round trip completed",
					"type": "boolean"
				},
				"upnP": {
					"description": "UPnP is whether UPnP appears present on the LAN.\nEmpty means not checked.",
					"type": "string"
				}
			}
		},
		"oauth2.Token": {
			"type": "object",
			"properties": {
				"access_token": {
					"description": "AccessToken is the token that authorizes and authenticates\nthe requests.",
					"type": "string"
				},
				"expires_in": {
					"description": "ExpiresIn is the OAuth2 wire format \"expires_in\" field,\nwhich specifies how many seconds later the token expires,\nrelative to an unknown time base approximately around \"now\".\nIt is the application's responsibility to populate\n`Expiry` from `ExpiresIn` when required.",
					"type": "integer"
				},
				"expiry": {
					"description": "Expiry is the optional expiration time of the access token.\n\nIf zero, TokenSource implementations will reuse the same\ntoken forever and RefreshToken or equivalent\nmechanisms for that TokenSource will not be used.",
					"type": "string"
				},
				"refresh_token": {
					"description": "RefreshToken is a token that's used by the application\n(as opposed to the user) to refresh the access token\nif it expires.",
					"type": "string"
				},
				"token_type": {
					"description": "TokenType is the type of token.\nThe Type method returns either this or \"Bearer\", the default.",
					"type": "string"
				}
			}
		},
		"regexp.Regexp": {
			"type": "object"
		},
		"serpent.Annotations": {
			"type": "object",
			"additionalProperties": {
				"type": "string"
			}
		},
		"serpent.Group": {
			"type": "object",
			"properties": {
				"description": {
					"type": "string"
				},
				"name": {
					"type": "string"
				},
				"parent": {
					"$ref": "#/definitions/serpent.Group"
				},
				"yaml": {
					"type": "string"
				}
			}
		},
		"serpent.HostPort": {
			"type": "object",
			"properties": {
				"host": {
					"type": "string"
				},
				"port": {
					"type": "string"
				}
			}
		},
		"serpent.Option": {
			"type": "object",
			"properties": {
				"annotations": {
					"description": "Annotations enable extensions to serpent higher up in the stack. It's useful for\nhelp formatting and documentation generation.",
					"allOf": [
						{
							"$ref": "#/definitions/serpent.Annotations"
						}
					]
				},
				"default": {
					"description": "Default is parsed into Value if set.",
					"type": "string"
				},
				"description": {
					"type": "string"
				},
				"env": {
					"description": "Env is the environment variable used to configure this option. If unset,\nenvironment configuring is disabled.",
					"type": "string"
				},
				"flag": {
					"description": "Flag is the long name of the flag used to configure this option. If unset,\nflag configuring is disabled.",
					"type": "string"
				},
				"flag_shorthand": {
					"description": "FlagShorthand is the one-character shorthand for the flag. If unset, no\nshorthand is used.",
					"type": "string"
				},
				"group": {
					"description": "Group is a group hierarchy that helps organize this option in help, configs\nand other documentation.",
					"allOf": [
						{
							"$ref": "#/definitions/serpent.Group"
						}
					]
				},
				"hidden": {
					"type": "boolean"
				},
				"name": {
					"type": "string"
				},
				"required": {
					"description": "Required means this value must be set by some means. It requires\n`ValueSource != ValueSourceNone`\nIf `Default` is set, then `Required` is ignored.",
					"type": "boolean"
				},
				"use_instead": {
					"description": "UseInstead is a list of options that should be used instead of this one.\nThe field is used to generate a deprecation warning.",
					"type": "array",
					"items": {
						"$ref": "#/definitions/serpent.Option"
					}
				},
				"value": {
					"description": "Value includes the types listed in values.go."
				},
				"value_source": {
					"$ref": "#/definitions/serpent.ValueSource"
				},
				"yaml": {
					"description": "YAML is the YAML key used to configure this option. If unset, YAML\nconfiguring is disabled.",
					"type": "string"
				}
			}
		},
		"serpent.Regexp": {
			"type": "object"
		},
		"serpent.Struct-array_codersdk_ExternalAuthConfig": {
			"type": "object",
			"properties": {
				"value": {
					"type": "array",
					"items": {
						"$ref": "#/definitions/codersdk.ExternalAuthConfig"
					}
				}
			}
		},
		"serpent.Struct-array_codersdk_LinkConfig": {
			"type": "object",
			"properties": {
				"value": {
					"type": "array",
					"items": {
						"$ref": "#/definitions/codersdk.LinkConfig"
					}
				}
			}
		},
		"serpent.URL": {
			"type": "object",
			"properties": {
				"forceQuery": {
					"description": "append a query ('?') even if RawQuery is empty",
					"type": "boolean"
				},
				"fragment": {
					"description": "fragment for references, without '#'",
					"type": "string"
				},
				"host": {
					"description": "host or host:port (see Hostname and Port methods)",
					"type": "string"
				},
				"omitHost": {
					"description": "do not emit empty host (authority)",
					"type": "boolean"
				},
				"opaque": {
					"description": "encoded opaque data",
					"type": "string"
				},
				"path": {
					"description": "path (relative paths may omit leading slash)",
					"type": "string"
				},
				"rawFragment": {
					"description": "encoded fragment hint (see EscapedFragment method)",
					"type": "string"
				},
				"rawPath": {
					"description": "encoded path hint (see EscapedPath method)",
					"type": "string"
				},
				"rawQuery": {
					"description": "encoded query values, without '?'",
					"type": "string"
				},
				"scheme": {
					"type": "string"
				},
				"user": {
					"description": "username and password information",
					"allOf": [
						{
							"$ref": "#/definitions/url.Userinfo"
						}
					]
				}
			}
		},
		"serpent.ValueSource": {
			"type": "string",
			"enum": ["", "flag", "env", "yaml", "default"],
			"x-enum-varnames": [
				"ValueSourceNone",
				"ValueSourceFlag",
				"ValueSourceEnv",
				"ValueSourceYAML",
				"ValueSourceDefault"
			]
		},
		"tailcfg.DERPHomeParams": {
			"type": "object",
			"properties": {
				"regionScore": {
					"description": "RegionScore scales latencies of DERP regions by a given scaling\nfactor when determining which region to use as the home\n(\"preferred\") DERP. Scores in the range (0, 1) will cause this\nregion to be proportionally more preferred, and scores in the range\n(1, ∞) will penalize a region.\n\nIf a region is not present in this map, it is treated as having a\nscore of 1.0.\n\nScores should not be 0 or negative; such scores will be ignored.\n\nA nil map means no change from the previous value (if any); an empty\nnon-nil map can be sent to reset all scores back to 1.0.",
					"type": "object",
					"additionalProperties": {
						"type": "number"
					}
				}
			}
		},
		"tailcfg.DERPMap": {
			"type": "object",
			"properties": {
				"homeParams": {
					"description": "HomeParams, if non-nil, is a change in home parameters.\n\nThe rest of the DEPRMap fields, if zero, means unchanged.",
					"allOf": [
						{
							"$ref": "#/definitions/tailcfg.DERPHomeParams"
						}
					]
				},
				"omitDefaultRegions": {
					"description": "OmitDefaultRegions specifies to not use Tailscale's DERP servers, and only use those\nspecified in this DERPMap. If there are none set outside of the defaults, this is a noop.\n\nThis field is only meaningful if the Regions map is non-nil (indicating a change).",
					"type": "boolean"
				},
				"regions": {
					"description": "Regions is the set of geographic regions running DERP node(s).\n\nIt's keyed by the DERPRegion.RegionID.\n\nThe numbers are not necessarily contiguous.",
					"type": "object",
					"additionalProperties": {
						"$ref": "#/definitions/tailcfg.DERPRegion"
					}
				}
			}
		},
		"tailcfg.DERPNode": {
			"type": "object",
			"properties": {
				"canPort80": {
					"description": "CanPort80 specifies whether this DERP node is accessible over HTTP\non port 80 specifically. This is used for captive portal checks.",
					"type": "boolean"
				},
				"certName": {
					"description": "CertName optionally specifies the expected TLS cert common\nname. If empty, HostName is used. If CertName is non-empty,\nHostName is only used for the TCP dial (if IPv4/IPv6 are\nnot present) + TLS ClientHello.",
					"type": "string"
				},
				"derpport": {
					"description": "DERPPort optionally provides an alternate TLS port number\nfor the DERP HTTPS server.\n\nIf zero, 443 is used.",
					"type": "integer"
				},
				"forceHTTP": {
					"description": "ForceHTTP is used by unit tests to force HTTP.\nIt should not be set by users.",
					"type": "boolean"
				},
				"hostName": {
					"description": "HostName is the DERP node's hostname.\n\nIt is required but need not be unique; multiple nodes may\nhave the same HostName but vary in configuration otherwise.",
					"type": "string"
				},
				"insecureForTests": {
					"description": "InsecureForTests is used by unit tests to disable TLS verification.\nIt should not be set by users.",
					"type": "boolean"
				},
				"ipv4": {
					"description": "IPv4 optionally forces an IPv4 address to use, instead of using DNS.\nIf empty, A record(s) from DNS lookups of HostName are used.\nIf the string is not an IPv4 address, IPv4 is not used; the\nconventional string to disable IPv4 (and not use DNS) is\n\"none\".",
					"type": "string"
				},
				"ipv6": {
					"description": "IPv6 optionally forces an IPv6 address to use, instead of using DNS.\nIf empty, AAAA record(s) from DNS lookups of HostName are used.\nIf the string is not an IPv6 address, IPv6 is not used; the\nconventional string to disable IPv6 (and not use DNS) is\n\"none\".",
					"type": "string"
				},
				"name": {
					"description": "Name is a unique node name (across all regions).\nIt is not a host name.\nIt's typically of the form \"1b\", \"2a\", \"3b\", etc. (region\nID + suffix within that region)",
					"type": "string"
				},
				"regionID": {
					"description": "RegionID is the RegionID of the DERPRegion that this node\nis running in.",
					"type": "integer"
				},
				"stunonly": {
					"description": "STUNOnly marks a node as only a STUN server and not a DERP\nserver.",
					"type": "boolean"
				},
				"stunport": {
					"description": "Port optionally specifies a STUN port to use.\nZero means 3478.\nTo disable STUN on this node, use -1.",
					"type": "integer"
				},
				"stuntestIP": {
					"description": "STUNTestIP is used in tests to override the STUN server's IP.\nIf empty, it's assumed to be the same as the DERP server.",
					"type": "string"
				}
			}
		},
		"tailcfg.DERPRegion": {
			"type": "object",
			"properties": {
				"avoid": {
					"description": "Avoid is whether the client should avoid picking this as its home\nregion. The region should only be used if a peer is there.\nClients already using this region as their home should migrate\naway to a new region without Avoid set.",
					"type": "boolean"
				},
				"embeddedRelay": {
					"description": "EmbeddedRelay is true when the region is bundled with the Coder\ncontrol plane.",
					"type": "boolean"
				},
				"nodes": {
					"description": "Nodes are the DERP nodes running in this region, in\npriority order for the current client. Client TLS\nconnections should ideally only go to the first entry\n(falling back to the second if necessary). STUN packets\nshould go to the first 1 or 2.\n\nIf nodes within a region route packets amongst themselves,\nbut not to other regions. That said, each user/domain\nshould get a the same preferred node order, so if all nodes\nfor a user/network pick the first one (as they should, when\nthings are healthy), the inter-cluster routing is minimal\nto zero.",
					"type": "array",
					"items": {
						"$ref": "#/definitions/tailcfg.DERPNode"
					}
				},
				"regionCode": {
					"description": "RegionCode is a short name for the region. It's usually a popular\ncity or airport code in the region: \"nyc\", \"sf\", \"sin\",\n\"fra\", etc.",
					"type": "string"
				},
				"regionID": {
					"description": "RegionID is a unique integer for a geographic region.\n\nIt corresponds to the legacy derpN.tailscale.com hostnames\nused by older clients. (Older clients will continue to resolve\nderpN.tailscale.com when contacting peers, rather than use\nthe server-provided DERPMap)\n\nRegionIDs must be non-zero, positive, and guaranteed to fit\nin a JavaScript number.\n\nRegionIDs in range 900-999 are reserved for end users to run their\nown DERP nodes.",
					"type": "integer"
				},
				"regionName": {
					"description": "RegionName is a long English name for the region: \"New York City\",\n\"San Francisco\", \"Singapore\", \"Frankfurt\", etc.",
					"type": "string"
				}
			}
		},
		"url.Userinfo": {
			"type": "object"
		},
		"workspaceapps.AccessMethod": {
			"type": "string",
			"enum": ["path", "subdomain", "terminal"],
			"x-enum-varnames": [
				"AccessMethodPath",
				"AccessMethodSubdomain",
				"AccessMethodTerminal"
			]
		},
		"workspaceapps.IssueTokenRequest": {
			"type": "object",
			"properties": {
				"app_hostname": {
					"description": "AppHostname is the optional hostname for subdomain apps on the external\nproxy. It must start with an asterisk.",
					"type": "string"
				},
				"app_path": {
					"description": "AppPath is the path of the user underneath the app base path.",
					"type": "string"
				},
				"app_query": {
					"description": "AppQuery is the query parameters the user provided in the app request.",
					"type": "string"
				},
				"app_request": {
					"$ref": "#/definitions/workspaceapps.Request"
				},
				"path_app_base_url": {
					"description": "PathAppBaseURL is required.",
					"type": "string"
				},
				"session_token": {
					"description": "SessionToken is the session token provided by the user.",
					"type": "string"
				}
			}
		},
		"workspaceapps.Request": {
			"type": "object",
			"properties": {
				"access_method": {
					"$ref": "#/definitions/workspaceapps.AccessMethod"
				},
				"agent_name_or_id": {
					"description": "AgentNameOrID is not required if the workspace has only one agent.",
					"type": "string"
				},
				"app_prefix": {
					"description": "Prefix is the prefix of the subdomain app URL. Prefix should have a\ntrailing \"---\" if set.",
					"type": "string"
				},
				"app_slug_or_port": {
					"type": "string"
				},
				"base_path": {
					"description": "BasePath of the app. For path apps, this is the path prefix in the router\nfor this particular app. For subdomain apps, this should be \"/\". This is\nused for setting the cookie path.",
					"type": "string"
				},
				"username_or_id": {
					"description": "For the following fields, if the AccessMethod is AccessMethodTerminal,\nthen only AgentNameOrID may be set and it must be a UUID. The other\nfields must be left blank.",
					"type": "string"
				},
				"workspace_name_or_id": {
					"type": "string"
				}
			}
		},
		"workspaceapps.StatsReport": {
			"type": "object",
			"properties": {
				"access_method": {
					"$ref": "#/definitions/workspaceapps.AccessMethod"
				},
				"agent_id": {
					"type": "string"
				},
				"requests": {
					"type": "integer"
				},
				"session_ended_at": {
					"description": "Updated periodically while app is in use active and when the last connection is closed.",
					"type": "string"
				},
				"session_id": {
					"type": "string"
				},
				"session_started_at": {
					"type": "string"
				},
				"slug_or_port": {
					"type": "string"
				},
				"user_id": {
					"type": "string"
				},
				"workspace_id": {
					"type": "string"
				}
			}
		},
		"workspacesdk.AgentConnectionInfo": {
			"type": "object",
			"properties": {
				"derp_force_websockets": {
					"type": "boolean"
				},
				"derp_map": {
					"$ref": "#/definitions/tailcfg.DERPMap"
				},
				"disable_direct_connections": {
					"type": "boolean"
				},
				"hostname_suffix": {
					"type": "string"
				}
			}
		},
		"wsproxysdk.CryptoKeysResponse": {
			"type": "object",
			"properties": {
				"crypto_keys": {
					"type": "array",
					"items": {
						"$ref": "#/definitions/codersdk.CryptoKey"
					}
				}
			}
		},
		"wsproxysdk.DeregisterWorkspaceProxyRequest": {
			"type": "object",
			"properties": {
				"replica_id": {
					"description": "ReplicaID is a unique identifier for the replica of the proxy that is\nderegistering. It should be generated by the client on startup and\nshould've already been passed to the register endpoint.",
					"type": "string"
				}
			}
		},
		"wsproxysdk.IssueSignedAppTokenResponse": {
			"type": "object",
			"properties": {
				"signed_token_str": {
					"description": "SignedTokenStr should be set as a cookie on the response.",
					"type": "string"
				}
			}
		},
		"wsproxysdk.RegisterWorkspaceProxyRequest": {
			"type": "object",
			"properties": {
				"access_url": {
					"description": "AccessURL that hits the workspace proxy api.",
					"type": "string"
				},
				"derp_enabled": {
					"description": "DerpEnabled indicates whether the proxy should be included in the DERP\nmap or not.",
					"type": "boolean"
				},
				"derp_only": {
					"description": "DerpOnly indicates whether the proxy should only be included in the DERP\nmap and should not be used for serving apps.",
					"type": "boolean"
				},
				"hostname": {
					"description": "ReplicaHostname is the OS hostname of the machine that the proxy is running\non.  This is only used for tracking purposes in the replicas table.",
					"type": "string"
				},
				"replica_error": {
					"description": "ReplicaError is the error that the replica encountered when trying to\ndial it's peers. This is stored in the replicas table for debugging\npurposes but does not affect the proxy's ability to register.\n\nThis value is only stored on subsequent requests to the register\nendpoint, not the first request.",
					"type": "string"
				},
				"replica_id": {
					"description": "ReplicaID is a unique identifier for the replica of the proxy that is\nregistering. It should be generated by the client on startup and\npersisted (in memory only) until the process is restarted.",
					"type": "string"
				},
				"replica_relay_address": {
					"description": "ReplicaRelayAddress is the DERP address of the replica that other\nreplicas may use to connect internally for DERP meshing.",
					"type": "string"
				},
				"version": {
					"description": "Version is the Coder version of the proxy.",
					"type": "string"
				},
				"wildcard_hostname": {
					"description": "WildcardHostname that the workspace proxy api is serving for subdomain apps.",
					"type": "string"
				}
			}
		},
		"wsproxysdk.RegisterWorkspaceProxyResponse": {
			"type": "object",
			"properties": {
				"derp_force_websockets": {
					"type": "boolean"
				},
				"derp_map": {
					"$ref": "#/definitions/tailcfg.DERPMap"
				},
				"derp_mesh_key": {
					"type": "string"
				},
				"derp_region_id": {
					"type": "integer"
				},
				"sibling_replicas": {
					"description": "SiblingReplicas is a list of all other replicas of the proxy that have\nnot timed out.",
					"type": "array",
					"items": {
						"$ref": "#/definitions/codersdk.Replica"
					}
				}
			}
		},
		"wsproxysdk.ReportAppStatsRequest": {
			"type": "object",
			"properties": {
				"stats": {
					"type": "array",
					"items": {
						"$ref": "#/definitions/workspaceapps.StatsReport"
					}
				}
			}
		}
	},
	"securityDefinitions": {
		"Authorization": {
			"type": "apiKey",
			"name": "Authorizaiton",
			"in": "header"
		},
		"CoderSessionToken": {
			"type": "apiKey",
			"name": "Coder-Session-Token",
			"in": "header"
		}
	}
}<|MERGE_RESOLUTION|>--- conflicted
+++ resolved
@@ -10248,11 +10248,10 @@
 				"autostart_schedule": {
 					"type": "string"
 				},
-<<<<<<< HEAD
 				"claim_prebuild_if_available": {
-=======
+					"type": "boolean"
+				},
 				"enable_dynamic_parameters": {
->>>>>>> fc921a58
 					"type": "boolean"
 				},
 				"name": {
