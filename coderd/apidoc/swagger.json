--- conflicted
+++ resolved
@@ -10757,21 +10757,15 @@
 				"auto-fill-parameters",
 				"notifications",
 				"workspace-usage",
-<<<<<<< HEAD
-				"workspace-prebuilds"
-=======
+				"workspace-prebuilds",
 				"web-push"
->>>>>>> ca414b03
 			],
 			"x-enum-comments": {
 				"ExperimentAutoFillParameters": "This should not be taken out of experiments until we have redesigned the feature.",
 				"ExperimentExample": "This isn't used for anything.",
 				"ExperimentNotifications": "Sends notifications via SMTP and webhooks following certain events.",
-<<<<<<< HEAD
+				"ExperimentWebPush": "Enables web push notifications through the browser.",
 				"ExperimentWorkspacePrebuilds": "Enables the new workspace prebuilds feature.",
-=======
-				"ExperimentWebPush": "Enables web push notifications through the browser.",
->>>>>>> ca414b03
 				"ExperimentWorkspaceUsage": "Enables the new workspace usage tracking."
 			},
 			"x-enum-varnames": [
@@ -10779,11 +10773,8 @@
 				"ExperimentAutoFillParameters",
 				"ExperimentNotifications",
 				"ExperimentWorkspaceUsage",
-<<<<<<< HEAD
-				"ExperimentWorkspacePrebuilds"
-=======
+				"ExperimentWorkspacePrebuilds",
 				"ExperimentWebPush"
->>>>>>> ca414b03
 			]
 		},
 		"codersdk.ExternalAuth": {
