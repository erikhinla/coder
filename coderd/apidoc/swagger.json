{
	"swagger": "2.0",
	"info": {
		"description": "Coderd is the service created by running coder server. It is a thin API that connects workspaces, provisioners and users. coderd stores its state in Postgres and is the only service that communicates with Postgres.",
		"title": "Coder API",
		"termsOfService": "https://coder.com/legal/terms-of-service",
		"contact": {
			"name": "API Support",
			"url": "https://coder.com",
			"email": "support@coder.com"
		},
		"license": {
			"name": "AGPL-3.0",
			"url": "https://github.com/coder/coder/blob/main/LICENSE"
		},
		"version": "2.0"
	},
	"basePath": "/api/v2",
	"paths": {
		"/": {
			"get": {
				"produces": ["application/json"],
				"tags": ["General"],
				"summary": "API root handler",
				"operationId": "api-root-handler",
				"responses": {
					"200": {
						"description": "OK",
						"schema": {
							"$ref": "#/definitions/codersdk.Response"
						}
					}
				}
			}
		},
		"/appearance": {
			"get": {
				"security": [
					{
						"CoderSessionToken": []
					}
				],
				"produces": ["application/json"],
				"tags": ["Enterprise"],
				"summary": "Get appearance",
				"operationId": "get-appearance",
				"responses": {
					"200": {
						"description": "OK",
						"schema": {
							"$ref": "#/definitions/codersdk.AppearanceConfig"
						}
					}
				}
			},
			"put": {
				"security": [
					{
						"CoderSessionToken": []
					}
				],
				"consumes": ["application/json"],
				"produces": ["application/json"],
				"tags": ["Enterprise"],
				"summary": "Update appearance",
				"operationId": "update-appearance",
				"parameters": [
					{
						"description": "Update appearance request",
						"name": "request",
						"in": "body",
						"required": true,
						"schema": {
							"$ref": "#/definitions/codersdk.UpdateAppearanceConfig"
						}
					}
				],
				"responses": {
					"200": {
						"description": "OK",
						"schema": {
							"$ref": "#/definitions/codersdk.UpdateAppearanceConfig"
						}
					}
				}
			}
		},
		"/applications/auth-redirect": {
			"get": {
				"security": [
					{
						"CoderSessionToken": []
					}
				],
				"tags": ["Applications"],
				"summary": "Redirect to URI with encrypted API key",
				"operationId": "redirect-to-uri-with-encrypted-api-key",
				"parameters": [
					{
						"type": "string",
						"description": "Redirect destination",
						"name": "redirect_uri",
						"in": "query"
					}
				],
				"responses": {
					"307": {
						"description": "Temporary Redirect"
					}
				}
			}
		},
		"/applications/host": {
			"get": {
				"security": [
					{
						"CoderSessionToken": []
					}
				],
				"produces": ["application/json"],
				"tags": ["Applications"],
				"summary": "Get applications host",
				"operationId": "get-applications-host",
				"deprecated": true,
				"responses": {
					"200": {
						"description": "OK",
						"schema": {
							"$ref": "#/definitions/codersdk.AppHostResponse"
						}
					}
				}
			}
		},
		"/applications/reconnecting-pty-signed-token": {
			"post": {
				"security": [
					{
						"CoderSessionToken": []
					}
				],
				"consumes": ["application/json"],
				"produces": ["application/json"],
				"tags": ["Enterprise"],
				"summary": "Issue signed app token for reconnecting PTY",
				"operationId": "issue-signed-app-token-for-reconnecting-pty",
				"parameters": [
					{
						"description": "Issue reconnecting PTY signed token request",
						"name": "request",
						"in": "body",
						"required": true,
						"schema": {
							"$ref": "#/definitions/codersdk.IssueReconnectingPTYSignedTokenRequest"
						}
					}
				],
				"responses": {
					"200": {
						"description": "OK",
						"schema": {
							"$ref": "#/definitions/codersdk.IssueReconnectingPTYSignedTokenResponse"
						}
					}
				},
				"x-apidocgen": {
					"skip": true
				}
			}
		},
		"/audit": {
			"get": {
				"security": [
					{
						"CoderSessionToken": []
					}
				],
				"produces": ["application/json"],
				"tags": ["Audit"],
				"summary": "Get audit logs",
				"operationId": "get-audit-logs",
				"parameters": [
					{
						"type": "string",
						"description": "Search query",
						"name": "q",
						"in": "query"
					},
					{
						"type": "integer",
						"description": "Page limit",
						"name": "limit",
						"in": "query",
						"required": true
					},
					{
						"type": "integer",
						"description": "Page offset",
						"name": "offset",
						"in": "query"
					}
				],
				"responses": {
					"200": {
						"description": "OK",
						"schema": {
							"$ref": "#/definitions/codersdk.AuditLogResponse"
						}
					}
				}
			}
		},
		"/audit/testgenerate": {
			"post": {
				"security": [
					{
						"CoderSessionToken": []
					}
				],
				"consumes": ["application/json"],
				"tags": ["Audit"],
				"summary": "Generate fake audit log",
				"operationId": "generate-fake-audit-log",
				"parameters": [
					{
						"description": "Audit log request",
						"name": "request",
						"in": "body",
						"required": true,
						"schema": {
							"$ref": "#/definitions/codersdk.CreateTestAuditLogRequest"
						}
					}
				],
				"responses": {
					"204": {
						"description": "No Content"
					}
				},
				"x-apidocgen": {
					"skip": true
				}
			}
		},
		"/authcheck": {
			"post": {
				"security": [
					{
						"CoderSessionToken": []
					}
				],
				"consumes": ["application/json"],
				"produces": ["application/json"],
				"tags": ["Authorization"],
				"summary": "Check authorization",
				"operationId": "check-authorization",
				"parameters": [
					{
						"description": "Authorization request",
						"name": "request",
						"in": "body",
						"required": true,
						"schema": {
							"$ref": "#/definitions/codersdk.AuthorizationRequest"
						}
					}
				],
				"responses": {
					"200": {
						"description": "OK",
						"schema": {
							"$ref": "#/definitions/codersdk.AuthorizationResponse"
						}
					}
				}
			}
		},
		"/buildinfo": {
			"get": {
				"produces": ["application/json"],
				"tags": ["General"],
				"summary": "Build info",
				"operationId": "build-info",
				"responses": {
					"200": {
						"description": "OK",
						"schema": {
							"$ref": "#/definitions/codersdk.BuildInfoResponse"
						}
					}
				}
			}
		},
		"/csp/reports": {
			"post": {
				"security": [
					{
						"CoderSessionToken": []
					}
				],
				"consumes": ["application/json"],
				"tags": ["General"],
				"summary": "Report CSP violations",
				"operationId": "report-csp-violations",
				"parameters": [
					{
						"description": "Violation report",
						"name": "request",
						"in": "body",
						"required": true,
						"schema": {
							"$ref": "#/definitions/coderd.cspViolation"
						}
					}
				],
				"responses": {
					"200": {
						"description": "OK"
					}
				}
			}
		},
		"/debug/coordinator": {
			"get": {
				"security": [
					{
						"CoderSessionToken": []
					}
				],
				"produces": ["text/html"],
				"tags": ["Debug"],
				"summary": "Debug Info Wireguard Coordinator",
				"operationId": "debug-info-wireguard-coordinator",
				"responses": {
					"200": {
						"description": "OK"
					}
				}
			}
		},
		"/debug/derp/traffic": {
			"get": {
				"security": [
					{
						"CoderSessionToken": []
					}
				],
				"produces": ["application/json"],
				"tags": ["Debug"],
				"summary": "Debug DERP traffic",
				"operationId": "debug-derp-traffic",
				"responses": {
					"200": {
						"description": "OK",
						"schema": {
							"type": "array",
							"items": {
								"$ref": "#/definitions/derp.BytesSentRecv"
							}
						}
					}
				},
				"x-apidocgen": {
					"skip": true
				}
			}
		},
		"/debug/expvar": {
			"get": {
				"security": [
					{
						"CoderSessionToken": []
					}
				],
				"produces": ["application/json"],
				"tags": ["Debug"],
				"summary": "Debug expvar",
				"operationId": "debug-expvar",
				"responses": {
					"200": {
						"description": "OK",
						"schema": {
							"type": "object",
							"additionalProperties": true
						}
					}
				},
				"x-apidocgen": {
					"skip": true
				}
			}
		},
		"/debug/health": {
			"get": {
				"security": [
					{
						"CoderSessionToken": []
					}
				],
				"produces": ["application/json"],
				"tags": ["Debug"],
				"summary": "Debug Info Deployment Health",
				"operationId": "debug-info-deployment-health",
				"parameters": [
					{
						"type": "boolean",
						"description": "Force a healthcheck to run",
						"name": "force",
						"in": "query"
					}
				],
				"responses": {
					"200": {
						"description": "OK",
						"schema": {
							"$ref": "#/definitions/healthsdk.HealthcheckReport"
						}
					}
				}
			}
		},
		"/debug/health/settings": {
			"get": {
				"security": [
					{
						"CoderSessionToken": []
					}
				],
				"produces": ["application/json"],
				"tags": ["Debug"],
				"summary": "Get health settings",
				"operationId": "get-health-settings",
				"responses": {
					"200": {
						"description": "OK",
						"schema": {
							"$ref": "#/definitions/healthsdk.HealthSettings"
						}
					}
				}
			},
			"put": {
				"security": [
					{
						"CoderSessionToken": []
					}
				],
				"consumes": ["application/json"],
				"produces": ["application/json"],
				"tags": ["Debug"],
				"summary": "Update health settings",
				"operationId": "update-health-settings",
				"parameters": [
					{
						"description": "Update health settings",
						"name": "request",
						"in": "body",
						"required": true,
						"schema": {
							"$ref": "#/definitions/healthsdk.UpdateHealthSettings"
						}
					}
				],
				"responses": {
					"200": {
						"description": "OK",
						"schema": {
							"$ref": "#/definitions/healthsdk.UpdateHealthSettings"
						}
					}
				}
			}
		},
		"/debug/tailnet": {
			"get": {
				"security": [
					{
						"CoderSessionToken": []
					}
				],
				"produces": ["text/html"],
				"tags": ["Debug"],
				"summary": "Debug Info Tailnet",
				"operationId": "debug-info-tailnet",
				"responses": {
					"200": {
						"description": "OK"
					}
				}
			}
		},
		"/debug/ws": {
			"get": {
				"security": [
					{
						"CoderSessionToken": []
					}
				],
				"produces": ["application/json"],
				"tags": ["Debug"],
				"summary": "Debug Info Websocket Test",
				"operationId": "debug-info-websocket-test",
				"responses": {
					"201": {
						"description": "Created",
						"schema": {
							"$ref": "#/definitions/codersdk.Response"
						}
					}
				},
				"x-apidocgen": {
					"skip": true
				}
			}
		},
		"/debug/{user}/debug-link": {
			"get": {
				"security": [
					{
						"CoderSessionToken": []
					}
				],
				"tags": ["Agents"],
				"summary": "Debug OIDC context for a user",
				"operationId": "debug-oidc-context-for-a-user",
				"parameters": [
					{
						"type": "string",
						"description": "User ID, name, or me",
						"name": "user",
						"in": "path",
						"required": true
					}
				],
				"responses": {
					"200": {
						"description": "Success"
					}
				},
				"x-apidocgen": {
					"skip": true
				}
			}
		},
		"/deployment/config": {
			"get": {
				"security": [
					{
						"CoderSessionToken": []
					}
				],
				"produces": ["application/json"],
				"tags": ["General"],
				"summary": "Get deployment config",
				"operationId": "get-deployment-config",
				"responses": {
					"200": {
						"description": "OK",
						"schema": {
							"$ref": "#/definitions/codersdk.DeploymentConfig"
						}
					}
				}
			}
		},
		"/deployment/ssh": {
			"get": {
				"security": [
					{
						"CoderSessionToken": []
					}
				],
				"produces": ["application/json"],
				"tags": ["General"],
				"summary": "SSH Config",
				"operationId": "ssh-config",
				"responses": {
					"200": {
						"description": "OK",
						"schema": {
							"$ref": "#/definitions/codersdk.SSHConfigResponse"
						}
					}
				}
			}
		},
		"/deployment/stats": {
			"get": {
				"security": [
					{
						"CoderSessionToken": []
					}
				],
				"produces": ["application/json"],
				"tags": ["General"],
				"summary": "Get deployment stats",
				"operationId": "get-deployment-stats",
				"responses": {
					"200": {
						"description": "OK",
						"schema": {
							"$ref": "#/definitions/codersdk.DeploymentStats"
						}
					}
				}
			}
		},
		"/derp-map": {
			"get": {
				"security": [
					{
						"CoderSessionToken": []
					}
				],
				"tags": ["Agents"],
				"summary": "Get DERP map updates",
				"operationId": "get-derp-map-updates",
				"responses": {
					"101": {
						"description": "Switching Protocols"
					}
				}
			}
		},
		"/entitlements": {
			"get": {
				"security": [
					{
						"CoderSessionToken": []
					}
				],
				"produces": ["application/json"],
				"tags": ["Enterprise"],
				"summary": "Get entitlements",
				"operationId": "get-entitlements",
				"responses": {
					"200": {
						"description": "OK",
						"schema": {
							"$ref": "#/definitions/codersdk.Entitlements"
						}
					}
				}
			}
		},
		"/experiments": {
			"get": {
				"security": [
					{
						"CoderSessionToken": []
					}
				],
				"produces": ["application/json"],
				"tags": ["General"],
				"summary": "Get enabled experiments",
				"operationId": "get-enabled-experiments",
				"responses": {
					"200": {
						"description": "OK",
						"schema": {
							"type": "array",
							"items": {
								"$ref": "#/definitions/codersdk.Experiment"
							}
						}
					}
				}
			}
		},
		"/experiments/available": {
			"get": {
				"security": [
					{
						"CoderSessionToken": []
					}
				],
				"produces": ["application/json"],
				"tags": ["General"],
				"summary": "Get safe experiments",
				"operationId": "get-safe-experiments",
				"responses": {
					"200": {
						"description": "OK",
						"schema": {
							"type": "array",
							"items": {
								"$ref": "#/definitions/codersdk.Experiment"
							}
						}
					}
				}
			}
		},
		"/external-auth": {
			"get": {
				"security": [
					{
						"CoderSessionToken": []
					}
				],
				"produces": ["application/json"],
				"tags": ["Git"],
				"summary": "Get user external auths",
				"operationId": "get-user-external-auths",
				"responses": {
					"200": {
						"description": "OK",
						"schema": {
							"$ref": "#/definitions/codersdk.ExternalAuthLink"
						}
					}
				}
			}
		},
		"/external-auth/{externalauth}": {
			"get": {
				"security": [
					{
						"CoderSessionToken": []
					}
				],
				"produces": ["application/json"],
				"tags": ["Git"],
				"summary": "Get external auth by ID",
				"operationId": "get-external-auth-by-id",
				"parameters": [
					{
						"type": "string",
						"format": "string",
						"description": "Git Provider ID",
						"name": "externalauth",
						"in": "path",
						"required": true
					}
				],
				"responses": {
					"200": {
						"description": "OK",
						"schema": {
							"$ref": "#/definitions/codersdk.ExternalAuth"
						}
					}
				}
			},
			"delete": {
				"security": [
					{
						"CoderSessionToken": []
					}
				],
				"tags": ["Git"],
				"summary": "Delete external auth user link by ID",
				"operationId": "delete-external-auth-user-link-by-id",
				"parameters": [
					{
						"type": "string",
						"format": "string",
						"description": "Git Provider ID",
						"name": "externalauth",
						"in": "path",
						"required": true
					}
				],
				"responses": {
					"200": {
						"description": "OK"
					}
				}
			}
		},
		"/external-auth/{externalauth}/device": {
			"get": {
				"security": [
					{
						"CoderSessionToken": []
					}
				],
				"produces": ["application/json"],
				"tags": ["Git"],
				"summary": "Get external auth device by ID.",
				"operationId": "get-external-auth-device-by-id",
				"parameters": [
					{
						"type": "string",
						"format": "string",
						"description": "Git Provider ID",
						"name": "externalauth",
						"in": "path",
						"required": true
					}
				],
				"responses": {
					"200": {
						"description": "OK",
						"schema": {
							"$ref": "#/definitions/codersdk.ExternalAuthDevice"
						}
					}
				}
			},
			"post": {
				"security": [
					{
						"CoderSessionToken": []
					}
				],
				"tags": ["Git"],
				"summary": "Post external auth device by ID",
				"operationId": "post-external-auth-device-by-id",
				"parameters": [
					{
						"type": "string",
						"format": "string",
						"description": "External Provider ID",
						"name": "externalauth",
						"in": "path",
						"required": true
					}
				],
				"responses": {
					"204": {
						"description": "No Content"
					}
				}
			}
		},
		"/files": {
			"post": {
				"security": [
					{
						"CoderSessionToken": []
					}
				],
				"description": "Swagger notice: Swagger 2.0 doesn't support file upload with a `content-type` different than `application/x-www-form-urlencoded`.",
				"consumes": ["application/x-tar"],
				"produces": ["application/json"],
				"tags": ["Files"],
				"summary": "Upload file",
				"operationId": "upload-file",
				"parameters": [
					{
						"type": "string",
						"default": "application/x-tar",
						"description": "Content-Type must be `application/x-tar` or `application/zip`",
						"name": "Content-Type",
						"in": "header",
						"required": true
					},
					{
						"type": "file",
						"description": "File to be uploaded. If using tar format, file must conform to ustar (pax may cause problems).",
						"name": "file",
						"in": "formData",
						"required": true
					}
				],
				"responses": {
					"201": {
						"description": "Created",
						"schema": {
							"$ref": "#/definitions/codersdk.UploadResponse"
						}
					}
				}
			}
		},
		"/files/{fileID}": {
			"get": {
				"security": [
					{
						"CoderSessionToken": []
					}
				],
				"tags": ["Files"],
				"summary": "Get file by ID",
				"operationId": "get-file-by-id",
				"parameters": [
					{
						"type": "string",
						"format": "uuid",
						"description": "File ID",
						"name": "fileID",
						"in": "path",
						"required": true
					}
				],
				"responses": {
					"200": {
						"description": "OK"
					}
				}
			}
		},
		"/groups": {
			"get": {
				"security": [
					{
						"CoderSessionToken": []
					}
				],
				"produces": ["application/json"],
				"tags": ["Enterprise"],
				"summary": "Get groups",
				"operationId": "get-groups",
				"parameters": [
					{
						"type": "string",
						"description": "Organization ID or name",
						"name": "organization",
						"in": "query",
						"required": true
					},
					{
						"type": "string",
						"description": "User ID or name",
						"name": "has_member",
						"in": "query",
						"required": true
					},
					{
						"type": "string",
						"description": "Comma separated list of group IDs",
						"name": "group_ids",
						"in": "query",
						"required": true
					}
				],
				"responses": {
					"200": {
						"description": "OK",
						"schema": {
							"type": "array",
							"items": {
								"$ref": "#/definitions/codersdk.Group"
							}
						}
					}
				}
			}
		},
		"/groups/{group}": {
			"get": {
				"security": [
					{
						"CoderSessionToken": []
					}
				],
				"produces": ["application/json"],
				"tags": ["Enterprise"],
				"summary": "Get group by ID",
				"operationId": "get-group-by-id",
				"parameters": [
					{
						"type": "string",
						"description": "Group id",
						"name": "group",
						"in": "path",
						"required": true
					}
				],
				"responses": {
					"200": {
						"description": "OK",
						"schema": {
							"$ref": "#/definitions/codersdk.Group"
						}
					}
				}
			},
			"delete": {
				"security": [
					{
						"CoderSessionToken": []
					}
				],
				"produces": ["application/json"],
				"tags": ["Enterprise"],
				"summary": "Delete group by name",
				"operationId": "delete-group-by-name",
				"parameters": [
					{
						"type": "string",
						"description": "Group name",
						"name": "group",
						"in": "path",
						"required": true
					}
				],
				"responses": {
					"200": {
						"description": "OK",
						"schema": {
							"$ref": "#/definitions/codersdk.Group"
						}
					}
				}
			},
			"patch": {
				"security": [
					{
						"CoderSessionToken": []
					}
				],
				"consumes": ["application/json"],
				"produces": ["application/json"],
				"tags": ["Enterprise"],
				"summary": "Update group by name",
				"operationId": "update-group-by-name",
				"parameters": [
					{
						"type": "string",
						"description": "Group name",
						"name": "group",
						"in": "path",
						"required": true
					},
					{
						"description": "Patch group request",
						"name": "request",
						"in": "body",
						"required": true,
						"schema": {
							"$ref": "#/definitions/codersdk.PatchGroupRequest"
						}
					}
				],
				"responses": {
					"200": {
						"description": "OK",
						"schema": {
							"$ref": "#/definitions/codersdk.Group"
						}
					}
				}
			}
		},
		"/insights/daus": {
			"get": {
				"security": [
					{
						"CoderSessionToken": []
					}
				],
				"produces": ["application/json"],
				"tags": ["Insights"],
				"summary": "Get deployment DAUs",
				"operationId": "get-deployment-daus",
				"parameters": [
					{
						"type": "integer",
						"description": "Time-zone offset (e.g. -2)",
						"name": "tz_offset",
						"in": "query",
						"required": true
					}
				],
				"responses": {
					"200": {
						"description": "OK",
						"schema": {
							"$ref": "#/definitions/codersdk.DAUsResponse"
						}
					}
				}
			}
		},
		"/insights/templates": {
			"get": {
				"security": [
					{
						"CoderSessionToken": []
					}
				],
				"produces": ["application/json"],
				"tags": ["Insights"],
				"summary": "Get insights about templates",
				"operationId": "get-insights-about-templates",
				"parameters": [
					{
						"type": "string",
						"format": "date-time",
						"description": "Start time",
						"name": "start_time",
						"in": "query",
						"required": true
					},
					{
						"type": "string",
						"format": "date-time",
						"description": "End time",
						"name": "end_time",
						"in": "query",
						"required": true
					},
					{
						"enum": ["week", "day"],
						"type": "string",
						"description": "Interval",
						"name": "interval",
						"in": "query",
						"required": true
					},
					{
						"type": "array",
						"items": {
							"type": "string"
						},
						"collectionFormat": "csv",
						"description": "Template IDs",
						"name": "template_ids",
						"in": "query"
					}
				],
				"responses": {
					"200": {
						"description": "OK",
						"schema": {
							"$ref": "#/definitions/codersdk.TemplateInsightsResponse"
						}
					}
				}
			}
		},
		"/insights/user-activity": {
			"get": {
				"security": [
					{
						"CoderSessionToken": []
					}
				],
				"produces": ["application/json"],
				"tags": ["Insights"],
				"summary": "Get insights about user activity",
				"operationId": "get-insights-about-user-activity",
				"parameters": [
					{
						"type": "string",
						"format": "date-time",
						"description": "Start time",
						"name": "start_time",
						"in": "query",
						"required": true
					},
					{
						"type": "string",
						"format": "date-time",
						"description": "End time",
						"name": "end_time",
						"in": "query",
						"required": true
					},
					{
						"type": "array",
						"items": {
							"type": "string"
						},
						"collectionFormat": "csv",
						"description": "Template IDs",
						"name": "template_ids",
						"in": "query"
					}
				],
				"responses": {
					"200": {
						"description": "OK",
						"schema": {
							"$ref": "#/definitions/codersdk.UserActivityInsightsResponse"
						}
					}
				}
			}
		},
		"/insights/user-latency": {
			"get": {
				"security": [
					{
						"CoderSessionToken": []
					}
				],
				"produces": ["application/json"],
				"tags": ["Insights"],
				"summary": "Get insights about user latency",
				"operationId": "get-insights-about-user-latency",
				"parameters": [
					{
						"type": "string",
						"format": "date-time",
						"description": "Start time",
						"name": "start_time",
						"in": "query",
						"required": true
					},
					{
						"type": "string",
						"format": "date-time",
						"description": "End time",
						"name": "end_time",
						"in": "query",
						"required": true
					},
					{
						"type": "array",
						"items": {
							"type": "string"
						},
						"collectionFormat": "csv",
						"description": "Template IDs",
						"name": "template_ids",
						"in": "query"
					}
				],
				"responses": {
					"200": {
						"description": "OK",
						"schema": {
							"$ref": "#/definitions/codersdk.UserLatencyInsightsResponse"
						}
					}
				}
			}
		},
		"/insights/user-status-counts": {
			"get": {
				"security": [
					{
						"CoderSessionToken": []
					}
				],
				"produces": ["application/json"],
				"tags": ["Insights"],
				"summary": "Get insights about user status counts",
				"operationId": "get-insights-about-user-status-counts",
				"parameters": [
					{
						"type": "integer",
						"description": "Time-zone offset (e.g. -2)",
						"name": "tz_offset",
						"in": "query",
						"required": true
					}
				],
				"responses": {
					"200": {
						"description": "OK",
						"schema": {
							"$ref": "#/definitions/codersdk.GetUserStatusCountsResponse"
						}
					}
				}
			}
		},
		"/integrations/jfrog/xray-scan": {
			"get": {
				"security": [
					{
						"CoderSessionToken": []
					}
				],
				"produces": ["application/json"],
				"tags": ["Enterprise"],
				"summary": "Get JFrog XRay scan by workspace agent ID.",
				"operationId": "get-jfrog-xray-scan-by-workspace-agent-id",
				"parameters": [
					{
						"type": "string",
						"description": "Workspace ID",
						"name": "workspace_id",
						"in": "query",
						"required": true
					},
					{
						"type": "string",
						"description": "Agent ID",
						"name": "agent_id",
						"in": "query",
						"required": true
					}
				],
				"responses": {
					"200": {
						"description": "OK",
						"schema": {
							"$ref": "#/definitions/codersdk.JFrogXrayScan"
						}
					}
				}
			},
			"post": {
				"security": [
					{
						"CoderSessionToken": []
					}
				],
				"consumes": ["application/json"],
				"produces": ["application/json"],
				"tags": ["Enterprise"],
				"summary": "Post JFrog XRay scan by workspace agent ID.",
				"operationId": "post-jfrog-xray-scan-by-workspace-agent-id",
				"parameters": [
					{
						"description": "Post JFrog XRay scan request",
						"name": "request",
						"in": "body",
						"required": true,
						"schema": {
							"$ref": "#/definitions/codersdk.JFrogXrayScan"
						}
					}
				],
				"responses": {
					"200": {
						"description": "OK",
						"schema": {
							"$ref": "#/definitions/codersdk.Response"
						}
					}
				}
			}
		},
		"/licenses": {
			"get": {
				"security": [
					{
						"CoderSessionToken": []
					}
				],
				"produces": ["application/json"],
				"tags": ["Enterprise"],
				"summary": "Get licenses",
				"operationId": "get-licenses",
				"responses": {
					"200": {
						"description": "OK",
						"schema": {
							"type": "array",
							"items": {
								"$ref": "#/definitions/codersdk.License"
							}
						}
					}
				}
			},
			"post": {
				"security": [
					{
						"CoderSessionToken": []
					}
				],
				"consumes": ["application/json"],
				"produces": ["application/json"],
				"tags": ["Organizations"],
				"summary": "Add new license",
				"operationId": "add-new-license",
				"parameters": [
					{
						"description": "Add license request",
						"name": "request",
						"in": "body",
						"required": true,
						"schema": {
							"$ref": "#/definitions/codersdk.AddLicenseRequest"
						}
					}
				],
				"responses": {
					"201": {
						"description": "Created",
						"schema": {
							"$ref": "#/definitions/codersdk.License"
						}
					}
				}
			}
		},
		"/licenses/refresh-entitlements": {
			"post": {
				"security": [
					{
						"CoderSessionToken": []
					}
				],
				"produces": ["application/json"],
				"tags": ["Organizations"],
				"summary": "Update license entitlements",
				"operationId": "update-license-entitlements",
				"responses": {
					"201": {
						"description": "Created",
						"schema": {
							"$ref": "#/definitions/codersdk.Response"
						}
					}
				}
			}
		},
		"/licenses/{id}": {
			"delete": {
				"security": [
					{
						"CoderSessionToken": []
					}
				],
				"produces": ["application/json"],
				"tags": ["Enterprise"],
				"summary": "Delete license",
				"operationId": "delete-license",
				"parameters": [
					{
						"type": "string",
						"format": "number",
						"description": "License ID",
						"name": "id",
						"in": "path",
						"required": true
					}
				],
				"responses": {
					"200": {
						"description": "OK"
					}
				}
			}
		},
		"/notifications/dispatch-methods": {
			"get": {
				"security": [
					{
						"CoderSessionToken": []
					}
				],
				"produces": ["application/json"],
				"tags": ["Notifications"],
				"summary": "Get notification dispatch methods",
				"operationId": "get-notification-dispatch-methods",
				"responses": {
					"200": {
						"description": "OK",
						"schema": {
							"type": "array",
							"items": {
								"$ref": "#/definitions/codersdk.NotificationMethodsResponse"
							}
						}
					}
				}
			}
		},
		"/notifications/settings": {
			"get": {
				"security": [
					{
						"CoderSessionToken": []
					}
				],
				"produces": ["application/json"],
				"tags": ["Notifications"],
				"summary": "Get notifications settings",
				"operationId": "get-notifications-settings",
				"responses": {
					"200": {
						"description": "OK",
						"schema": {
							"$ref": "#/definitions/codersdk.NotificationsSettings"
						}
					}
				}
			},
			"put": {
				"security": [
					{
						"CoderSessionToken": []
					}
				],
				"consumes": ["application/json"],
				"produces": ["application/json"],
				"tags": ["Notifications"],
				"summary": "Update notifications settings",
				"operationId": "update-notifications-settings",
				"parameters": [
					{
						"description": "Notifications settings request",
						"name": "request",
						"in": "body",
						"required": true,
						"schema": {
							"$ref": "#/definitions/codersdk.NotificationsSettings"
						}
					}
				],
				"responses": {
					"200": {
						"description": "OK",
						"schema": {
							"$ref": "#/definitions/codersdk.NotificationsSettings"
						}
					},
					"304": {
						"description": "Not Modified"
					}
				}
			}
		},
		"/notifications/templates/system": {
			"get": {
				"security": [
					{
						"CoderSessionToken": []
					}
				],
				"produces": ["application/json"],
				"tags": ["Notifications"],
				"summary": "Get system notification templates",
				"operationId": "get-system-notification-templates",
				"responses": {
					"200": {
						"description": "OK",
						"schema": {
							"type": "array",
							"items": {
								"$ref": "#/definitions/codersdk.NotificationTemplate"
							}
						}
					}
				}
			}
		},
		"/notifications/templates/{notification_template}/method": {
			"put": {
				"security": [
					{
						"CoderSessionToken": []
					}
				],
				"produces": ["application/json"],
				"tags": ["Enterprise"],
				"summary": "Update notification template dispatch method",
				"operationId": "update-notification-template-dispatch-method",
				"parameters": [
					{
						"type": "string",
						"description": "Notification template UUID",
						"name": "notification_template",
						"in": "path",
						"required": true
					}
				],
				"responses": {
					"200": {
						"description": "Success"
					},
					"304": {
						"description": "Not modified"
					}
				}
			}
		},
		"/oauth2-provider/apps": {
			"get": {
				"security": [
					{
						"CoderSessionToken": []
					}
				],
				"produces": ["application/json"],
				"tags": ["Enterprise"],
				"summary": "Get OAuth2 applications.",
				"operationId": "get-oauth2-applications",
				"parameters": [
					{
						"type": "string",
						"description": "Filter by applications authorized for a user",
						"name": "user_id",
						"in": "query"
					}
				],
				"responses": {
					"200": {
						"description": "OK",
						"schema": {
							"type": "array",
							"items": {
								"$ref": "#/definitions/codersdk.OAuth2ProviderApp"
							}
						}
					}
				}
			},
			"post": {
				"security": [
					{
						"CoderSessionToken": []
					}
				],
				"consumes": ["application/json"],
				"produces": ["application/json"],
				"tags": ["Enterprise"],
				"summary": "Create OAuth2 application.",
				"operationId": "create-oauth2-application",
				"parameters": [
					{
						"description": "The OAuth2 application to create.",
						"name": "request",
						"in": "body",
						"required": true,
						"schema": {
							"$ref": "#/definitions/codersdk.PostOAuth2ProviderAppRequest"
						}
					}
				],
				"responses": {
					"200": {
						"description": "OK",
						"schema": {
							"$ref": "#/definitions/codersdk.OAuth2ProviderApp"
						}
					}
				}
			}
		},
		"/oauth2-provider/apps/{app}": {
			"get": {
				"security": [
					{
						"CoderSessionToken": []
					}
				],
				"produces": ["application/json"],
				"tags": ["Enterprise"],
				"summary": "Get OAuth2 application.",
				"operationId": "get-oauth2-application",
				"parameters": [
					{
						"type": "string",
						"description": "App ID",
						"name": "app",
						"in": "path",
						"required": true
					}
				],
				"responses": {
					"200": {
						"description": "OK",
						"schema": {
							"$ref": "#/definitions/codersdk.OAuth2ProviderApp"
						}
					}
				}
			},
			"put": {
				"security": [
					{
						"CoderSessionToken": []
					}
				],
				"consumes": ["application/json"],
				"produces": ["application/json"],
				"tags": ["Enterprise"],
				"summary": "Update OAuth2 application.",
				"operationId": "update-oauth2-application",
				"parameters": [
					{
						"type": "string",
						"description": "App ID",
						"name": "app",
						"in": "path",
						"required": true
					},
					{
						"description": "Update an OAuth2 application.",
						"name": "request",
						"in": "body",
						"required": true,
						"schema": {
							"$ref": "#/definitions/codersdk.PutOAuth2ProviderAppRequest"
						}
					}
				],
				"responses": {
					"200": {
						"description": "OK",
						"schema": {
							"$ref": "#/definitions/codersdk.OAuth2ProviderApp"
						}
					}
				}
			},
			"delete": {
				"security": [
					{
						"CoderSessionToken": []
					}
				],
				"tags": ["Enterprise"],
				"summary": "Delete OAuth2 application.",
				"operationId": "delete-oauth2-application",
				"parameters": [
					{
						"type": "string",
						"description": "App ID",
						"name": "app",
						"in": "path",
						"required": true
					}
				],
				"responses": {
					"204": {
						"description": "No Content"
					}
				}
			}
		},
		"/oauth2-provider/apps/{app}/secrets": {
			"get": {
				"security": [
					{
						"CoderSessionToken": []
					}
				],
				"produces": ["application/json"],
				"tags": ["Enterprise"],
				"summary": "Get OAuth2 application secrets.",
				"operationId": "get-oauth2-application-secrets",
				"parameters": [
					{
						"type": "string",
						"description": "App ID",
						"name": "app",
						"in": "path",
						"required": true
					}
				],
				"responses": {
					"200": {
						"description": "OK",
						"schema": {
							"type": "array",
							"items": {
								"$ref": "#/definitions/codersdk.OAuth2ProviderAppSecret"
							}
						}
					}
				}
			},
			"post": {
				"security": [
					{
						"CoderSessionToken": []
					}
				],
				"produces": ["application/json"],
				"tags": ["Enterprise"],
				"summary": "Create OAuth2 application secret.",
				"operationId": "create-oauth2-application-secret",
				"parameters": [
					{
						"type": "string",
						"description": "App ID",
						"name": "app",
						"in": "path",
						"required": true
					}
				],
				"responses": {
					"200": {
						"description": "OK",
						"schema": {
							"type": "array",
							"items": {
								"$ref": "#/definitions/codersdk.OAuth2ProviderAppSecretFull"
							}
						}
					}
				}
			}
		},
		"/oauth2-provider/apps/{app}/secrets/{secretID}": {
			"delete": {
				"security": [
					{
						"CoderSessionToken": []
					}
				],
				"tags": ["Enterprise"],
				"summary": "Delete OAuth2 application secret.",
				"operationId": "delete-oauth2-application-secret",
				"parameters": [
					{
						"type": "string",
						"description": "App ID",
						"name": "app",
						"in": "path",
						"required": true
					},
					{
						"type": "string",
						"description": "Secret ID",
						"name": "secretID",
						"in": "path",
						"required": true
					}
				],
				"responses": {
					"204": {
						"description": "No Content"
					}
				}
			}
		},
		"/oauth2/authorize": {
			"post": {
				"security": [
					{
						"CoderSessionToken": []
					}
				],
				"tags": ["Enterprise"],
				"summary": "OAuth2 authorization request.",
				"operationId": "oauth2-authorization-request",
				"parameters": [
					{
						"type": "string",
						"description": "Client ID",
						"name": "client_id",
						"in": "query",
						"required": true
					},
					{
						"type": "string",
						"description": "A random unguessable string",
						"name": "state",
						"in": "query",
						"required": true
					},
					{
						"enum": ["code"],
						"type": "string",
						"description": "Response type",
						"name": "response_type",
						"in": "query",
						"required": true
					},
					{
						"type": "string",
						"description": "Redirect here after authorization",
						"name": "redirect_uri",
						"in": "query"
					},
					{
						"type": "string",
						"description": "Token scopes (currently ignored)",
						"name": "scope",
						"in": "query"
					}
				],
				"responses": {
					"302": {
						"description": "Found"
					}
				}
			}
		},
		"/oauth2/tokens": {
			"post": {
				"produces": ["application/json"],
				"tags": ["Enterprise"],
				"summary": "OAuth2 token exchange.",
				"operationId": "oauth2-token-exchange",
				"parameters": [
					{
						"type": "string",
						"description": "Client ID, required if grant_type=authorization_code",
						"name": "client_id",
						"in": "formData"
					},
					{
						"type": "string",
						"description": "Client secret, required if grant_type=authorization_code",
						"name": "client_secret",
						"in": "formData"
					},
					{
						"type": "string",
						"description": "Authorization code, required if grant_type=authorization_code",
						"name": "code",
						"in": "formData"
					},
					{
						"type": "string",
						"description": "Refresh token, required if grant_type=refresh_token",
						"name": "refresh_token",
						"in": "formData"
					},
					{
						"enum": ["authorization_code", "refresh_token"],
						"type": "string",
						"description": "Grant type",
						"name": "grant_type",
						"in": "formData",
						"required": true
					}
				],
				"responses": {
					"200": {
						"description": "OK",
						"schema": {
							"$ref": "#/definitions/oauth2.Token"
						}
					}
				}
			},
			"delete": {
				"security": [
					{
						"CoderSessionToken": []
					}
				],
				"tags": ["Enterprise"],
				"summary": "Delete OAuth2 application tokens.",
				"operationId": "delete-oauth2-application-tokens",
				"parameters": [
					{
						"type": "string",
						"description": "Client ID",
						"name": "client_id",
						"in": "query",
						"required": true
					}
				],
				"responses": {
					"204": {
						"description": "No Content"
					}
				}
			}
		},
		"/organizations": {
			"get": {
				"security": [
					{
						"CoderSessionToken": []
					}
				],
				"produces": ["application/json"],
				"tags": ["Organizations"],
				"summary": "Get organizations",
				"operationId": "get-organizations",
				"responses": {
					"200": {
						"description": "OK",
						"schema": {
							"type": "array",
							"items": {
								"$ref": "#/definitions/codersdk.Organization"
							}
						}
					}
				}
			},
			"post": {
				"security": [
					{
						"CoderSessionToken": []
					}
				],
				"consumes": ["application/json"],
				"produces": ["application/json"],
				"tags": ["Organizations"],
				"summary": "Create organization",
				"operationId": "create-organization",
				"parameters": [
					{
						"description": "Create organization request",
						"name": "request",
						"in": "body",
						"required": true,
						"schema": {
							"$ref": "#/definitions/codersdk.CreateOrganizationRequest"
						}
					}
				],
				"responses": {
					"201": {
						"description": "Created",
						"schema": {
							"$ref": "#/definitions/codersdk.Organization"
						}
					}
				}
			}
		},
		"/organizations/{organization}": {
			"get": {
				"security": [
					{
						"CoderSessionToken": []
					}
				],
				"produces": ["application/json"],
				"tags": ["Organizations"],
				"summary": "Get organization by ID",
				"operationId": "get-organization-by-id",
				"parameters": [
					{
						"type": "string",
						"format": "uuid",
						"description": "Organization ID",
						"name": "organization",
						"in": "path",
						"required": true
					}
				],
				"responses": {
					"200": {
						"description": "OK",
						"schema": {
							"$ref": "#/definitions/codersdk.Organization"
						}
					}
				}
			},
			"delete": {
				"security": [
					{
						"CoderSessionToken": []
					}
				],
				"produces": ["application/json"],
				"tags": ["Organizations"],
				"summary": "Delete organization",
				"operationId": "delete-organization",
				"parameters": [
					{
						"type": "string",
						"description": "Organization ID or name",
						"name": "organization",
						"in": "path",
						"required": true
					}
				],
				"responses": {
					"200": {
						"description": "OK",
						"schema": {
							"$ref": "#/definitions/codersdk.Response"
						}
					}
				}
			},
			"patch": {
				"security": [
					{
						"CoderSessionToken": []
					}
				],
				"consumes": ["application/json"],
				"produces": ["application/json"],
				"tags": ["Organizations"],
				"summary": "Update organization",
				"operationId": "update-organization",
				"parameters": [
					{
						"type": "string",
						"description": "Organization ID or name",
						"name": "organization",
						"in": "path",
						"required": true
					},
					{
						"description": "Patch organization request",
						"name": "request",
						"in": "body",
						"required": true,
						"schema": {
							"$ref": "#/definitions/codersdk.UpdateOrganizationRequest"
						}
					}
				],
				"responses": {
					"200": {
						"description": "OK",
						"schema": {
							"$ref": "#/definitions/codersdk.Organization"
						}
					}
				}
			}
		},
		"/organizations/{organization}/groups": {
			"get": {
				"security": [
					{
						"CoderSessionToken": []
					}
				],
				"produces": ["application/json"],
				"tags": ["Enterprise"],
				"summary": "Get groups by organization",
				"operationId": "get-groups-by-organization",
				"parameters": [
					{
						"type": "string",
						"format": "uuid",
						"description": "Organization ID",
						"name": "organization",
						"in": "path",
						"required": true
					}
				],
				"responses": {
					"200": {
						"description": "OK",
						"schema": {
							"type": "array",
							"items": {
								"$ref": "#/definitions/codersdk.Group"
							}
						}
					}
				}
			},
			"post": {
				"security": [
					{
						"CoderSessionToken": []
					}
				],
				"consumes": ["application/json"],
				"produces": ["application/json"],
				"tags": ["Enterprise"],
				"summary": "Create group for organization",
				"operationId": "create-group-for-organization",
				"parameters": [
					{
						"description": "Create group request",
						"name": "request",
						"in": "body",
						"required": true,
						"schema": {
							"$ref": "#/definitions/codersdk.CreateGroupRequest"
						}
					},
					{
						"type": "string",
						"description": "Organization ID",
						"name": "organization",
						"in": "path",
						"required": true
					}
				],
				"responses": {
					"201": {
						"description": "Created",
						"schema": {
							"$ref": "#/definitions/codersdk.Group"
						}
					}
				}
			}
		},
		"/organizations/{organization}/groups/{groupName}": {
			"get": {
				"security": [
					{
						"CoderSessionToken": []
					}
				],
				"produces": ["application/json"],
				"tags": ["Enterprise"],
				"summary": "Get group by organization and group name",
				"operationId": "get-group-by-organization-and-group-name",
				"parameters": [
					{
						"type": "string",
						"format": "uuid",
						"description": "Organization ID",
						"name": "organization",
						"in": "path",
						"required": true
					},
					{
						"type": "string",
						"description": "Group name",
						"name": "groupName",
						"in": "path",
						"required": true
					}
				],
				"responses": {
					"200": {
						"description": "OK",
						"schema": {
							"$ref": "#/definitions/codersdk.Group"
						}
					}
				}
			}
		},
		"/organizations/{organization}/members": {
			"get": {
				"security": [
					{
						"CoderSessionToken": []
					}
				],
				"produces": ["application/json"],
				"tags": ["Members"],
				"summary": "List organization members",
				"operationId": "list-organization-members",
				"parameters": [
					{
						"type": "string",
						"description": "Organization ID",
						"name": "organization",
						"in": "path",
						"required": true
					}
				],
				"responses": {
					"200": {
						"description": "OK",
						"schema": {
							"type": "array",
							"items": {
								"$ref": "#/definitions/codersdk.OrganizationMemberWithUserData"
							}
						}
					}
				}
			}
		},
		"/organizations/{organization}/members/roles": {
			"get": {
				"security": [
					{
						"CoderSessionToken": []
					}
				],
				"produces": ["application/json"],
				"tags": ["Members"],
				"summary": "Get member roles by organization",
				"operationId": "get-member-roles-by-organization",
				"parameters": [
					{
						"type": "string",
						"format": "uuid",
						"description": "Organization ID",
						"name": "organization",
						"in": "path",
						"required": true
					}
				],
				"responses": {
					"200": {
						"description": "OK",
						"schema": {
							"type": "array",
							"items": {
								"$ref": "#/definitions/codersdk.AssignableRoles"
							}
						}
					}
				}
			},
			"put": {
				"security": [
					{
						"CoderSessionToken": []
					}
				],
				"consumes": ["application/json"],
				"produces": ["application/json"],
				"tags": ["Members"],
				"summary": "Upsert a custom organization role",
				"operationId": "upsert-a-custom-organization-role",
				"parameters": [
					{
						"type": "string",
						"format": "uuid",
						"description": "Organization ID",
						"name": "organization",
						"in": "path",
						"required": true
					},
					{
						"description": "Upsert role request",
						"name": "request",
						"in": "body",
						"required": true,
						"schema": {
							"$ref": "#/definitions/codersdk.CustomRoleRequest"
						}
					}
				],
				"responses": {
					"200": {
						"description": "OK",
						"schema": {
							"type": "array",
							"items": {
								"$ref": "#/definitions/codersdk.Role"
							}
						}
					}
				}
			},
			"post": {
				"security": [
					{
						"CoderSessionToken": []
					}
				],
				"consumes": ["application/json"],
				"produces": ["application/json"],
				"tags": ["Members"],
				"summary": "Insert a custom organization role",
				"operationId": "insert-a-custom-organization-role",
				"parameters": [
					{
						"type": "string",
						"format": "uuid",
						"description": "Organization ID",
						"name": "organization",
						"in": "path",
						"required": true
					},
					{
						"description": "Insert role request",
						"name": "request",
						"in": "body",
						"required": true,
						"schema": {
							"$ref": "#/definitions/codersdk.CustomRoleRequest"
						}
					}
				],
				"responses": {
					"200": {
						"description": "OK",
						"schema": {
							"type": "array",
							"items": {
								"$ref": "#/definitions/codersdk.Role"
							}
						}
					}
				}
			}
		},
		"/organizations/{organization}/members/roles/{roleName}": {
			"delete": {
				"security": [
					{
						"CoderSessionToken": []
					}
				],
				"produces": ["application/json"],
				"tags": ["Members"],
				"summary": "Delete a custom organization role",
				"operationId": "delete-a-custom-organization-role",
				"parameters": [
					{
						"type": "string",
						"format": "uuid",
						"description": "Organization ID",
						"name": "organization",
						"in": "path",
						"required": true
					},
					{
						"type": "string",
						"description": "Role name",
						"name": "roleName",
						"in": "path",
						"required": true
					}
				],
				"responses": {
					"200": {
						"description": "OK",
						"schema": {
							"type": "array",
							"items": {
								"$ref": "#/definitions/codersdk.Role"
							}
						}
					}
				}
			}
		},
		"/organizations/{organization}/members/{user}": {
			"post": {
				"security": [
					{
						"CoderSessionToken": []
					}
				],
				"produces": ["application/json"],
				"tags": ["Members"],
				"summary": "Add organization member",
				"operationId": "add-organization-member",
				"parameters": [
					{
						"type": "string",
						"description": "Organization ID",
						"name": "organization",
						"in": "path",
						"required": true
					},
					{
						"type": "string",
						"description": "User ID, name, or me",
						"name": "user",
						"in": "path",
						"required": true
					}
				],
				"responses": {
					"200": {
						"description": "OK",
						"schema": {
							"$ref": "#/definitions/codersdk.OrganizationMember"
						}
					}
				}
			},
			"delete": {
				"security": [
					{
						"CoderSessionToken": []
					}
				],
				"tags": ["Members"],
				"summary": "Remove organization member",
				"operationId": "remove-organization-member",
				"parameters": [
					{
						"type": "string",
						"description": "Organization ID",
						"name": "organization",
						"in": "path",
						"required": true
					},
					{
						"type": "string",
						"description": "User ID, name, or me",
						"name": "user",
						"in": "path",
						"required": true
					}
				],
				"responses": {
					"204": {
						"description": "No Content"
					}
				}
			}
		},
		"/organizations/{organization}/members/{user}/roles": {
			"put": {
				"security": [
					{
						"CoderSessionToken": []
					}
				],
				"consumes": ["application/json"],
				"produces": ["application/json"],
				"tags": ["Members"],
				"summary": "Assign role to organization member",
				"operationId": "assign-role-to-organization-member",
				"parameters": [
					{
						"type": "string",
						"description": "Organization ID",
						"name": "organization",
						"in": "path",
						"required": true
					},
					{
						"type": "string",
						"description": "User ID, name, or me",
						"name": "user",
						"in": "path",
						"required": true
					},
					{
						"description": "Update roles request",
						"name": "request",
						"in": "body",
						"required": true,
						"schema": {
							"$ref": "#/definitions/codersdk.UpdateRoles"
						}
					}
				],
				"responses": {
					"200": {
						"description": "OK",
						"schema": {
							"$ref": "#/definitions/codersdk.OrganizationMember"
						}
					}
				}
			}
		},
		"/organizations/{organization}/members/{user}/workspace-quota": {
			"get": {
				"security": [
					{
						"CoderSessionToken": []
					}
				],
				"produces": ["application/json"],
				"tags": ["Enterprise"],
				"summary": "Get workspace quota by user",
				"operationId": "get-workspace-quota-by-user",
				"parameters": [
					{
						"type": "string",
						"description": "User ID, name, or me",
						"name": "user",
						"in": "path",
						"required": true
					},
					{
						"type": "string",
						"format": "uuid",
						"description": "Organization ID",
						"name": "organization",
						"in": "path",
						"required": true
					}
				],
				"responses": {
					"200": {
						"description": "OK",
						"schema": {
							"$ref": "#/definitions/codersdk.WorkspaceQuota"
						}
					}
				}
			}
		},
		"/organizations/{organization}/members/{user}/workspaces": {
			"post": {
				"security": [
					{
						"CoderSessionToken": []
					}
				],
				"description": "Create a new workspace using a template. The request must\nspecify either the Template ID or the Template Version ID,\nnot both. If the Template ID is specified, the active version\nof the template will be used.",
				"consumes": ["application/json"],
				"produces": ["application/json"],
				"tags": ["Workspaces"],
				"summary": "Create user workspace by organization",
				"operationId": "create-user-workspace-by-organization",
				"deprecated": true,
				"parameters": [
					{
						"type": "string",
						"format": "uuid",
						"description": "Organization ID",
						"name": "organization",
						"in": "path",
						"required": true
					},
					{
						"type": "string",
						"description": "Username, UUID, or me",
						"name": "user",
						"in": "path",
						"required": true
					},
					{
						"description": "Create workspace request",
						"name": "request",
						"in": "body",
						"required": true,
						"schema": {
							"$ref": "#/definitions/codersdk.CreateWorkspaceRequest"
						}
					}
				],
				"responses": {
					"200": {
						"description": "OK",
						"schema": {
							"$ref": "#/definitions/codersdk.Workspace"
						}
					}
				}
			}
		},
		"/organizations/{organization}/provisionerdaemons": {
			"get": {
				"security": [
					{
						"CoderSessionToken": []
					}
				],
				"produces": ["application/json"],
				"tags": ["Provisioning"],
				"summary": "Get provisioner daemons",
				"operationId": "get-provisioner-daemons",
				"parameters": [
					{
						"type": "string",
						"format": "uuid",
						"description": "Organization ID",
						"name": "organization",
						"in": "path",
						"required": true
					},
					{
						"type": "object",
						"description": "Provisioner tags to filter by (JSON of the form {'tag1':'value1','tag2':'value2'})",
						"name": "tags",
						"in": "query"
					}
				],
				"responses": {
					"200": {
						"description": "OK",
						"schema": {
							"type": "array",
							"items": {
								"$ref": "#/definitions/codersdk.ProvisionerDaemon"
							}
						}
					}
				}
			}
		},
		"/organizations/{organization}/provisionerdaemons/serve": {
			"get": {
				"security": [
					{
						"CoderSessionToken": []
					}
				],
				"tags": ["Enterprise"],
				"summary": "Serve provisioner daemon",
				"operationId": "serve-provisioner-daemon",
				"parameters": [
					{
						"type": "string",
						"format": "uuid",
						"description": "Organization ID",
						"name": "organization",
						"in": "path",
						"required": true
					}
				],
				"responses": {
					"101": {
						"description": "Switching Protocols"
					}
				}
			}
		},
		"/organizations/{organization}/provisionerjobs": {
			"get": {
				"security": [
					{
						"CoderSessionToken": []
					}
				],
				"produces": ["application/json"],
				"tags": ["Organizations"],
				"summary": "Get provisioner jobs",
				"operationId": "get-provisioner-jobs",
				"parameters": [
					{
						"type": "string",
						"format": "uuid",
						"description": "Organization ID",
						"name": "organization",
						"in": "path",
						"required": true
					},
					{
						"type": "integer",
						"description": "Page limit",
						"name": "limit",
						"in": "query"
					},
					{
						"enum": [
							"pending",
							"running",
							"succeeded",
							"canceling",
							"canceled",
							"failed",
							"unknown",
							"pending",
							"running",
							"succeeded",
							"canceling",
							"canceled",
							"failed"
						],
						"type": "string",
						"description": "Filter results by status",
						"name": "status",
						"in": "query"
					}
				],
				"responses": {
					"200": {
						"description": "OK",
						"schema": {
							"type": "array",
							"items": {
								"$ref": "#/definitions/codersdk.ProvisionerJob"
							}
						}
					}
				}
			}
		},
		"/organizations/{organization}/provisionerjobs/{job}": {
			"get": {
				"security": [
					{
						"CoderSessionToken": []
					}
				],
				"produces": ["application/json"],
				"tags": ["Organizations"],
				"summary": "Get provisioner job",
				"operationId": "get-provisioner-job",
				"parameters": [
					{
						"type": "string",
						"format": "uuid",
						"description": "Organization ID",
						"name": "organization",
						"in": "path",
						"required": true
					},
					{
						"type": "string",
						"format": "uuid",
						"description": "Job ID",
						"name": "job",
						"in": "path",
						"required": true
					}
				],
				"responses": {
					"200": {
						"description": "OK",
						"schema": {
							"$ref": "#/definitions/codersdk.ProvisionerJob"
						}
					}
				}
			}
		},
		"/organizations/{organization}/provisionerkeys": {
			"get": {
				"security": [
					{
						"CoderSessionToken": []
					}
				],
				"produces": ["application/json"],
				"tags": ["Enterprise"],
				"summary": "List provisioner key",
				"operationId": "list-provisioner-key",
				"parameters": [
					{
						"type": "string",
						"description": "Organization ID",
						"name": "organization",
						"in": "path",
						"required": true
					}
				],
				"responses": {
					"200": {
						"description": "OK",
						"schema": {
							"type": "array",
							"items": {
								"$ref": "#/definitions/codersdk.ProvisionerKey"
							}
						}
					}
				}
			},
			"post": {
				"security": [
					{
						"CoderSessionToken": []
					}
				],
				"produces": ["application/json"],
				"tags": ["Enterprise"],
				"summary": "Create provisioner key",
				"operationId": "create-provisioner-key",
				"parameters": [
					{
						"type": "string",
						"description": "Organization ID",
						"name": "organization",
						"in": "path",
						"required": true
					}
				],
				"responses": {
					"201": {
						"description": "Created",
						"schema": {
							"$ref": "#/definitions/codersdk.CreateProvisionerKeyResponse"
						}
					}
				}
			}
		},
		"/organizations/{organization}/provisionerkeys/daemons": {
			"get": {
				"security": [
					{
						"CoderSessionToken": []
					}
				],
				"produces": ["application/json"],
				"tags": ["Enterprise"],
				"summary": "List provisioner key daemons",
				"operationId": "list-provisioner-key-daemons",
				"parameters": [
					{
						"type": "string",
						"description": "Organization ID",
						"name": "organization",
						"in": "path",
						"required": true
					}
				],
				"responses": {
					"200": {
						"description": "OK",
						"schema": {
							"type": "array",
							"items": {
								"$ref": "#/definitions/codersdk.ProvisionerKeyDaemons"
							}
						}
					}
				}
			}
		},
		"/organizations/{organization}/provisionerkeys/{provisionerkey}": {
			"delete": {
				"security": [
					{
						"CoderSessionToken": []
					}
				],
				"tags": ["Enterprise"],
				"summary": "Delete provisioner key",
				"operationId": "delete-provisioner-key",
				"parameters": [
					{
						"type": "string",
						"description": "Organization ID",
						"name": "organization",
						"in": "path",
						"required": true
					},
					{
						"type": "string",
						"description": "Provisioner key name",
						"name": "provisionerkey",
						"in": "path",
						"required": true
					}
				],
				"responses": {
					"204": {
						"description": "No Content"
					}
				}
			}
		},
		"/organizations/{organization}/settings/idpsync/available-fields": {
			"get": {
				"security": [
					{
						"CoderSessionToken": []
					}
				],
				"produces": ["application/json"],
				"tags": ["Enterprise"],
				"summary": "Get the available organization idp sync claim fields",
				"operationId": "get-the-available-organization-idp-sync-claim-fields",
				"parameters": [
					{
						"type": "string",
						"format": "uuid",
						"description": "Organization ID",
						"name": "organization",
						"in": "path",
						"required": true
					}
				],
				"responses": {
					"200": {
						"description": "OK",
						"schema": {
							"type": "array",
							"items": {
								"type": "string"
							}
						}
					}
				}
			}
		},
		"/organizations/{organization}/settings/idpsync/field-values": {
			"get": {
				"security": [
					{
						"CoderSessionToken": []
					}
				],
				"produces": ["application/json"],
				"tags": ["Enterprise"],
				"summary": "Get the organization idp sync claim field values",
				"operationId": "get-the-organization-idp-sync-claim-field-values",
				"parameters": [
					{
						"type": "string",
						"format": "uuid",
						"description": "Organization ID",
						"name": "organization",
						"in": "path",
						"required": true
					},
					{
						"type": "string",
						"format": "string",
						"description": "Claim Field",
						"name": "claimField",
						"in": "query",
						"required": true
					}
				],
				"responses": {
					"200": {
						"description": "OK",
						"schema": {
							"type": "array",
							"items": {
								"type": "string"
							}
						}
					}
				}
			}
		},
		"/organizations/{organization}/settings/idpsync/groups": {
			"get": {
				"security": [
					{
						"CoderSessionToken": []
					}
				],
				"produces": ["application/json"],
				"tags": ["Enterprise"],
				"summary": "Get group IdP Sync settings by organization",
				"operationId": "get-group-idp-sync-settings-by-organization",
				"parameters": [
					{
						"type": "string",
						"format": "uuid",
						"description": "Organization ID",
						"name": "organization",
						"in": "path",
						"required": true
					}
				],
				"responses": {
					"200": {
						"description": "OK",
						"schema": {
							"$ref": "#/definitions/codersdk.GroupSyncSettings"
						}
					}
				}
			},
			"patch": {
				"security": [
					{
						"CoderSessionToken": []
					}
				],
				"consumes": ["application/json"],
				"produces": ["application/json"],
				"tags": ["Enterprise"],
				"summary": "Update group IdP Sync settings by organization",
				"operationId": "update-group-idp-sync-settings-by-organization",
				"parameters": [
					{
						"type": "string",
						"format": "uuid",
						"description": "Organization ID",
						"name": "organization",
						"in": "path",
						"required": true
					},
					{
						"description": "New settings",
						"name": "request",
						"in": "body",
						"required": true,
						"schema": {
							"$ref": "#/definitions/codersdk.GroupSyncSettings"
						}
					}
				],
				"responses": {
					"200": {
						"description": "OK",
						"schema": {
							"$ref": "#/definitions/codersdk.GroupSyncSettings"
						}
					}
				}
			}
		},
		"/organizations/{organization}/settings/idpsync/groups/config": {
			"patch": {
				"security": [
					{
						"CoderSessionToken": []
					}
				],
				"consumes": ["application/json"],
				"produces": ["application/json"],
				"tags": ["Enterprise"],
				"summary": "Update group IdP Sync config",
				"operationId": "update-group-idp-sync-config",
				"parameters": [
					{
						"type": "string",
						"format": "uuid",
						"description": "Organization ID or name",
						"name": "organization",
						"in": "path",
						"required": true
					},
					{
						"description": "New config values",
						"name": "request",
						"in": "body",
						"required": true,
						"schema": {
							"$ref": "#/definitions/codersdk.PatchGroupIDPSyncConfigRequest"
						}
					}
				],
				"responses": {
					"200": {
						"description": "OK",
						"schema": {
							"$ref": "#/definitions/codersdk.GroupSyncSettings"
						}
					}
				}
			}
		},
		"/organizations/{organization}/settings/idpsync/groups/mapping": {
			"patch": {
				"security": [
					{
						"CoderSessionToken": []
					}
				],
				"consumes": ["application/json"],
				"produces": ["application/json"],
				"tags": ["Enterprise"],
				"summary": "Update group IdP Sync mapping",
				"operationId": "update-group-idp-sync-mapping",
				"parameters": [
					{
						"type": "string",
						"format": "uuid",
						"description": "Organization ID or name",
						"name": "organization",
						"in": "path",
						"required": true
					},
					{
						"description": "Description of the mappings to add and remove",
						"name": "request",
						"in": "body",
						"required": true,
						"schema": {
							"$ref": "#/definitions/codersdk.PatchGroupIDPSyncMappingRequest"
						}
					}
				],
				"responses": {
					"200": {
						"description": "OK",
						"schema": {
							"$ref": "#/definitions/codersdk.GroupSyncSettings"
						}
					}
				}
			}
		},
		"/organizations/{organization}/settings/idpsync/roles": {
			"get": {
				"security": [
					{
						"CoderSessionToken": []
					}
				],
				"produces": ["application/json"],
				"tags": ["Enterprise"],
				"summary": "Get role IdP Sync settings by organization",
				"operationId": "get-role-idp-sync-settings-by-organization",
				"parameters": [
					{
						"type": "string",
						"format": "uuid",
						"description": "Organization ID",
						"name": "organization",
						"in": "path",
						"required": true
					}
				],
				"responses": {
					"200": {
						"description": "OK",
						"schema": {
							"$ref": "#/definitions/codersdk.RoleSyncSettings"
						}
					}
				}
			},
			"patch": {
				"security": [
					{
						"CoderSessionToken": []
					}
				],
				"consumes": ["application/json"],
				"produces": ["application/json"],
				"tags": ["Enterprise"],
				"summary": "Update role IdP Sync settings by organization",
				"operationId": "update-role-idp-sync-settings-by-organization",
				"parameters": [
					{
						"type": "string",
						"format": "uuid",
						"description": "Organization ID",
						"name": "organization",
						"in": "path",
						"required": true
					},
					{
						"description": "New settings",
						"name": "request",
						"in": "body",
						"required": true,
						"schema": {
							"$ref": "#/definitions/codersdk.RoleSyncSettings"
						}
					}
				],
				"responses": {
					"200": {
						"description": "OK",
						"schema": {
							"$ref": "#/definitions/codersdk.RoleSyncSettings"
						}
					}
				}
			}
		},
		"/organizations/{organization}/settings/idpsync/roles/config": {
			"patch": {
				"security": [
					{
						"CoderSessionToken": []
					}
				],
				"consumes": ["application/json"],
				"produces": ["application/json"],
				"tags": ["Enterprise"],
				"summary": "Update role IdP Sync config",
				"operationId": "update-role-idp-sync-config",
				"parameters": [
					{
						"type": "string",
						"format": "uuid",
						"description": "Organization ID or name",
						"name": "organization",
						"in": "path",
						"required": true
					},
					{
						"description": "New config values",
						"name": "request",
						"in": "body",
						"required": true,
						"schema": {
							"$ref": "#/definitions/codersdk.PatchRoleIDPSyncConfigRequest"
						}
					}
				],
				"responses": {
					"200": {
						"description": "OK",
						"schema": {
							"$ref": "#/definitions/codersdk.RoleSyncSettings"
						}
					}
				}
			}
		},
		"/organizations/{organization}/settings/idpsync/roles/mapping": {
			"patch": {
				"security": [
					{
						"CoderSessionToken": []
					}
				],
				"consumes": ["application/json"],
				"produces": ["application/json"],
				"tags": ["Enterprise"],
				"summary": "Update role IdP Sync mapping",
				"operationId": "update-role-idp-sync-mapping",
				"parameters": [
					{
						"type": "string",
						"format": "uuid",
						"description": "Organization ID or name",
						"name": "organization",
						"in": "path",
						"required": true
					},
					{
						"description": "Description of the mappings to add and remove",
						"name": "request",
						"in": "body",
						"required": true,
						"schema": {
							"$ref": "#/definitions/codersdk.PatchRoleIDPSyncMappingRequest"
						}
					}
				],
				"responses": {
					"200": {
						"description": "OK",
						"schema": {
							"$ref": "#/definitions/codersdk.RoleSyncSettings"
						}
					}
				}
			}
		},
		"/organizations/{organization}/templates": {
			"get": {
				"security": [
					{
						"CoderSessionToken": []
					}
				],
				"produces": ["application/json"],
				"tags": ["Templates"],
				"summary": "Get templates by organization",
				"operationId": "get-templates-by-organization",
				"parameters": [
					{
						"type": "string",
						"format": "uuid",
						"description": "Organization ID",
						"name": "organization",
						"in": "path",
						"required": true
					}
				],
				"responses": {
					"200": {
						"description": "OK",
						"schema": {
							"type": "array",
							"items": {
								"$ref": "#/definitions/codersdk.Template"
							}
						}
					}
				}
			},
			"post": {
				"security": [
					{
						"CoderSessionToken": []
					}
				],
				"consumes": ["application/json"],
				"produces": ["application/json"],
				"tags": ["Templates"],
				"summary": "Create template by organization",
				"operationId": "create-template-by-organization",
				"parameters": [
					{
						"description": "Request body",
						"name": "request",
						"in": "body",
						"required": true,
						"schema": {
							"$ref": "#/definitions/codersdk.CreateTemplateRequest"
						}
					},
					{
						"type": "string",
						"description": "Organization ID",
						"name": "organization",
						"in": "path",
						"required": true
					}
				],
				"responses": {
					"200": {
						"description": "OK",
						"schema": {
							"$ref": "#/definitions/codersdk.Template"
						}
					}
				}
			}
		},
		"/organizations/{organization}/templates/examples": {
			"get": {
				"security": [
					{
						"CoderSessionToken": []
					}
				],
				"produces": ["application/json"],
				"tags": ["Templates"],
				"summary": "Get template examples by organization",
				"operationId": "get-template-examples-by-organization",
				"deprecated": true,
				"parameters": [
					{
						"type": "string",
						"format": "uuid",
						"description": "Organization ID",
						"name": "organization",
						"in": "path",
						"required": true
					}
				],
				"responses": {
					"200": {
						"description": "OK",
						"schema": {
							"type": "array",
							"items": {
								"$ref": "#/definitions/codersdk.TemplateExample"
							}
						}
					}
				}
			}
		},
		"/organizations/{organization}/templates/{templatename}": {
			"get": {
				"security": [
					{
						"CoderSessionToken": []
					}
				],
				"produces": ["application/json"],
				"tags": ["Templates"],
				"summary": "Get templates by organization and template name",
				"operationId": "get-templates-by-organization-and-template-name",
				"parameters": [
					{
						"type": "string",
						"format": "uuid",
						"description": "Organization ID",
						"name": "organization",
						"in": "path",
						"required": true
					},
					{
						"type": "string",
						"description": "Template name",
						"name": "templatename",
						"in": "path",
						"required": true
					}
				],
				"responses": {
					"200": {
						"description": "OK",
						"schema": {
							"$ref": "#/definitions/codersdk.Template"
						}
					}
				}
			}
		},
		"/organizations/{organization}/templates/{templatename}/versions/{templateversionname}": {
			"get": {
				"security": [
					{
						"CoderSessionToken": []
					}
				],
				"produces": ["application/json"],
				"tags": ["Templates"],
				"summary": "Get template version by organization, template, and name",
				"operationId": "get-template-version-by-organization-template-and-name",
				"parameters": [
					{
						"type": "string",
						"format": "uuid",
						"description": "Organization ID",
						"name": "organization",
						"in": "path",
						"required": true
					},
					{
						"type": "string",
						"description": "Template name",
						"name": "templatename",
						"in": "path",
						"required": true
					},
					{
						"type": "string",
						"description": "Template version name",
						"name": "templateversionname",
						"in": "path",
						"required": true
					}
				],
				"responses": {
					"200": {
						"description": "OK",
						"schema": {
							"$ref": "#/definitions/codersdk.TemplateVersion"
						}
					}
				}
			}
		},
		"/organizations/{organization}/templates/{templatename}/versions/{templateversionname}/previous": {
			"get": {
				"security": [
					{
						"CoderSessionToken": []
					}
				],
				"produces": ["application/json"],
				"tags": ["Templates"],
				"summary": "Get previous template version by organization, template, and name",
				"operationId": "get-previous-template-version-by-organization-template-and-name",
				"parameters": [
					{
						"type": "string",
						"format": "uuid",
						"description": "Organization ID",
						"name": "organization",
						"in": "path",
						"required": true
					},
					{
						"type": "string",
						"description": "Template name",
						"name": "templatename",
						"in": "path",
						"required": true
					},
					{
						"type": "string",
						"description": "Template version name",
						"name": "templateversionname",
						"in": "path",
						"required": true
					}
				],
				"responses": {
					"200": {
						"description": "OK",
						"schema": {
							"$ref": "#/definitions/codersdk.TemplateVersion"
						}
					}
				}
			}
		},
		"/organizations/{organization}/templateversions": {
			"post": {
				"security": [
					{
						"CoderSessionToken": []
					}
				],
				"consumes": ["application/json"],
				"produces": ["application/json"],
				"tags": ["Templates"],
				"summary": "Create template version by organization",
				"operationId": "create-template-version-by-organization",
				"parameters": [
					{
						"type": "string",
						"format": "uuid",
						"description": "Organization ID",
						"name": "organization",
						"in": "path",
						"required": true
					},
					{
						"description": "Create template version request",
						"name": "request",
						"in": "body",
						"required": true,
						"schema": {
							"$ref": "#/definitions/codersdk.CreateTemplateVersionRequest"
						}
					}
				],
				"responses": {
					"201": {
						"description": "Created",
						"schema": {
							"$ref": "#/definitions/codersdk.TemplateVersion"
						}
					}
				}
			}
		},
		"/provisionerkeys/{provisionerkey}": {
			"get": {
				"security": [
					{
						"CoderProvisionerKey": []
					}
				],
				"produces": ["application/json"],
				"tags": ["Enterprise"],
				"summary": "Fetch provisioner key details",
				"operationId": "fetch-provisioner-key-details",
				"parameters": [
					{
						"type": "string",
						"description": "Provisioner Key",
						"name": "provisionerkey",
						"in": "path",
						"required": true
					}
				],
				"responses": {
					"200": {
						"description": "OK",
						"schema": {
							"$ref": "#/definitions/codersdk.ProvisionerKey"
						}
					}
				}
			}
		},
		"/regions": {
			"get": {
				"security": [
					{
						"CoderSessionToken": []
					}
				],
				"produces": ["application/json"],
				"tags": ["WorkspaceProxies"],
				"summary": "Get site-wide regions for workspace connections",
				"operationId": "get-site-wide-regions-for-workspace-connections",
				"responses": {
					"200": {
						"description": "OK",
						"schema": {
							"$ref": "#/definitions/codersdk.RegionsResponse-codersdk_Region"
						}
					}
				}
			}
		},
		"/replicas": {
			"get": {
				"security": [
					{
						"CoderSessionToken": []
					}
				],
				"produces": ["application/json"],
				"tags": ["Enterprise"],
				"summary": "Get active replicas",
				"operationId": "get-active-replicas",
				"responses": {
					"200": {
						"description": "OK",
						"schema": {
							"type": "array",
							"items": {
								"$ref": "#/definitions/codersdk.Replica"
							}
						}
					}
				}
			}
		},
		"/scim/v2/ServiceProviderConfig": {
			"get": {
				"produces": ["application/scim+json"],
				"tags": ["Enterprise"],
				"summary": "SCIM 2.0: Service Provider Config",
				"operationId": "scim-get-service-provider-config",
				"responses": {
					"200": {
						"description": "OK"
					}
				}
			}
		},
		"/scim/v2/Users": {
			"get": {
				"security": [
					{
						"Authorization": []
					}
				],
				"produces": ["application/scim+json"],
				"tags": ["Enterprise"],
				"summary": "SCIM 2.0: Get users",
				"operationId": "scim-get-users",
				"responses": {
					"200": {
						"description": "OK"
					}
				}
			},
			"post": {
				"security": [
					{
						"Authorization": []
					}
				],
				"produces": ["application/json"],
				"tags": ["Enterprise"],
				"summary": "SCIM 2.0: Create new user",
				"operationId": "scim-create-new-user",
				"parameters": [
					{
						"description": "New user",
						"name": "request",
						"in": "body",
						"required": true,
						"schema": {
							"$ref": "#/definitions/coderd.SCIMUser"
						}
					}
				],
				"responses": {
					"200": {
						"description": "OK",
						"schema": {
							"$ref": "#/definitions/coderd.SCIMUser"
						}
					}
				}
			}
		},
		"/scim/v2/Users/{id}": {
			"get": {
				"security": [
					{
						"Authorization": []
					}
				],
				"produces": ["application/scim+json"],
				"tags": ["Enterprise"],
				"summary": "SCIM 2.0: Get user by ID",
				"operationId": "scim-get-user-by-id",
				"parameters": [
					{
						"type": "string",
						"format": "uuid",
						"description": "User ID",
						"name": "id",
						"in": "path",
						"required": true
					}
				],
				"responses": {
					"404": {
						"description": "Not Found"
					}
				}
			},
			"put": {
				"security": [
					{
						"Authorization": []
					}
				],
				"produces": ["application/scim+json"],
				"tags": ["Enterprise"],
				"summary": "SCIM 2.0: Replace user account",
				"operationId": "scim-replace-user-status",
				"parameters": [
					{
						"type": "string",
						"format": "uuid",
						"description": "User ID",
						"name": "id",
						"in": "path",
						"required": true
					},
					{
						"description": "Replace user request",
						"name": "request",
						"in": "body",
						"required": true,
						"schema": {
							"$ref": "#/definitions/coderd.SCIMUser"
						}
					}
				],
				"responses": {
					"200": {
						"description": "OK",
						"schema": {
							"$ref": "#/definitions/codersdk.User"
						}
					}
				}
			},
			"patch": {
				"security": [
					{
						"Authorization": []
					}
				],
				"produces": ["application/scim+json"],
				"tags": ["Enterprise"],
				"summary": "SCIM 2.0: Update user account",
				"operationId": "scim-update-user-status",
				"parameters": [
					{
						"type": "string",
						"format": "uuid",
						"description": "User ID",
						"name": "id",
						"in": "path",
						"required": true
					},
					{
						"description": "Update user request",
						"name": "request",
						"in": "body",
						"required": true,
						"schema": {
							"$ref": "#/definitions/coderd.SCIMUser"
						}
					}
				],
				"responses": {
					"200": {
						"description": "OK",
						"schema": {
							"$ref": "#/definitions/codersdk.User"
						}
					}
				}
			}
		},
		"/settings/idpsync/available-fields": {
			"get": {
				"security": [
					{
						"CoderSessionToken": []
					}
				],
				"produces": ["application/json"],
				"tags": ["Enterprise"],
				"summary": "Get the available idp sync claim fields",
				"operationId": "get-the-available-idp-sync-claim-fields",
				"parameters": [
					{
						"type": "string",
						"format": "uuid",
						"description": "Organization ID",
						"name": "organization",
						"in": "path",
						"required": true
					}
				],
				"responses": {
					"200": {
						"description": "OK",
						"schema": {
							"type": "array",
							"items": {
								"type": "string"
							}
						}
					}
				}
			}
		},
		"/settings/idpsync/field-values": {
			"get": {
				"security": [
					{
						"CoderSessionToken": []
					}
				],
				"produces": ["application/json"],
				"tags": ["Enterprise"],
				"summary": "Get the idp sync claim field values",
				"operationId": "get-the-idp-sync-claim-field-values",
				"parameters": [
					{
						"type": "string",
						"format": "uuid",
						"description": "Organization ID",
						"name": "organization",
						"in": "path",
						"required": true
					},
					{
						"type": "string",
						"format": "string",
						"description": "Claim Field",
						"name": "claimField",
						"in": "query",
						"required": true
					}
				],
				"responses": {
					"200": {
						"description": "OK",
						"schema": {
							"type": "array",
							"items": {
								"type": "string"
							}
						}
					}
				}
			}
		},
		"/settings/idpsync/organization": {
			"get": {
				"security": [
					{
						"CoderSessionToken": []
					}
				],
				"produces": ["application/json"],
				"tags": ["Enterprise"],
				"summary": "Get organization IdP Sync settings",
				"operationId": "get-organization-idp-sync-settings",
				"responses": {
					"200": {
						"description": "OK",
						"schema": {
							"$ref": "#/definitions/codersdk.OrganizationSyncSettings"
						}
					}
				}
			},
			"patch": {
				"security": [
					{
						"CoderSessionToken": []
					}
				],
				"consumes": ["application/json"],
				"produces": ["application/json"],
				"tags": ["Enterprise"],
				"summary": "Update organization IdP Sync settings",
				"operationId": "update-organization-idp-sync-settings",
				"parameters": [
					{
						"description": "New settings",
						"name": "request",
						"in": "body",
						"required": true,
						"schema": {
							"$ref": "#/definitions/codersdk.OrganizationSyncSettings"
						}
					}
				],
				"responses": {
					"200": {
						"description": "OK",
						"schema": {
							"$ref": "#/definitions/codersdk.OrganizationSyncSettings"
						}
					}
				}
			}
		},
		"/settings/idpsync/organization/config": {
			"patch": {
				"security": [
					{
						"CoderSessionToken": []
					}
				],
				"consumes": ["application/json"],
				"produces": ["application/json"],
				"tags": ["Enterprise"],
				"summary": "Update organization IdP Sync config",
				"operationId": "update-organization-idp-sync-config",
				"parameters": [
					{
						"description": "New config values",
						"name": "request",
						"in": "body",
						"required": true,
						"schema": {
							"$ref": "#/definitions/codersdk.PatchOrganizationIDPSyncConfigRequest"
						}
					}
				],
				"responses": {
					"200": {
						"description": "OK",
						"schema": {
							"$ref": "#/definitions/codersdk.OrganizationSyncSettings"
						}
					}
				}
			}
		},
		"/settings/idpsync/organization/mapping": {
			"patch": {
				"security": [
					{
						"CoderSessionToken": []
					}
				],
				"consumes": ["application/json"],
				"produces": ["application/json"],
				"tags": ["Enterprise"],
				"summary": "Update organization IdP Sync mapping",
				"operationId": "update-organization-idp-sync-mapping",
				"parameters": [
					{
						"description": "Description of the mappings to add and remove",
						"name": "request",
						"in": "body",
						"required": true,
						"schema": {
							"$ref": "#/definitions/codersdk.PatchOrganizationIDPSyncMappingRequest"
						}
					}
				],
				"responses": {
					"200": {
						"description": "OK",
						"schema": {
							"$ref": "#/definitions/codersdk.OrganizationSyncSettings"
						}
					}
				}
			}
		},
		"/tailnet": {
			"get": {
				"security": [
					{
						"CoderSessionToken": []
					}
				],
				"tags": ["Agents"],
				"summary": "User-scoped tailnet RPC connection",
				"operationId": "user-scoped-tailnet-rpc-connection",
				"responses": {
					"101": {
						"description": "Switching Protocols"
					}
				}
			}
		},
		"/templates": {
			"get": {
				"security": [
					{
						"CoderSessionToken": []
					}
				],
				"produces": ["application/json"],
				"tags": ["Templates"],
				"summary": "Get all templates",
				"operationId": "get-all-templates",
				"responses": {
					"200": {
						"description": "OK",
						"schema": {
							"type": "array",
							"items": {
								"$ref": "#/definitions/codersdk.Template"
							}
						}
					}
				}
			}
		},
		"/templates/examples": {
			"get": {
				"security": [
					{
						"CoderSessionToken": []
					}
				],
				"produces": ["application/json"],
				"tags": ["Templates"],
				"summary": "Get template examples",
				"operationId": "get-template-examples",
				"responses": {
					"200": {
						"description": "OK",
						"schema": {
							"type": "array",
							"items": {
								"$ref": "#/definitions/codersdk.TemplateExample"
							}
						}
					}
				}
			}
		},
		"/templates/{template}": {
			"get": {
				"security": [
					{
						"CoderSessionToken": []
					}
				],
				"produces": ["application/json"],
				"tags": ["Templates"],
				"summary": "Get template metadata by ID",
				"operationId": "get-template-metadata-by-id",
				"parameters": [
					{
						"type": "string",
						"format": "uuid",
						"description": "Template ID",
						"name": "template",
						"in": "path",
						"required": true
					}
				],
				"responses": {
					"200": {
						"description": "OK",
						"schema": {
							"$ref": "#/definitions/codersdk.Template"
						}
					}
				}
			},
			"delete": {
				"security": [
					{
						"CoderSessionToken": []
					}
				],
				"produces": ["application/json"],
				"tags": ["Templates"],
				"summary": "Delete template by ID",
				"operationId": "delete-template-by-id",
				"parameters": [
					{
						"type": "string",
						"format": "uuid",
						"description": "Template ID",
						"name": "template",
						"in": "path",
						"required": true
					}
				],
				"responses": {
					"200": {
						"description": "OK",
						"schema": {
							"$ref": "#/definitions/codersdk.Response"
						}
					}
				}
			},
			"patch": {
				"security": [
					{
						"CoderSessionToken": []
					}
				],
				"produces": ["application/json"],
				"tags": ["Templates"],
				"summary": "Update template metadata by ID",
				"operationId": "update-template-metadata-by-id",
				"parameters": [
					{
						"type": "string",
						"format": "uuid",
						"description": "Template ID",
						"name": "template",
						"in": "path",
						"required": true
					}
				],
				"responses": {
					"200": {
						"description": "OK",
						"schema": {
							"$ref": "#/definitions/codersdk.Template"
						}
					}
				}
			}
		},
		"/templates/{template}/acl": {
			"get": {
				"security": [
					{
						"CoderSessionToken": []
					}
				],
				"produces": ["application/json"],
				"tags": ["Enterprise"],
				"summary": "Get template ACLs",
				"operationId": "get-template-acls",
				"parameters": [
					{
						"type": "string",
						"format": "uuid",
						"description": "Template ID",
						"name": "template",
						"in": "path",
						"required": true
					}
				],
				"responses": {
					"200": {
						"description": "OK",
						"schema": {
							"type": "array",
							"items": {
								"$ref": "#/definitions/codersdk.TemplateUser"
							}
						}
					}
				}
			},
			"patch": {
				"security": [
					{
						"CoderSessionToken": []
					}
				],
				"consumes": ["application/json"],
				"produces": ["application/json"],
				"tags": ["Enterprise"],
				"summary": "Update template ACL",
				"operationId": "update-template-acl",
				"parameters": [
					{
						"type": "string",
						"format": "uuid",
						"description": "Template ID",
						"name": "template",
						"in": "path",
						"required": true
					},
					{
						"description": "Update template request",
						"name": "request",
						"in": "body",
						"required": true,
						"schema": {
							"$ref": "#/definitions/codersdk.UpdateTemplateACL"
						}
					}
				],
				"responses": {
					"200": {
						"description": "OK",
						"schema": {
							"$ref": "#/definitions/codersdk.Response"
						}
					}
				}
			}
		},
		"/templates/{template}/acl/available": {
			"get": {
				"security": [
					{
						"CoderSessionToken": []
					}
				],
				"produces": ["application/json"],
				"tags": ["Enterprise"],
				"summary": "Get template available acl users/groups",
				"operationId": "get-template-available-acl-usersgroups",
				"parameters": [
					{
						"type": "string",
						"format": "uuid",
						"description": "Template ID",
						"name": "template",
						"in": "path",
						"required": true
					}
				],
				"responses": {
					"200": {
						"description": "OK",
						"schema": {
							"type": "array",
							"items": {
								"$ref": "#/definitions/codersdk.ACLAvailable"
							}
						}
					}
				}
			}
		},
		"/templates/{template}/daus": {
			"get": {
				"security": [
					{
						"CoderSessionToken": []
					}
				],
				"produces": ["application/json"],
				"tags": ["Templates"],
				"summary": "Get template DAUs by ID",
				"operationId": "get-template-daus-by-id",
				"parameters": [
					{
						"type": "string",
						"format": "uuid",
						"description": "Template ID",
						"name": "template",
						"in": "path",
						"required": true
					}
				],
				"responses": {
					"200": {
						"description": "OK",
						"schema": {
							"$ref": "#/definitions/codersdk.DAUsResponse"
						}
					}
				}
			}
		},
		"/templates/{template}/versions": {
			"get": {
				"security": [
					{
						"CoderSessionToken": []
					}
				],
				"produces": ["application/json"],
				"tags": ["Templates"],
				"summary": "List template versions by template ID",
				"operationId": "list-template-versions-by-template-id",
				"parameters": [
					{
						"type": "string",
						"format": "uuid",
						"description": "Template ID",
						"name": "template",
						"in": "path",
						"required": true
					},
					{
						"type": "string",
						"format": "uuid",
						"description": "After ID",
						"name": "after_id",
						"in": "query"
					},
					{
						"type": "boolean",
						"description": "Include archived versions in the list",
						"name": "include_archived",
						"in": "query"
					},
					{
						"type": "integer",
						"description": "Page limit",
						"name": "limit",
						"in": "query"
					},
					{
						"type": "integer",
						"description": "Page offset",
						"name": "offset",
						"in": "query"
					}
				],
				"responses": {
					"200": {
						"description": "OK",
						"schema": {
							"type": "array",
							"items": {
								"$ref": "#/definitions/codersdk.TemplateVersion"
							}
						}
					}
				}
			},
			"patch": {
				"security": [
					{
						"CoderSessionToken": []
					}
				],
				"consumes": ["application/json"],
				"produces": ["application/json"],
				"tags": ["Templates"],
				"summary": "Update active template version by template ID",
				"operationId": "update-active-template-version-by-template-id",
				"parameters": [
					{
						"description": "Modified template version",
						"name": "request",
						"in": "body",
						"required": true,
						"schema": {
							"$ref": "#/definitions/codersdk.UpdateActiveTemplateVersion"
						}
					},
					{
						"type": "string",
						"format": "uuid",
						"description": "Template ID",
						"name": "template",
						"in": "path",
						"required": true
					}
				],
				"responses": {
					"200": {
						"description": "OK",
						"schema": {
							"$ref": "#/definitions/codersdk.Response"
						}
					}
				}
			}
		},
		"/templates/{template}/versions/archive": {
			"post": {
				"security": [
					{
						"CoderSessionToken": []
					}
				],
				"consumes": ["application/json"],
				"produces": ["application/json"],
				"tags": ["Templates"],
				"summary": "Archive template unused versions by template id",
				"operationId": "archive-template-unused-versions-by-template-id",
				"parameters": [
					{
						"type": "string",
						"format": "uuid",
						"description": "Template ID",
						"name": "template",
						"in": "path",
						"required": true
					},
					{
						"description": "Archive request",
						"name": "request",
						"in": "body",
						"required": true,
						"schema": {
							"$ref": "#/definitions/codersdk.ArchiveTemplateVersionsRequest"
						}
					}
				],
				"responses": {
					"200": {
						"description": "OK",
						"schema": {
							"$ref": "#/definitions/codersdk.Response"
						}
					}
				}
			}
		},
		"/templates/{template}/versions/{templateversionname}": {
			"get": {
				"security": [
					{
						"CoderSessionToken": []
					}
				],
				"produces": ["application/json"],
				"tags": ["Templates"],
				"summary": "Get template version by template ID and name",
				"operationId": "get-template-version-by-template-id-and-name",
				"parameters": [
					{
						"type": "string",
						"format": "uuid",
						"description": "Template ID",
						"name": "template",
						"in": "path",
						"required": true
					},
					{
						"type": "string",
						"description": "Template version name",
						"name": "templateversionname",
						"in": "path",
						"required": true
					}
				],
				"responses": {
					"200": {
						"description": "OK",
						"schema": {
							"type": "array",
							"items": {
								"$ref": "#/definitions/codersdk.TemplateVersion"
							}
						}
					}
				}
			}
		},
		"/templateversions/{templateversion}": {
			"get": {
				"security": [
					{
						"CoderSessionToken": []
					}
				],
				"produces": ["application/json"],
				"tags": ["Templates"],
				"summary": "Get template version by ID",
				"operationId": "get-template-version-by-id",
				"parameters": [
					{
						"type": "string",
						"format": "uuid",
						"description": "Template version ID",
						"name": "templateversion",
						"in": "path",
						"required": true
					}
				],
				"responses": {
					"200": {
						"description": "OK",
						"schema": {
							"$ref": "#/definitions/codersdk.TemplateVersion"
						}
					}
				}
			},
			"patch": {
				"security": [
					{
						"CoderSessionToken": []
					}
				],
				"consumes": ["application/json"],
				"produces": ["application/json"],
				"tags": ["Templates"],
				"summary": "Patch template version by ID",
				"operationId": "patch-template-version-by-id",
				"parameters": [
					{
						"type": "string",
						"format": "uuid",
						"description": "Template version ID",
						"name": "templateversion",
						"in": "path",
						"required": true
					},
					{
						"description": "Patch template version request",
						"name": "request",
						"in": "body",
						"required": true,
						"schema": {
							"$ref": "#/definitions/codersdk.PatchTemplateVersionRequest"
						}
					}
				],
				"responses": {
					"200": {
						"description": "OK",
						"schema": {
							"$ref": "#/definitions/codersdk.TemplateVersion"
						}
					}
				}
			}
		},
		"/templateversions/{templateversion}/archive": {
			"post": {
				"security": [
					{
						"CoderSessionToken": []
					}
				],
				"produces": ["application/json"],
				"tags": ["Templates"],
				"summary": "Archive template version",
				"operationId": "archive-template-version",
				"parameters": [
					{
						"type": "string",
						"format": "uuid",
						"description": "Template version ID",
						"name": "templateversion",
						"in": "path",
						"required": true
					}
				],
				"responses": {
					"200": {
						"description": "OK",
						"schema": {
							"$ref": "#/definitions/codersdk.Response"
						}
					}
				}
			}
		},
		"/templateversions/{templateversion}/cancel": {
			"patch": {
				"security": [
					{
						"CoderSessionToken": []
					}
				],
				"produces": ["application/json"],
				"tags": ["Templates"],
				"summary": "Cancel template version by ID",
				"operationId": "cancel-template-version-by-id",
				"parameters": [
					{
						"type": "string",
						"format": "uuid",
						"description": "Template version ID",
						"name": "templateversion",
						"in": "path",
						"required": true
					}
				],
				"responses": {
					"200": {
						"description": "OK",
						"schema": {
							"$ref": "#/definitions/codersdk.Response"
						}
					}
				}
			}
		},
		"/templateversions/{templateversion}/dry-run": {
			"post": {
				"security": [
					{
						"CoderSessionToken": []
					}
				],
				"consumes": ["application/json"],
				"produces": ["application/json"],
				"tags": ["Templates"],
				"summary": "Create template version dry-run",
				"operationId": "create-template-version-dry-run",
				"parameters": [
					{
						"type": "string",
						"format": "uuid",
						"description": "Template version ID",
						"name": "templateversion",
						"in": "path",
						"required": true
					},
					{
						"description": "Dry-run request",
						"name": "request",
						"in": "body",
						"required": true,
						"schema": {
							"$ref": "#/definitions/codersdk.CreateTemplateVersionDryRunRequest"
						}
					}
				],
				"responses": {
					"201": {
						"description": "Created",
						"schema": {
							"$ref": "#/definitions/codersdk.ProvisionerJob"
						}
					}
				}
			}
		},
		"/templateversions/{templateversion}/dry-run/{jobID}": {
			"get": {
				"security": [
					{
						"CoderSessionToken": []
					}
				],
				"produces": ["application/json"],
				"tags": ["Templates"],
				"summary": "Get template version dry-run by job ID",
				"operationId": "get-template-version-dry-run-by-job-id",
				"parameters": [
					{
						"type": "string",
						"format": "uuid",
						"description": "Template version ID",
						"name": "templateversion",
						"in": "path",
						"required": true
					},
					{
						"type": "string",
						"format": "uuid",
						"description": "Job ID",
						"name": "jobID",
						"in": "path",
						"required": true
					}
				],
				"responses": {
					"200": {
						"description": "OK",
						"schema": {
							"$ref": "#/definitions/codersdk.ProvisionerJob"
						}
					}
				}
			}
		},
		"/templateversions/{templateversion}/dry-run/{jobID}/cancel": {
			"patch": {
				"security": [
					{
						"CoderSessionToken": []
					}
				],
				"produces": ["application/json"],
				"tags": ["Templates"],
				"summary": "Cancel template version dry-run by job ID",
				"operationId": "cancel-template-version-dry-run-by-job-id",
				"parameters": [
					{
						"type": "string",
						"format": "uuid",
						"description": "Job ID",
						"name": "jobID",
						"in": "path",
						"required": true
					},
					{
						"type": "string",
						"format": "uuid",
						"description": "Template version ID",
						"name": "templateversion",
						"in": "path",
						"required": true
					}
				],
				"responses": {
					"200": {
						"description": "OK",
						"schema": {
							"$ref": "#/definitions/codersdk.Response"
						}
					}
				}
			}
		},
		"/templateversions/{templateversion}/dry-run/{jobID}/logs": {
			"get": {
				"security": [
					{
						"CoderSessionToken": []
					}
				],
				"produces": ["application/json"],
				"tags": ["Templates"],
				"summary": "Get template version dry-run logs by job ID",
				"operationId": "get-template-version-dry-run-logs-by-job-id",
				"parameters": [
					{
						"type": "string",
						"format": "uuid",
						"description": "Template version ID",
						"name": "templateversion",
						"in": "path",
						"required": true
					},
					{
						"type": "string",
						"format": "uuid",
						"description": "Job ID",
						"name": "jobID",
						"in": "path",
						"required": true
					},
					{
						"type": "integer",
						"description": "Before Unix timestamp",
						"name": "before",
						"in": "query"
					},
					{
						"type": "integer",
						"description": "After Unix timestamp",
						"name": "after",
						"in": "query"
					},
					{
						"type": "boolean",
						"description": "Follow log stream",
						"name": "follow",
						"in": "query"
					}
				],
				"responses": {
					"200": {
						"description": "OK",
						"schema": {
							"type": "array",
							"items": {
								"$ref": "#/definitions/codersdk.ProvisionerJobLog"
							}
						}
					}
				}
			}
		},
		"/templateversions/{templateversion}/dry-run/{jobID}/matched-provisioners": {
			"get": {
				"security": [
					{
						"CoderSessionToken": []
					}
				],
				"produces": ["application/json"],
				"tags": ["Templates"],
				"summary": "Get template version dry-run matched provisioners",
				"operationId": "get-template-version-dry-run-matched-provisioners",
				"parameters": [
					{
						"type": "string",
						"format": "uuid",
						"description": "Template version ID",
						"name": "templateversion",
						"in": "path",
						"required": true
					},
					{
						"type": "string",
						"format": "uuid",
						"description": "Job ID",
						"name": "jobID",
						"in": "path",
						"required": true
					}
				],
				"responses": {
					"200": {
						"description": "OK",
						"schema": {
							"$ref": "#/definitions/codersdk.MatchedProvisioners"
						}
					}
				}
			}
		},
		"/templateversions/{templateversion}/dry-run/{jobID}/resources": {
			"get": {
				"security": [
					{
						"CoderSessionToken": []
					}
				],
				"produces": ["application/json"],
				"tags": ["Templates"],
				"summary": "Get template version dry-run resources by job ID",
				"operationId": "get-template-version-dry-run-resources-by-job-id",
				"parameters": [
					{
						"type": "string",
						"format": "uuid",
						"description": "Template version ID",
						"name": "templateversion",
						"in": "path",
						"required": true
					},
					{
						"type": "string",
						"format": "uuid",
						"description": "Job ID",
						"name": "jobID",
						"in": "path",
						"required": true
					}
				],
				"responses": {
					"200": {
						"description": "OK",
						"schema": {
							"type": "array",
							"items": {
								"$ref": "#/definitions/codersdk.WorkspaceResource"
							}
						}
					}
				}
			}
		},
		"/templateversions/{templateversion}/external-auth": {
			"get": {
				"security": [
					{
						"CoderSessionToken": []
					}
				],
				"produces": ["application/json"],
				"tags": ["Templates"],
				"summary": "Get external auth by template version",
				"operationId": "get-external-auth-by-template-version",
				"parameters": [
					{
						"type": "string",
						"format": "uuid",
						"description": "Template version ID",
						"name": "templateversion",
						"in": "path",
						"required": true
					}
				],
				"responses": {
					"200": {
						"description": "OK",
						"schema": {
							"type": "array",
							"items": {
								"$ref": "#/definitions/codersdk.TemplateVersionExternalAuth"
							}
						}
					}
				}
			}
		},
		"/templateversions/{templateversion}/logs": {
			"get": {
				"security": [
					{
						"CoderSessionToken": []
					}
				],
				"produces": ["application/json"],
				"tags": ["Templates"],
				"summary": "Get logs by template version",
				"operationId": "get-logs-by-template-version",
				"parameters": [
					{
						"type": "string",
						"format": "uuid",
						"description": "Template version ID",
						"name": "templateversion",
						"in": "path",
						"required": true
					},
					{
						"type": "integer",
						"description": "Before log id",
						"name": "before",
						"in": "query"
					},
					{
						"type": "integer",
						"description": "After log id",
						"name": "after",
						"in": "query"
					},
					{
						"type": "boolean",
						"description": "Follow log stream",
						"name": "follow",
						"in": "query"
					}
				],
				"responses": {
					"200": {
						"description": "OK",
						"schema": {
							"type": "array",
							"items": {
								"$ref": "#/definitions/codersdk.ProvisionerJobLog"
							}
						}
					}
				}
			}
		},
		"/templateversions/{templateversion}/parameters": {
			"get": {
				"security": [
					{
						"CoderSessionToken": []
					}
				],
				"tags": ["Templates"],
				"summary": "Removed: Get parameters by template version",
				"operationId": "removed-get-parameters-by-template-version",
				"parameters": [
					{
						"type": "string",
						"format": "uuid",
						"description": "Template version ID",
						"name": "templateversion",
						"in": "path",
						"required": true
					}
				],
				"responses": {
					"200": {
						"description": "OK"
					}
				}
			}
		},
		"/templateversions/{templateversion}/presets": {
			"get": {
				"security": [
					{
						"CoderSessionToken": []
					}
				],
				"produces": ["application/json"],
				"tags": ["Templates"],
				"summary": "Get template version presets",
				"operationId": "get-template-version-presets",
				"parameters": [
					{
						"type": "string",
						"format": "uuid",
						"description": "Template version ID",
						"name": "templateversion",
						"in": "path",
						"required": true
					}
				],
				"responses": {
					"200": {
						"description": "OK",
						"schema": {
							"type": "array",
							"items": {
								"$ref": "#/definitions/codersdk.Preset"
							}
						}
					}
				}
			}
		},
<<<<<<< HEAD
		"/templateversions/{templateversion}/presets/parameters": {
			"get": {
				"security": [
					{
						"CoderSessionToken": []
					}
				],
				"produces": ["application/json"],
				"tags": ["Templates"],
				"summary": "Get template version preset parameters",
				"operationId": "get-template-version-preset-parameters",
				"parameters": [
					{
						"type": "string",
						"format": "uuid",
						"description": "Template version ID",
						"name": "templateversion",
						"in": "path",
						"required": true
					}
				],
				"responses": {
					"200": {
						"description": "OK",
						"schema": {
							"type": "array",
							"items": {
								"$ref": "#/definitions/codersdk.PresetParameter"
							}
						}
					}
				}
			}
		},
=======
>>>>>>> af4eb7f7
		"/templateversions/{templateversion}/resources": {
			"get": {
				"security": [
					{
						"CoderSessionToken": []
					}
				],
				"produces": ["application/json"],
				"tags": ["Templates"],
				"summary": "Get resources by template version",
				"operationId": "get-resources-by-template-version",
				"parameters": [
					{
						"type": "string",
						"format": "uuid",
						"description": "Template version ID",
						"name": "templateversion",
						"in": "path",
						"required": true
					}
				],
				"responses": {
					"200": {
						"description": "OK",
						"schema": {
							"type": "array",
							"items": {
								"$ref": "#/definitions/codersdk.WorkspaceResource"
							}
						}
					}
				}
			}
		},
		"/templateversions/{templateversion}/rich-parameters": {
			"get": {
				"security": [
					{
						"CoderSessionToken": []
					}
				],
				"produces": ["application/json"],
				"tags": ["Templates"],
				"summary": "Get rich parameters by template version",
				"operationId": "get-rich-parameters-by-template-version",
				"parameters": [
					{
						"type": "string",
						"format": "uuid",
						"description": "Template version ID",
						"name": "templateversion",
						"in": "path",
						"required": true
					}
				],
				"responses": {
					"200": {
						"description": "OK",
						"schema": {
							"type": "array",
							"items": {
								"$ref": "#/definitions/codersdk.TemplateVersionParameter"
							}
						}
					}
				}
			}
		},
		"/templateversions/{templateversion}/schema": {
			"get": {
				"security": [
					{
						"CoderSessionToken": []
					}
				],
				"tags": ["Templates"],
				"summary": "Removed: Get schema by template version",
				"operationId": "removed-get-schema-by-template-version",
				"parameters": [
					{
						"type": "string",
						"format": "uuid",
						"description": "Template version ID",
						"name": "templateversion",
						"in": "path",
						"required": true
					}
				],
				"responses": {
					"200": {
						"description": "OK"
					}
				}
			}
		},
		"/templateversions/{templateversion}/unarchive": {
			"post": {
				"security": [
					{
						"CoderSessionToken": []
					}
				],
				"produces": ["application/json"],
				"tags": ["Templates"],
				"summary": "Unarchive template version",
				"operationId": "unarchive-template-version",
				"parameters": [
					{
						"type": "string",
						"format": "uuid",
						"description": "Template version ID",
						"name": "templateversion",
						"in": "path",
						"required": true
					}
				],
				"responses": {
					"200": {
						"description": "OK",
						"schema": {
							"$ref": "#/definitions/codersdk.Response"
						}
					}
				}
			}
		},
		"/templateversions/{templateversion}/variables": {
			"get": {
				"security": [
					{
						"CoderSessionToken": []
					}
				],
				"produces": ["application/json"],
				"tags": ["Templates"],
				"summary": "Get template variables by template version",
				"operationId": "get-template-variables-by-template-version",
				"parameters": [
					{
						"type": "string",
						"format": "uuid",
						"description": "Template version ID",
						"name": "templateversion",
						"in": "path",
						"required": true
					}
				],
				"responses": {
					"200": {
						"description": "OK",
						"schema": {
							"type": "array",
							"items": {
								"$ref": "#/definitions/codersdk.TemplateVersionVariable"
							}
						}
					}
				}
			}
		},
		"/updatecheck": {
			"get": {
				"produces": ["application/json"],
				"tags": ["General"],
				"summary": "Update check",
				"operationId": "update-check",
				"responses": {
					"200": {
						"description": "OK",
						"schema": {
							"$ref": "#/definitions/codersdk.UpdateCheckResponse"
						}
					}
				}
			}
		},
		"/users": {
			"get": {
				"security": [
					{
						"CoderSessionToken": []
					}
				],
				"produces": ["application/json"],
				"tags": ["Users"],
				"summary": "Get users",
				"operationId": "get-users",
				"parameters": [
					{
						"type": "string",
						"description": "Search query",
						"name": "q",
						"in": "query"
					},
					{
						"type": "string",
						"format": "uuid",
						"description": "After ID",
						"name": "after_id",
						"in": "query"
					},
					{
						"type": "integer",
						"description": "Page limit",
						"name": "limit",
						"in": "query"
					},
					{
						"type": "integer",
						"description": "Page offset",
						"name": "offset",
						"in": "query"
					}
				],
				"responses": {
					"200": {
						"description": "OK",
						"schema": {
							"$ref": "#/definitions/codersdk.GetUsersResponse"
						}
					}
				}
			},
			"post": {
				"security": [
					{
						"CoderSessionToken": []
					}
				],
				"consumes": ["application/json"],
				"produces": ["application/json"],
				"tags": ["Users"],
				"summary": "Create new user",
				"operationId": "create-new-user",
				"parameters": [
					{
						"description": "Create user request",
						"name": "request",
						"in": "body",
						"required": true,
						"schema": {
							"$ref": "#/definitions/codersdk.CreateUserRequestWithOrgs"
						}
					}
				],
				"responses": {
					"201": {
						"description": "Created",
						"schema": {
							"$ref": "#/definitions/codersdk.User"
						}
					}
				}
			}
		},
		"/users/authmethods": {
			"get": {
				"security": [
					{
						"CoderSessionToken": []
					}
				],
				"produces": ["application/json"],
				"tags": ["Users"],
				"summary": "Get authentication methods",
				"operationId": "get-authentication-methods",
				"responses": {
					"200": {
						"description": "OK",
						"schema": {
							"$ref": "#/definitions/codersdk.AuthMethods"
						}
					}
				}
			}
		},
		"/users/first": {
			"get": {
				"security": [
					{
						"CoderSessionToken": []
					}
				],
				"produces": ["application/json"],
				"tags": ["Users"],
				"summary": "Check initial user created",
				"operationId": "check-initial-user-created",
				"responses": {
					"200": {
						"description": "OK",
						"schema": {
							"$ref": "#/definitions/codersdk.Response"
						}
					}
				}
			},
			"post": {
				"security": [
					{
						"CoderSessionToken": []
					}
				],
				"consumes": ["application/json"],
				"produces": ["application/json"],
				"tags": ["Users"],
				"summary": "Create initial user",
				"operationId": "create-initial-user",
				"parameters": [
					{
						"description": "First user request",
						"name": "request",
						"in": "body",
						"required": true,
						"schema": {
							"$ref": "#/definitions/codersdk.CreateFirstUserRequest"
						}
					}
				],
				"responses": {
					"201": {
						"description": "Created",
						"schema": {
							"$ref": "#/definitions/codersdk.CreateFirstUserResponse"
						}
					}
				}
			}
		},
		"/users/login": {
			"post": {
				"consumes": ["application/json"],
				"produces": ["application/json"],
				"tags": ["Authorization"],
				"summary": "Log in user",
				"operationId": "log-in-user",
				"parameters": [
					{
						"description": "Login request",
						"name": "request",
						"in": "body",
						"required": true,
						"schema": {
							"$ref": "#/definitions/codersdk.LoginWithPasswordRequest"
						}
					}
				],
				"responses": {
					"201": {
						"description": "Created",
						"schema": {
							"$ref": "#/definitions/codersdk.LoginWithPasswordResponse"
						}
					}
				}
			}
		},
		"/users/logout": {
			"post": {
				"security": [
					{
						"CoderSessionToken": []
					}
				],
				"produces": ["application/json"],
				"tags": ["Users"],
				"summary": "Log out user",
				"operationId": "log-out-user",
				"responses": {
					"200": {
						"description": "OK",
						"schema": {
							"$ref": "#/definitions/codersdk.Response"
						}
					}
				}
			}
		},
		"/users/oauth2/github/callback": {
			"get": {
				"security": [
					{
						"CoderSessionToken": []
					}
				],
				"tags": ["Users"],
				"summary": "OAuth 2.0 GitHub Callback",
				"operationId": "oauth-20-github-callback",
				"responses": {
					"307": {
						"description": "Temporary Redirect"
					}
				}
			}
		},
		"/users/oidc/callback": {
			"get": {
				"security": [
					{
						"CoderSessionToken": []
					}
				],
				"tags": ["Users"],
				"summary": "OpenID Connect Callback",
				"operationId": "openid-connect-callback",
				"responses": {
					"307": {
						"description": "Temporary Redirect"
					}
				}
			}
		},
		"/users/otp/change-password": {
			"post": {
				"consumes": ["application/json"],
				"tags": ["Authorization"],
				"summary": "Change password with a one-time passcode",
				"operationId": "change-password-with-a-one-time-passcode",
				"parameters": [
					{
						"description": "Change password request",
						"name": "request",
						"in": "body",
						"required": true,
						"schema": {
							"$ref": "#/definitions/codersdk.ChangePasswordWithOneTimePasscodeRequest"
						}
					}
				],
				"responses": {
					"204": {
						"description": "No Content"
					}
				}
			}
		},
		"/users/otp/request": {
			"post": {
				"consumes": ["application/json"],
				"tags": ["Authorization"],
				"summary": "Request one-time passcode",
				"operationId": "request-one-time-passcode",
				"parameters": [
					{
						"description": "One-time passcode request",
						"name": "request",
						"in": "body",
						"required": true,
						"schema": {
							"$ref": "#/definitions/codersdk.RequestOneTimePasscodeRequest"
						}
					}
				],
				"responses": {
					"204": {
						"description": "No Content"
					}
				}
			}
		},
		"/users/roles": {
			"get": {
				"security": [
					{
						"CoderSessionToken": []
					}
				],
				"produces": ["application/json"],
				"tags": ["Members"],
				"summary": "Get site member roles",
				"operationId": "get-site-member-roles",
				"responses": {
					"200": {
						"description": "OK",
						"schema": {
							"type": "array",
							"items": {
								"$ref": "#/definitions/codersdk.AssignableRoles"
							}
						}
					}
				}
			}
		},
		"/users/validate-password": {
			"post": {
				"security": [
					{
						"CoderSessionToken": []
					}
				],
				"consumes": ["application/json"],
				"produces": ["application/json"],
				"tags": ["Authorization"],
				"summary": "Validate user password",
				"operationId": "validate-user-password",
				"parameters": [
					{
						"description": "Validate user password request",
						"name": "request",
						"in": "body",
						"required": true,
						"schema": {
							"$ref": "#/definitions/codersdk.ValidateUserPasswordRequest"
						}
					}
				],
				"responses": {
					"200": {
						"description": "OK",
						"schema": {
							"$ref": "#/definitions/codersdk.ValidateUserPasswordResponse"
						}
					}
				}
			}
		},
		"/users/{user}": {
			"get": {
				"security": [
					{
						"CoderSessionToken": []
					}
				],
				"produces": ["application/json"],
				"tags": ["Users"],
				"summary": "Get user by name",
				"operationId": "get-user-by-name",
				"parameters": [
					{
						"type": "string",
						"description": "User ID, username, or me",
						"name": "user",
						"in": "path",
						"required": true
					}
				],
				"responses": {
					"200": {
						"description": "OK",
						"schema": {
							"$ref": "#/definitions/codersdk.User"
						}
					}
				}
			},
			"delete": {
				"security": [
					{
						"CoderSessionToken": []
					}
				],
				"tags": ["Users"],
				"summary": "Delete user",
				"operationId": "delete-user",
				"parameters": [
					{
						"type": "string",
						"description": "User ID, name, or me",
						"name": "user",
						"in": "path",
						"required": true
					}
				],
				"responses": {
					"200": {
						"description": "OK"
					}
				}
			}
		},
		"/users/{user}/appearance": {
			"put": {
				"security": [
					{
						"CoderSessionToken": []
					}
				],
				"consumes": ["application/json"],
				"produces": ["application/json"],
				"tags": ["Users"],
				"summary": "Update user appearance settings",
				"operationId": "update-user-appearance-settings",
				"parameters": [
					{
						"type": "string",
						"description": "User ID, name, or me",
						"name": "user",
						"in": "path",
						"required": true
					},
					{
						"description": "New appearance settings",
						"name": "request",
						"in": "body",
						"required": true,
						"schema": {
							"$ref": "#/definitions/codersdk.UpdateUserAppearanceSettingsRequest"
						}
					}
				],
				"responses": {
					"200": {
						"description": "OK",
						"schema": {
							"$ref": "#/definitions/codersdk.User"
						}
					}
				}
			}
		},
		"/users/{user}/autofill-parameters": {
			"get": {
				"security": [
					{
						"CoderSessionToken": []
					}
				],
				"produces": ["application/json"],
				"tags": ["Users"],
				"summary": "Get autofill build parameters for user",
				"operationId": "get-autofill-build-parameters-for-user",
				"parameters": [
					{
						"type": "string",
						"description": "User ID, username, or me",
						"name": "user",
						"in": "path",
						"required": true
					},
					{
						"type": "string",
						"description": "Template ID",
						"name": "template_id",
						"in": "query",
						"required": true
					}
				],
				"responses": {
					"200": {
						"description": "OK",
						"schema": {
							"type": "array",
							"items": {
								"$ref": "#/definitions/codersdk.UserParameter"
							}
						}
					}
				}
			}
		},
		"/users/{user}/convert-login": {
			"post": {
				"security": [
					{
						"CoderSessionToken": []
					}
				],
				"consumes": ["application/json"],
				"produces": ["application/json"],
				"tags": ["Authorization"],
				"summary": "Convert user from password to oauth authentication",
				"operationId": "convert-user-from-password-to-oauth-authentication",
				"parameters": [
					{
						"description": "Convert request",
						"name": "request",
						"in": "body",
						"required": true,
						"schema": {
							"$ref": "#/definitions/codersdk.ConvertLoginRequest"
						}
					},
					{
						"type": "string",
						"description": "User ID, name, or me",
						"name": "user",
						"in": "path",
						"required": true
					}
				],
				"responses": {
					"201": {
						"description": "Created",
						"schema": {
							"$ref": "#/definitions/codersdk.OAuthConversionResponse"
						}
					}
				}
			}
		},
		"/users/{user}/gitsshkey": {
			"get": {
				"security": [
					{
						"CoderSessionToken": []
					}
				],
				"produces": ["application/json"],
				"tags": ["Users"],
				"summary": "Get user Git SSH key",
				"operationId": "get-user-git-ssh-key",
				"parameters": [
					{
						"type": "string",
						"description": "User ID, name, or me",
						"name": "user",
						"in": "path",
						"required": true
					}
				],
				"responses": {
					"200": {
						"description": "OK",
						"schema": {
							"$ref": "#/definitions/codersdk.GitSSHKey"
						}
					}
				}
			},
			"put": {
				"security": [
					{
						"CoderSessionToken": []
					}
				],
				"produces": ["application/json"],
				"tags": ["Users"],
				"summary": "Regenerate user SSH key",
				"operationId": "regenerate-user-ssh-key",
				"parameters": [
					{
						"type": "string",
						"description": "User ID, name, or me",
						"name": "user",
						"in": "path",
						"required": true
					}
				],
				"responses": {
					"200": {
						"description": "OK",
						"schema": {
							"$ref": "#/definitions/codersdk.GitSSHKey"
						}
					}
				}
			}
		},
		"/users/{user}/keys": {
			"post": {
				"security": [
					{
						"CoderSessionToken": []
					}
				],
				"produces": ["application/json"],
				"tags": ["Users"],
				"summary": "Create new session key",
				"operationId": "create-new-session-key",
				"parameters": [
					{
						"type": "string",
						"description": "User ID, name, or me",
						"name": "user",
						"in": "path",
						"required": true
					}
				],
				"responses": {
					"201": {
						"description": "Created",
						"schema": {
							"$ref": "#/definitions/codersdk.GenerateAPIKeyResponse"
						}
					}
				}
			}
		},
		"/users/{user}/keys/tokens": {
			"get": {
				"security": [
					{
						"CoderSessionToken": []
					}
				],
				"produces": ["application/json"],
				"tags": ["Users"],
				"summary": "Get user tokens",
				"operationId": "get-user-tokens",
				"parameters": [
					{
						"type": "string",
						"description": "User ID, name, or me",
						"name": "user",
						"in": "path",
						"required": true
					}
				],
				"responses": {
					"200": {
						"description": "OK",
						"schema": {
							"type": "array",
							"items": {
								"$ref": "#/definitions/codersdk.APIKey"
							}
						}
					}
				}
			},
			"post": {
				"security": [
					{
						"CoderSessionToken": []
					}
				],
				"consumes": ["application/json"],
				"produces": ["application/json"],
				"tags": ["Users"],
				"summary": "Create token API key",
				"operationId": "create-token-api-key",
				"parameters": [
					{
						"type": "string",
						"description": "User ID, name, or me",
						"name": "user",
						"in": "path",
						"required": true
					},
					{
						"description": "Create token request",
						"name": "request",
						"in": "body",
						"required": true,
						"schema": {
							"$ref": "#/definitions/codersdk.CreateTokenRequest"
						}
					}
				],
				"responses": {
					"201": {
						"description": "Created",
						"schema": {
							"$ref": "#/definitions/codersdk.GenerateAPIKeyResponse"
						}
					}
				}
			}
		},
		"/users/{user}/keys/tokens/tokenconfig": {
			"get": {
				"security": [
					{
						"CoderSessionToken": []
					}
				],
				"produces": ["application/json"],
				"tags": ["General"],
				"summary": "Get token config",
				"operationId": "get-token-config",
				"parameters": [
					{
						"type": "string",
						"description": "User ID, name, or me",
						"name": "user",
						"in": "path",
						"required": true
					}
				],
				"responses": {
					"200": {
						"description": "OK",
						"schema": {
							"$ref": "#/definitions/codersdk.TokenConfig"
						}
					}
				}
			}
		},
		"/users/{user}/keys/tokens/{keyname}": {
			"get": {
				"security": [
					{
						"CoderSessionToken": []
					}
				],
				"produces": ["application/json"],
				"tags": ["Users"],
				"summary": "Get API key by token name",
				"operationId": "get-api-key-by-token-name",
				"parameters": [
					{
						"type": "string",
						"description": "User ID, name, or me",
						"name": "user",
						"in": "path",
						"required": true
					},
					{
						"type": "string",
						"format": "string",
						"description": "Key Name",
						"name": "keyname",
						"in": "path",
						"required": true
					}
				],
				"responses": {
					"200": {
						"description": "OK",
						"schema": {
							"$ref": "#/definitions/codersdk.APIKey"
						}
					}
				}
			}
		},
		"/users/{user}/keys/{keyid}": {
			"get": {
				"security": [
					{
						"CoderSessionToken": []
					}
				],
				"produces": ["application/json"],
				"tags": ["Users"],
				"summary": "Get API key by ID",
				"operationId": "get-api-key-by-id",
				"parameters": [
					{
						"type": "string",
						"description": "User ID, name, or me",
						"name": "user",
						"in": "path",
						"required": true
					},
					{
						"type": "string",
						"format": "uuid",
						"description": "Key ID",
						"name": "keyid",
						"in": "path",
						"required": true
					}
				],
				"responses": {
					"200": {
						"description": "OK",
						"schema": {
							"$ref": "#/definitions/codersdk.APIKey"
						}
					}
				}
			},
			"delete": {
				"security": [
					{
						"CoderSessionToken": []
					}
				],
				"tags": ["Users"],
				"summary": "Delete API key",
				"operationId": "delete-api-key",
				"parameters": [
					{
						"type": "string",
						"description": "User ID, name, or me",
						"name": "user",
						"in": "path",
						"required": true
					},
					{
						"type": "string",
						"format": "uuid",
						"description": "Key ID",
						"name": "keyid",
						"in": "path",
						"required": true
					}
				],
				"responses": {
					"204": {
						"description": "No Content"
					}
				}
			}
		},
		"/users/{user}/login-type": {
			"get": {
				"security": [
					{
						"CoderSessionToken": []
					}
				],
				"produces": ["application/json"],
				"tags": ["Users"],
				"summary": "Get user login type",
				"operationId": "get-user-login-type",
				"parameters": [
					{
						"type": "string",
						"description": "User ID, name, or me",
						"name": "user",
						"in": "path",
						"required": true
					}
				],
				"responses": {
					"200": {
						"description": "OK",
						"schema": {
							"$ref": "#/definitions/codersdk.UserLoginType"
						}
					}
				}
			}
		},
		"/users/{user}/notifications/preferences": {
			"get": {
				"security": [
					{
						"CoderSessionToken": []
					}
				],
				"produces": ["application/json"],
				"tags": ["Notifications"],
				"summary": "Get user notification preferences",
				"operationId": "get-user-notification-preferences",
				"parameters": [
					{
						"type": "string",
						"description": "User ID, name, or me",
						"name": "user",
						"in": "path",
						"required": true
					}
				],
				"responses": {
					"200": {
						"description": "OK",
						"schema": {
							"type": "array",
							"items": {
								"$ref": "#/definitions/codersdk.NotificationPreference"
							}
						}
					}
				}
			},
			"put": {
				"security": [
					{
						"CoderSessionToken": []
					}
				],
				"consumes": ["application/json"],
				"produces": ["application/json"],
				"tags": ["Notifications"],
				"summary": "Update user notification preferences",
				"operationId": "update-user-notification-preferences",
				"parameters": [
					{
						"description": "Preferences",
						"name": "request",
						"in": "body",
						"required": true,
						"schema": {
							"$ref": "#/definitions/codersdk.UpdateUserNotificationPreferences"
						}
					},
					{
						"type": "string",
						"description": "User ID, name, or me",
						"name": "user",
						"in": "path",
						"required": true
					}
				],
				"responses": {
					"200": {
						"description": "OK",
						"schema": {
							"type": "array",
							"items": {
								"$ref": "#/definitions/codersdk.NotificationPreference"
							}
						}
					}
				}
			}
		},
		"/users/{user}/organizations": {
			"get": {
				"security": [
					{
						"CoderSessionToken": []
					}
				],
				"produces": ["application/json"],
				"tags": ["Users"],
				"summary": "Get organizations by user",
				"operationId": "get-organizations-by-user",
				"parameters": [
					{
						"type": "string",
						"description": "User ID, name, or me",
						"name": "user",
						"in": "path",
						"required": true
					}
				],
				"responses": {
					"200": {
						"description": "OK",
						"schema": {
							"type": "array",
							"items": {
								"$ref": "#/definitions/codersdk.Organization"
							}
						}
					}
				}
			}
		},
		"/users/{user}/organizations/{organizationname}": {
			"get": {
				"security": [
					{
						"CoderSessionToken": []
					}
				],
				"produces": ["application/json"],
				"tags": ["Users"],
				"summary": "Get organization by user and organization name",
				"operationId": "get-organization-by-user-and-organization-name",
				"parameters": [
					{
						"type": "string",
						"description": "User ID, name, or me",
						"name": "user",
						"in": "path",
						"required": true
					},
					{
						"type": "string",
						"description": "Organization name",
						"name": "organizationname",
						"in": "path",
						"required": true
					}
				],
				"responses": {
					"200": {
						"description": "OK",
						"schema": {
							"$ref": "#/definitions/codersdk.Organization"
						}
					}
				}
			}
		},
		"/users/{user}/password": {
			"put": {
				"security": [
					{
						"CoderSessionToken": []
					}
				],
				"consumes": ["application/json"],
				"tags": ["Users"],
				"summary": "Update user password",
				"operationId": "update-user-password",
				"parameters": [
					{
						"type": "string",
						"description": "User ID, name, or me",
						"name": "user",
						"in": "path",
						"required": true
					},
					{
						"description": "Update password request",
						"name": "request",
						"in": "body",
						"required": true,
						"schema": {
							"$ref": "#/definitions/codersdk.UpdateUserPasswordRequest"
						}
					}
				],
				"responses": {
					"204": {
						"description": "No Content"
					}
				}
			}
		},
		"/users/{user}/profile": {
			"put": {
				"security": [
					{
						"CoderSessionToken": []
					}
				],
				"consumes": ["application/json"],
				"produces": ["application/json"],
				"tags": ["Users"],
				"summary": "Update user profile",
				"operationId": "update-user-profile",
				"parameters": [
					{
						"type": "string",
						"description": "User ID, name, or me",
						"name": "user",
						"in": "path",
						"required": true
					},
					{
						"description": "Updated profile",
						"name": "request",
						"in": "body",
						"required": true,
						"schema": {
							"$ref": "#/definitions/codersdk.UpdateUserProfileRequest"
						}
					}
				],
				"responses": {
					"200": {
						"description": "OK",
						"schema": {
							"$ref": "#/definitions/codersdk.User"
						}
					}
				}
			}
		},
		"/users/{user}/quiet-hours": {
			"get": {
				"security": [
					{
						"CoderSessionToken": []
					}
				],
				"produces": ["application/json"],
				"tags": ["Enterprise"],
				"summary": "Get user quiet hours schedule",
				"operationId": "get-user-quiet-hours-schedule",
				"parameters": [
					{
						"type": "string",
						"format": "uuid",
						"description": "User ID",
						"name": "user",
						"in": "path",
						"required": true
					}
				],
				"responses": {
					"200": {
						"description": "OK",
						"schema": {
							"type": "array",
							"items": {
								"$ref": "#/definitions/codersdk.UserQuietHoursScheduleResponse"
							}
						}
					}
				}
			},
			"put": {
				"security": [
					{
						"CoderSessionToken": []
					}
				],
				"consumes": ["application/json"],
				"produces": ["application/json"],
				"tags": ["Enterprise"],
				"summary": "Update user quiet hours schedule",
				"operationId": "update-user-quiet-hours-schedule",
				"parameters": [
					{
						"type": "string",
						"format": "uuid",
						"description": "User ID",
						"name": "user",
						"in": "path",
						"required": true
					},
					{
						"description": "Update schedule request",
						"name": "request",
						"in": "body",
						"required": true,
						"schema": {
							"$ref": "#/definitions/codersdk.UpdateUserQuietHoursScheduleRequest"
						}
					}
				],
				"responses": {
					"200": {
						"description": "OK",
						"schema": {
							"type": "array",
							"items": {
								"$ref": "#/definitions/codersdk.UserQuietHoursScheduleResponse"
							}
						}
					}
				}
			}
		},
		"/users/{user}/roles": {
			"get": {
				"security": [
					{
						"CoderSessionToken": []
					}
				],
				"produces": ["application/json"],
				"tags": ["Users"],
				"summary": "Get user roles",
				"operationId": "get-user-roles",
				"parameters": [
					{
						"type": "string",
						"description": "User ID, name, or me",
						"name": "user",
						"in": "path",
						"required": true
					}
				],
				"responses": {
					"200": {
						"description": "OK",
						"schema": {
							"$ref": "#/definitions/codersdk.User"
						}
					}
				}
			},
			"put": {
				"security": [
					{
						"CoderSessionToken": []
					}
				],
				"consumes": ["application/json"],
				"produces": ["application/json"],
				"tags": ["Users"],
				"summary": "Assign role to user",
				"operationId": "assign-role-to-user",
				"parameters": [
					{
						"type": "string",
						"description": "User ID, name, or me",
						"name": "user",
						"in": "path",
						"required": true
					},
					{
						"description": "Update roles request",
						"name": "request",
						"in": "body",
						"required": true,
						"schema": {
							"$ref": "#/definitions/codersdk.UpdateRoles"
						}
					}
				],
				"responses": {
					"200": {
						"description": "OK",
						"schema": {
							"$ref": "#/definitions/codersdk.User"
						}
					}
				}
			}
		},
		"/users/{user}/status/activate": {
			"put": {
				"security": [
					{
						"CoderSessionToken": []
					}
				],
				"produces": ["application/json"],
				"tags": ["Users"],
				"summary": "Activate user account",
				"operationId": "activate-user-account",
				"parameters": [
					{
						"type": "string",
						"description": "User ID, name, or me",
						"name": "user",
						"in": "path",
						"required": true
					}
				],
				"responses": {
					"200": {
						"description": "OK",
						"schema": {
							"$ref": "#/definitions/codersdk.User"
						}
					}
				}
			}
		},
		"/users/{user}/status/suspend": {
			"put": {
				"security": [
					{
						"CoderSessionToken": []
					}
				],
				"produces": ["application/json"],
				"tags": ["Users"],
				"summary": "Suspend user account",
				"operationId": "suspend-user-account",
				"parameters": [
					{
						"type": "string",
						"description": "User ID, name, or me",
						"name": "user",
						"in": "path",
						"required": true
					}
				],
				"responses": {
					"200": {
						"description": "OK",
						"schema": {
							"$ref": "#/definitions/codersdk.User"
						}
					}
				}
			}
		},
		"/users/{user}/workspace/{workspacename}": {
			"get": {
				"security": [
					{
						"CoderSessionToken": []
					}
				],
				"produces": ["application/json"],
				"tags": ["Workspaces"],
				"summary": "Get workspace metadata by user and workspace name",
				"operationId": "get-workspace-metadata-by-user-and-workspace-name",
				"parameters": [
					{
						"type": "string",
						"description": "User ID, name, or me",
						"name": "user",
						"in": "path",
						"required": true
					},
					{
						"type": "string",
						"description": "Workspace name",
						"name": "workspacename",
						"in": "path",
						"required": true
					},
					{
						"type": "boolean",
						"description": "Return data instead of HTTP 404 if the workspace is deleted",
						"name": "include_deleted",
						"in": "query"
					}
				],
				"responses": {
					"200": {
						"description": "OK",
						"schema": {
							"$ref": "#/definitions/codersdk.Workspace"
						}
					}
				}
			}
		},
		"/users/{user}/workspace/{workspacename}/builds/{buildnumber}": {
			"get": {
				"security": [
					{
						"CoderSessionToken": []
					}
				],
				"produces": ["application/json"],
				"tags": ["Builds"],
				"summary": "Get workspace build by user, workspace name, and build number",
				"operationId": "get-workspace-build-by-user-workspace-name-and-build-number",
				"parameters": [
					{
						"type": "string",
						"description": "User ID, name, or me",
						"name": "user",
						"in": "path",
						"required": true
					},
					{
						"type": "string",
						"description": "Workspace name",
						"name": "workspacename",
						"in": "path",
						"required": true
					},
					{
						"type": "string",
						"format": "number",
						"description": "Build number",
						"name": "buildnumber",
						"in": "path",
						"required": true
					}
				],
				"responses": {
					"200": {
						"description": "OK",
						"schema": {
							"$ref": "#/definitions/codersdk.WorkspaceBuild"
						}
					}
				}
			}
		},
		"/users/{user}/workspaces": {
			"post": {
				"security": [
					{
						"CoderSessionToken": []
					}
				],
				"description": "Create a new workspace using a template. The request must\nspecify either the Template ID or the Template Version ID,\nnot both. If the Template ID is specified, the active version\nof the template will be used.",
				"consumes": ["application/json"],
				"produces": ["application/json"],
				"tags": ["Workspaces"],
				"summary": "Create user workspace",
				"operationId": "create-user-workspace",
				"parameters": [
					{
						"type": "string",
						"description": "Username, UUID, or me",
						"name": "user",
						"in": "path",
						"required": true
					},
					{
						"description": "Create workspace request",
						"name": "request",
						"in": "body",
						"required": true,
						"schema": {
							"$ref": "#/definitions/codersdk.CreateWorkspaceRequest"
						}
					}
				],
				"responses": {
					"200": {
						"description": "OK",
						"schema": {
							"$ref": "#/definitions/codersdk.Workspace"
						}
					}
				}
			}
		},
		"/workspace-quota/{user}": {
			"get": {
				"security": [
					{
						"CoderSessionToken": []
					}
				],
				"produces": ["application/json"],
				"tags": ["Enterprise"],
				"summary": "Get workspace quota by user deprecated",
				"operationId": "get-workspace-quota-by-user-deprecated",
				"deprecated": true,
				"parameters": [
					{
						"type": "string",
						"description": "User ID, name, or me",
						"name": "user",
						"in": "path",
						"required": true
					}
				],
				"responses": {
					"200": {
						"description": "OK",
						"schema": {
							"$ref": "#/definitions/codersdk.WorkspaceQuota"
						}
					}
				}
			}
		},
		"/workspaceagents/aws-instance-identity": {
			"post": {
				"security": [
					{
						"CoderSessionToken": []
					}
				],
				"consumes": ["application/json"],
				"produces": ["application/json"],
				"tags": ["Agents"],
				"summary": "Authenticate agent on AWS instance",
				"operationId": "authenticate-agent-on-aws-instance",
				"parameters": [
					{
						"description": "Instance identity token",
						"name": "request",
						"in": "body",
						"required": true,
						"schema": {
							"$ref": "#/definitions/agentsdk.AWSInstanceIdentityToken"
						}
					}
				],
				"responses": {
					"200": {
						"description": "OK",
						"schema": {
							"$ref": "#/definitions/agentsdk.AuthenticateResponse"
						}
					}
				}
			}
		},
		"/workspaceagents/azure-instance-identity": {
			"post": {
				"security": [
					{
						"CoderSessionToken": []
					}
				],
				"consumes": ["application/json"],
				"produces": ["application/json"],
				"tags": ["Agents"],
				"summary": "Authenticate agent on Azure instance",
				"operationId": "authenticate-agent-on-azure-instance",
				"parameters": [
					{
						"description": "Instance identity token",
						"name": "request",
						"in": "body",
						"required": true,
						"schema": {
							"$ref": "#/definitions/agentsdk.AzureInstanceIdentityToken"
						}
					}
				],
				"responses": {
					"200": {
						"description": "OK",
						"schema": {
							"$ref": "#/definitions/agentsdk.AuthenticateResponse"
						}
					}
				}
			}
		},
		"/workspaceagents/connection": {
			"get": {
				"security": [
					{
						"CoderSessionToken": []
					}
				],
				"produces": ["application/json"],
				"tags": ["Agents"],
				"summary": "Get connection info for workspace agent generic",
				"operationId": "get-connection-info-for-workspace-agent-generic",
				"responses": {
					"200": {
						"description": "OK",
						"schema": {
							"$ref": "#/definitions/workspacesdk.AgentConnectionInfo"
						}
					}
				},
				"x-apidocgen": {
					"skip": true
				}
			}
		},
		"/workspaceagents/google-instance-identity": {
			"post": {
				"security": [
					{
						"CoderSessionToken": []
					}
				],
				"consumes": ["application/json"],
				"produces": ["application/json"],
				"tags": ["Agents"],
				"summary": "Authenticate agent on Google Cloud instance",
				"operationId": "authenticate-agent-on-google-cloud-instance",
				"parameters": [
					{
						"description": "Instance identity token",
						"name": "request",
						"in": "body",
						"required": true,
						"schema": {
							"$ref": "#/definitions/agentsdk.GoogleInstanceIdentityToken"
						}
					}
				],
				"responses": {
					"200": {
						"description": "OK",
						"schema": {
							"$ref": "#/definitions/agentsdk.AuthenticateResponse"
						}
					}
				}
			}
		},
		"/workspaceagents/me/external-auth": {
			"get": {
				"security": [
					{
						"CoderSessionToken": []
					}
				],
				"produces": ["application/json"],
				"tags": ["Agents"],
				"summary": "Get workspace agent external auth",
				"operationId": "get-workspace-agent-external-auth",
				"parameters": [
					{
						"type": "string",
						"description": "Match",
						"name": "match",
						"in": "query",
						"required": true
					},
					{
						"type": "string",
						"description": "Provider ID",
						"name": "id",
						"in": "query",
						"required": true
					},
					{
						"type": "boolean",
						"description": "Wait for a new token to be issued",
						"name": "listen",
						"in": "query"
					}
				],
				"responses": {
					"200": {
						"description": "OK",
						"schema": {
							"$ref": "#/definitions/agentsdk.ExternalAuthResponse"
						}
					}
				}
			}
		},
		"/workspaceagents/me/gitauth": {
			"get": {
				"security": [
					{
						"CoderSessionToken": []
					}
				],
				"produces": ["application/json"],
				"tags": ["Agents"],
				"summary": "Removed: Get workspace agent git auth",
				"operationId": "removed-get-workspace-agent-git-auth",
				"parameters": [
					{
						"type": "string",
						"description": "Match",
						"name": "match",
						"in": "query",
						"required": true
					},
					{
						"type": "string",
						"description": "Provider ID",
						"name": "id",
						"in": "query",
						"required": true
					},
					{
						"type": "boolean",
						"description": "Wait for a new token to be issued",
						"name": "listen",
						"in": "query"
					}
				],
				"responses": {
					"200": {
						"description": "OK",
						"schema": {
							"$ref": "#/definitions/agentsdk.ExternalAuthResponse"
						}
					}
				}
			}
		},
		"/workspaceagents/me/gitsshkey": {
			"get": {
				"security": [
					{
						"CoderSessionToken": []
					}
				],
				"produces": ["application/json"],
				"tags": ["Agents"],
				"summary": "Get workspace agent Git SSH key",
				"operationId": "get-workspace-agent-git-ssh-key",
				"responses": {
					"200": {
						"description": "OK",
						"schema": {
							"$ref": "#/definitions/agentsdk.GitSSHKey"
						}
					}
				}
			}
		},
		"/workspaceagents/me/log-source": {
			"post": {
				"security": [
					{
						"CoderSessionToken": []
					}
				],
				"consumes": ["application/json"],
				"produces": ["application/json"],
				"tags": ["Agents"],
				"summary": "Post workspace agent log source",
				"operationId": "post-workspace-agent-log-source",
				"parameters": [
					{
						"description": "Log source request",
						"name": "request",
						"in": "body",
						"required": true,
						"schema": {
							"$ref": "#/definitions/agentsdk.PostLogSourceRequest"
						}
					}
				],
				"responses": {
					"200": {
						"description": "OK",
						"schema": {
							"$ref": "#/definitions/codersdk.WorkspaceAgentLogSource"
						}
					}
				}
			}
		},
		"/workspaceagents/me/logs": {
			"patch": {
				"security": [
					{
						"CoderSessionToken": []
					}
				],
				"consumes": ["application/json"],
				"produces": ["application/json"],
				"tags": ["Agents"],
				"summary": "Patch workspace agent logs",
				"operationId": "patch-workspace-agent-logs",
				"parameters": [
					{
						"description": "logs",
						"name": "request",
						"in": "body",
						"required": true,
						"schema": {
							"$ref": "#/definitions/agentsdk.PatchLogs"
						}
					}
				],
				"responses": {
					"200": {
						"description": "OK",
						"schema": {
							"$ref": "#/definitions/codersdk.Response"
						}
					}
				}
			}
		},
		"/workspaceagents/me/rpc": {
			"get": {
				"security": [
					{
						"CoderSessionToken": []
					}
				],
				"tags": ["Agents"],
				"summary": "Workspace agent RPC API",
				"operationId": "workspace-agent-rpc-api",
				"responses": {
					"101": {
						"description": "Switching Protocols"
					}
				},
				"x-apidocgen": {
					"skip": true
				}
			}
		},
		"/workspaceagents/{workspaceagent}": {
			"get": {
				"security": [
					{
						"CoderSessionToken": []
					}
				],
				"produces": ["application/json"],
				"tags": ["Agents"],
				"summary": "Get workspace agent by ID",
				"operationId": "get-workspace-agent-by-id",
				"parameters": [
					{
						"type": "string",
						"format": "uuid",
						"description": "Workspace agent ID",
						"name": "workspaceagent",
						"in": "path",
						"required": true
					}
				],
				"responses": {
					"200": {
						"description": "OK",
						"schema": {
							"$ref": "#/definitions/codersdk.WorkspaceAgent"
						}
					}
				}
			}
		},
		"/workspaceagents/{workspaceagent}/connection": {
			"get": {
				"security": [
					{
						"CoderSessionToken": []
					}
				],
				"produces": ["application/json"],
				"tags": ["Agents"],
				"summary": "Get connection info for workspace agent",
				"operationId": "get-connection-info-for-workspace-agent",
				"parameters": [
					{
						"type": "string",
						"format": "uuid",
						"description": "Workspace agent ID",
						"name": "workspaceagent",
						"in": "path",
						"required": true
					}
				],
				"responses": {
					"200": {
						"description": "OK",
						"schema": {
							"$ref": "#/definitions/workspacesdk.AgentConnectionInfo"
						}
					}
				}
			}
		},
		"/workspaceagents/{workspaceagent}/containers": {
			"get": {
				"security": [
					{
						"CoderSessionToken": []
					}
				],
				"produces": ["application/json"],
				"tags": ["Agents"],
				"summary": "Get running containers for workspace agent",
				"operationId": "get-running-containers-for-workspace-agent",
				"parameters": [
					{
						"type": "string",
						"format": "uuid",
						"description": "Workspace agent ID",
						"name": "workspaceagent",
						"in": "path",
						"required": true
					},
					{
						"type": "string",
						"format": "key=value",
						"description": "Labels",
						"name": "label",
						"in": "query",
						"required": true
					}
				],
				"responses": {
					"200": {
						"description": "OK",
						"schema": {
							"$ref": "#/definitions/codersdk.WorkspaceAgentListContainersResponse"
						}
					}
				}
			}
		},
		"/workspaceagents/{workspaceagent}/coordinate": {
			"get": {
				"security": [
					{
						"CoderSessionToken": []
					}
				],
				"tags": ["Agents"],
				"summary": "Coordinate workspace agent",
				"operationId": "coordinate-workspace-agent",
				"parameters": [
					{
						"type": "string",
						"format": "uuid",
						"description": "Workspace agent ID",
						"name": "workspaceagent",
						"in": "path",
						"required": true
					}
				],
				"responses": {
					"101": {
						"description": "Switching Protocols"
					}
				}
			}
		},
		"/workspaceagents/{workspaceagent}/listening-ports": {
			"get": {
				"security": [
					{
						"CoderSessionToken": []
					}
				],
				"produces": ["application/json"],
				"tags": ["Agents"],
				"summary": "Get listening ports for workspace agent",
				"operationId": "get-listening-ports-for-workspace-agent",
				"parameters": [
					{
						"type": "string",
						"format": "uuid",
						"description": "Workspace agent ID",
						"name": "workspaceagent",
						"in": "path",
						"required": true
					}
				],
				"responses": {
					"200": {
						"description": "OK",
						"schema": {
							"$ref": "#/definitions/codersdk.WorkspaceAgentListeningPortsResponse"
						}
					}
				}
			}
		},
		"/workspaceagents/{workspaceagent}/logs": {
			"get": {
				"security": [
					{
						"CoderSessionToken": []
					}
				],
				"produces": ["application/json"],
				"tags": ["Agents"],
				"summary": "Get logs by workspace agent",
				"operationId": "get-logs-by-workspace-agent",
				"parameters": [
					{
						"type": "string",
						"format": "uuid",
						"description": "Workspace agent ID",
						"name": "workspaceagent",
						"in": "path",
						"required": true
					},
					{
						"type": "integer",
						"description": "Before log id",
						"name": "before",
						"in": "query"
					},
					{
						"type": "integer",
						"description": "After log id",
						"name": "after",
						"in": "query"
					},
					{
						"type": "boolean",
						"description": "Follow log stream",
						"name": "follow",
						"in": "query"
					},
					{
						"type": "boolean",
						"description": "Disable compression for WebSocket connection",
						"name": "no_compression",
						"in": "query"
					}
				],
				"responses": {
					"200": {
						"description": "OK",
						"schema": {
							"type": "array",
							"items": {
								"$ref": "#/definitions/codersdk.WorkspaceAgentLog"
							}
						}
					}
				}
			}
		},
		"/workspaceagents/{workspaceagent}/pty": {
			"get": {
				"security": [
					{
						"CoderSessionToken": []
					}
				],
				"tags": ["Agents"],
				"summary": "Open PTY to workspace agent",
				"operationId": "open-pty-to-workspace-agent",
				"parameters": [
					{
						"type": "string",
						"format": "uuid",
						"description": "Workspace agent ID",
						"name": "workspaceagent",
						"in": "path",
						"required": true
					}
				],
				"responses": {
					"101": {
						"description": "Switching Protocols"
					}
				}
			}
		},
		"/workspaceagents/{workspaceagent}/startup-logs": {
			"get": {
				"security": [
					{
						"CoderSessionToken": []
					}
				],
				"produces": ["application/json"],
				"tags": ["Agents"],
				"summary": "Removed: Get logs by workspace agent",
				"operationId": "removed-get-logs-by-workspace-agent",
				"parameters": [
					{
						"type": "string",
						"format": "uuid",
						"description": "Workspace agent ID",
						"name": "workspaceagent",
						"in": "path",
						"required": true
					},
					{
						"type": "integer",
						"description": "Before log id",
						"name": "before",
						"in": "query"
					},
					{
						"type": "integer",
						"description": "After log id",
						"name": "after",
						"in": "query"
					},
					{
						"type": "boolean",
						"description": "Follow log stream",
						"name": "follow",
						"in": "query"
					},
					{
						"type": "boolean",
						"description": "Disable compression for WebSocket connection",
						"name": "no_compression",
						"in": "query"
					}
				],
				"responses": {
					"200": {
						"description": "OK",
						"schema": {
							"type": "array",
							"items": {
								"$ref": "#/definitions/codersdk.WorkspaceAgentLog"
							}
						}
					}
				}
			}
		},
		"/workspaceagents/{workspaceagent}/watch-metadata": {
			"get": {
				"security": [
					{
						"CoderSessionToken": []
					}
				],
				"tags": ["Agents"],
				"summary": "Watch for workspace agent metadata updates",
				"operationId": "watch-for-workspace-agent-metadata-updates",
				"parameters": [
					{
						"type": "string",
						"format": "uuid",
						"description": "Workspace agent ID",
						"name": "workspaceagent",
						"in": "path",
						"required": true
					}
				],
				"responses": {
					"200": {
						"description": "Success"
					}
				},
				"x-apidocgen": {
					"skip": true
				}
			}
		},
		"/workspacebuilds/{workspacebuild}": {
			"get": {
				"security": [
					{
						"CoderSessionToken": []
					}
				],
				"produces": ["application/json"],
				"tags": ["Builds"],
				"summary": "Get workspace build",
				"operationId": "get-workspace-build",
				"parameters": [
					{
						"type": "string",
						"description": "Workspace build ID",
						"name": "workspacebuild",
						"in": "path",
						"required": true
					}
				],
				"responses": {
					"200": {
						"description": "OK",
						"schema": {
							"$ref": "#/definitions/codersdk.WorkspaceBuild"
						}
					}
				}
			}
		},
		"/workspacebuilds/{workspacebuild}/cancel": {
			"patch": {
				"security": [
					{
						"CoderSessionToken": []
					}
				],
				"produces": ["application/json"],
				"tags": ["Builds"],
				"summary": "Cancel workspace build",
				"operationId": "cancel-workspace-build",
				"parameters": [
					{
						"type": "string",
						"description": "Workspace build ID",
						"name": "workspacebuild",
						"in": "path",
						"required": true
					}
				],
				"responses": {
					"200": {
						"description": "OK",
						"schema": {
							"$ref": "#/definitions/codersdk.Response"
						}
					}
				}
			}
		},
		"/workspacebuilds/{workspacebuild}/logs": {
			"get": {
				"security": [
					{
						"CoderSessionToken": []
					}
				],
				"produces": ["application/json"],
				"tags": ["Builds"],
				"summary": "Get workspace build logs",
				"operationId": "get-workspace-build-logs",
				"parameters": [
					{
						"type": "string",
						"description": "Workspace build ID",
						"name": "workspacebuild",
						"in": "path",
						"required": true
					},
					{
						"type": "integer",
						"description": "Before log id",
						"name": "before",
						"in": "query"
					},
					{
						"type": "integer",
						"description": "After log id",
						"name": "after",
						"in": "query"
					},
					{
						"type": "boolean",
						"description": "Follow log stream",
						"name": "follow",
						"in": "query"
					}
				],
				"responses": {
					"200": {
						"description": "OK",
						"schema": {
							"type": "array",
							"items": {
								"$ref": "#/definitions/codersdk.ProvisionerJobLog"
							}
						}
					}
				}
			}
		},
		"/workspacebuilds/{workspacebuild}/parameters": {
			"get": {
				"security": [
					{
						"CoderSessionToken": []
					}
				],
				"produces": ["application/json"],
				"tags": ["Builds"],
				"summary": "Get build parameters for workspace build",
				"operationId": "get-build-parameters-for-workspace-build",
				"parameters": [
					{
						"type": "string",
						"description": "Workspace build ID",
						"name": "workspacebuild",
						"in": "path",
						"required": true
					}
				],
				"responses": {
					"200": {
						"description": "OK",
						"schema": {
							"type": "array",
							"items": {
								"$ref": "#/definitions/codersdk.WorkspaceBuildParameter"
							}
						}
					}
				}
			}
		},
		"/workspacebuilds/{workspacebuild}/resources": {
			"get": {
				"security": [
					{
						"CoderSessionToken": []
					}
				],
				"produces": ["application/json"],
				"tags": ["Builds"],
				"summary": "Removed: Get workspace resources for workspace build",
				"operationId": "removed-get-workspace-resources-for-workspace-build",
				"deprecated": true,
				"parameters": [
					{
						"type": "string",
						"description": "Workspace build ID",
						"name": "workspacebuild",
						"in": "path",
						"required": true
					}
				],
				"responses": {
					"200": {
						"description": "OK",
						"schema": {
							"type": "array",
							"items": {
								"$ref": "#/definitions/codersdk.WorkspaceResource"
							}
						}
					}
				}
			}
		},
		"/workspacebuilds/{workspacebuild}/state": {
			"get": {
				"security": [
					{
						"CoderSessionToken": []
					}
				],
				"produces": ["application/json"],
				"tags": ["Builds"],
				"summary": "Get provisioner state for workspace build",
				"operationId": "get-provisioner-state-for-workspace-build",
				"parameters": [
					{
						"type": "string",
						"description": "Workspace build ID",
						"name": "workspacebuild",
						"in": "path",
						"required": true
					}
				],
				"responses": {
					"200": {
						"description": "OK",
						"schema": {
							"$ref": "#/definitions/codersdk.WorkspaceBuild"
						}
					}
				}
			}
		},
		"/workspacebuilds/{workspacebuild}/timings": {
			"get": {
				"security": [
					{
						"CoderSessionToken": []
					}
				],
				"produces": ["application/json"],
				"tags": ["Builds"],
				"summary": "Get workspace build timings by ID",
				"operationId": "get-workspace-build-timings-by-id",
				"parameters": [
					{
						"type": "string",
						"format": "uuid",
						"description": "Workspace build ID",
						"name": "workspacebuild",
						"in": "path",
						"required": true
					}
				],
				"responses": {
					"200": {
						"description": "OK",
						"schema": {
							"$ref": "#/definitions/codersdk.WorkspaceBuildTimings"
						}
					}
				}
			}
		},
		"/workspaceproxies": {
			"get": {
				"security": [
					{
						"CoderSessionToken": []
					}
				],
				"produces": ["application/json"],
				"tags": ["Enterprise"],
				"summary": "Get workspace proxies",
				"operationId": "get-workspace-proxies",
				"responses": {
					"200": {
						"description": "OK",
						"schema": {
							"type": "array",
							"items": {
								"$ref": "#/definitions/codersdk.RegionsResponse-codersdk_WorkspaceProxy"
							}
						}
					}
				}
			},
			"post": {
				"security": [
					{
						"CoderSessionToken": []
					}
				],
				"consumes": ["application/json"],
				"produces": ["application/json"],
				"tags": ["Enterprise"],
				"summary": "Create workspace proxy",
				"operationId": "create-workspace-proxy",
				"parameters": [
					{
						"description": "Create workspace proxy request",
						"name": "request",
						"in": "body",
						"required": true,
						"schema": {
							"$ref": "#/definitions/codersdk.CreateWorkspaceProxyRequest"
						}
					}
				],
				"responses": {
					"201": {
						"description": "Created",
						"schema": {
							"$ref": "#/definitions/codersdk.WorkspaceProxy"
						}
					}
				}
			}
		},
		"/workspaceproxies/me/app-stats": {
			"post": {
				"security": [
					{
						"CoderSessionToken": []
					}
				],
				"consumes": ["application/json"],
				"tags": ["Enterprise"],
				"summary": "Report workspace app stats",
				"operationId": "report-workspace-app-stats",
				"parameters": [
					{
						"description": "Report app stats request",
						"name": "request",
						"in": "body",
						"required": true,
						"schema": {
							"$ref": "#/definitions/wsproxysdk.ReportAppStatsRequest"
						}
					}
				],
				"responses": {
					"204": {
						"description": "No Content"
					}
				},
				"x-apidocgen": {
					"skip": true
				}
			}
		},
		"/workspaceproxies/me/coordinate": {
			"get": {
				"security": [
					{
						"CoderSessionToken": []
					}
				],
				"tags": ["Enterprise"],
				"summary": "Workspace Proxy Coordinate",
				"operationId": "workspace-proxy-coordinate",
				"responses": {
					"101": {
						"description": "Switching Protocols"
					}
				},
				"x-apidocgen": {
					"skip": true
				}
			}
		},
		"/workspaceproxies/me/crypto-keys": {
			"get": {
				"security": [
					{
						"CoderSessionToken": []
					}
				],
				"produces": ["application/json"],
				"tags": ["Enterprise"],
				"summary": "Get workspace proxy crypto keys",
				"operationId": "get-workspace-proxy-crypto-keys",
				"parameters": [
					{
						"type": "string",
						"description": "Feature key",
						"name": "feature",
						"in": "query",
						"required": true
					}
				],
				"responses": {
					"200": {
						"description": "OK",
						"schema": {
							"$ref": "#/definitions/wsproxysdk.CryptoKeysResponse"
						}
					}
				},
				"x-apidocgen": {
					"skip": true
				}
			}
		},
		"/workspaceproxies/me/deregister": {
			"post": {
				"security": [
					{
						"CoderSessionToken": []
					}
				],
				"consumes": ["application/json"],
				"tags": ["Enterprise"],
				"summary": "Deregister workspace proxy",
				"operationId": "deregister-workspace-proxy",
				"parameters": [
					{
						"description": "Deregister workspace proxy request",
						"name": "request",
						"in": "body",
						"required": true,
						"schema": {
							"$ref": "#/definitions/wsproxysdk.DeregisterWorkspaceProxyRequest"
						}
					}
				],
				"responses": {
					"204": {
						"description": "No Content"
					}
				},
				"x-apidocgen": {
					"skip": true
				}
			}
		},
		"/workspaceproxies/me/issue-signed-app-token": {
			"post": {
				"security": [
					{
						"CoderSessionToken": []
					}
				],
				"consumes": ["application/json"],
				"produces": ["application/json"],
				"tags": ["Enterprise"],
				"summary": "Issue signed workspace app token",
				"operationId": "issue-signed-workspace-app-token",
				"parameters": [
					{
						"description": "Issue signed app token request",
						"name": "request",
						"in": "body",
						"required": true,
						"schema": {
							"$ref": "#/definitions/workspaceapps.IssueTokenRequest"
						}
					}
				],
				"responses": {
					"201": {
						"description": "Created",
						"schema": {
							"$ref": "#/definitions/wsproxysdk.IssueSignedAppTokenResponse"
						}
					}
				},
				"x-apidocgen": {
					"skip": true
				}
			}
		},
		"/workspaceproxies/me/register": {
			"post": {
				"security": [
					{
						"CoderSessionToken": []
					}
				],
				"consumes": ["application/json"],
				"produces": ["application/json"],
				"tags": ["Enterprise"],
				"summary": "Register workspace proxy",
				"operationId": "register-workspace-proxy",
				"parameters": [
					{
						"description": "Register workspace proxy request",
						"name": "request",
						"in": "body",
						"required": true,
						"schema": {
							"$ref": "#/definitions/wsproxysdk.RegisterWorkspaceProxyRequest"
						}
					}
				],
				"responses": {
					"201": {
						"description": "Created",
						"schema": {
							"$ref": "#/definitions/wsproxysdk.RegisterWorkspaceProxyResponse"
						}
					}
				},
				"x-apidocgen": {
					"skip": true
				}
			}
		},
		"/workspaceproxies/{workspaceproxy}": {
			"get": {
				"security": [
					{
						"CoderSessionToken": []
					}
				],
				"produces": ["application/json"],
				"tags": ["Enterprise"],
				"summary": "Get workspace proxy",
				"operationId": "get-workspace-proxy",
				"parameters": [
					{
						"type": "string",
						"format": "uuid",
						"description": "Proxy ID or name",
						"name": "workspaceproxy",
						"in": "path",
						"required": true
					}
				],
				"responses": {
					"200": {
						"description": "OK",
						"schema": {
							"$ref": "#/definitions/codersdk.WorkspaceProxy"
						}
					}
				}
			},
			"delete": {
				"security": [
					{
						"CoderSessionToken": []
					}
				],
				"produces": ["application/json"],
				"tags": ["Enterprise"],
				"summary": "Delete workspace proxy",
				"operationId": "delete-workspace-proxy",
				"parameters": [
					{
						"type": "string",
						"format": "uuid",
						"description": "Proxy ID or name",
						"name": "workspaceproxy",
						"in": "path",
						"required": true
					}
				],
				"responses": {
					"200": {
						"description": "OK",
						"schema": {
							"$ref": "#/definitions/codersdk.Response"
						}
					}
				}
			},
			"patch": {
				"security": [
					{
						"CoderSessionToken": []
					}
				],
				"consumes": ["application/json"],
				"produces": ["application/json"],
				"tags": ["Enterprise"],
				"summary": "Update workspace proxy",
				"operationId": "update-workspace-proxy",
				"parameters": [
					{
						"type": "string",
						"format": "uuid",
						"description": "Proxy ID or name",
						"name": "workspaceproxy",
						"in": "path",
						"required": true
					},
					{
						"description": "Update workspace proxy request",
						"name": "request",
						"in": "body",
						"required": true,
						"schema": {
							"$ref": "#/definitions/codersdk.PatchWorkspaceProxy"
						}
					}
				],
				"responses": {
					"200": {
						"description": "OK",
						"schema": {
							"$ref": "#/definitions/codersdk.WorkspaceProxy"
						}
					}
				}
			}
		},
		"/workspaces": {
			"get": {
				"security": [
					{
						"CoderSessionToken": []
					}
				],
				"produces": ["application/json"],
				"tags": ["Workspaces"],
				"summary": "List workspaces",
				"operationId": "list-workspaces",
				"parameters": [
					{
						"type": "string",
						"description": "Search query in the format `key:value`. Available keys are: owner, template, name, status, has-agent, dormant, last_used_after, last_used_before.",
						"name": "q",
						"in": "query"
					},
					{
						"type": "integer",
						"description": "Page limit",
						"name": "limit",
						"in": "query"
					},
					{
						"type": "integer",
						"description": "Page offset",
						"name": "offset",
						"in": "query"
					}
				],
				"responses": {
					"200": {
						"description": "OK",
						"schema": {
							"$ref": "#/definitions/codersdk.WorkspacesResponse"
						}
					}
				}
			}
		},
		"/workspaces/{workspace}": {
			"get": {
				"security": [
					{
						"CoderSessionToken": []
					}
				],
				"produces": ["application/json"],
				"tags": ["Workspaces"],
				"summary": "Get workspace metadata by ID",
				"operationId": "get-workspace-metadata-by-id",
				"parameters": [
					{
						"type": "string",
						"format": "uuid",
						"description": "Workspace ID",
						"name": "workspace",
						"in": "path",
						"required": true
					},
					{
						"type": "boolean",
						"description": "Return data instead of HTTP 404 if the workspace is deleted",
						"name": "include_deleted",
						"in": "query"
					}
				],
				"responses": {
					"200": {
						"description": "OK",
						"schema": {
							"$ref": "#/definitions/codersdk.Workspace"
						}
					}
				}
			},
			"patch": {
				"security": [
					{
						"CoderSessionToken": []
					}
				],
				"consumes": ["application/json"],
				"tags": ["Workspaces"],
				"summary": "Update workspace metadata by ID",
				"operationId": "update-workspace-metadata-by-id",
				"parameters": [
					{
						"type": "string",
						"format": "uuid",
						"description": "Workspace ID",
						"name": "workspace",
						"in": "path",
						"required": true
					},
					{
						"description": "Metadata update request",
						"name": "request",
						"in": "body",
						"required": true,
						"schema": {
							"$ref": "#/definitions/codersdk.UpdateWorkspaceRequest"
						}
					}
				],
				"responses": {
					"204": {
						"description": "No Content"
					}
				}
			}
		},
		"/workspaces/{workspace}/autostart": {
			"put": {
				"security": [
					{
						"CoderSessionToken": []
					}
				],
				"consumes": ["application/json"],
				"tags": ["Workspaces"],
				"summary": "Update workspace autostart schedule by ID",
				"operationId": "update-workspace-autostart-schedule-by-id",
				"parameters": [
					{
						"type": "string",
						"format": "uuid",
						"description": "Workspace ID",
						"name": "workspace",
						"in": "path",
						"required": true
					},
					{
						"description": "Schedule update request",
						"name": "request",
						"in": "body",
						"required": true,
						"schema": {
							"$ref": "#/definitions/codersdk.UpdateWorkspaceAutostartRequest"
						}
					}
				],
				"responses": {
					"204": {
						"description": "No Content"
					}
				}
			}
		},
		"/workspaces/{workspace}/autoupdates": {
			"put": {
				"security": [
					{
						"CoderSessionToken": []
					}
				],
				"consumes": ["application/json"],
				"tags": ["Workspaces"],
				"summary": "Update workspace automatic updates by ID",
				"operationId": "update-workspace-automatic-updates-by-id",
				"parameters": [
					{
						"type": "string",
						"format": "uuid",
						"description": "Workspace ID",
						"name": "workspace",
						"in": "path",
						"required": true
					},
					{
						"description": "Automatic updates request",
						"name": "request",
						"in": "body",
						"required": true,
						"schema": {
							"$ref": "#/definitions/codersdk.UpdateWorkspaceAutomaticUpdatesRequest"
						}
					}
				],
				"responses": {
					"204": {
						"description": "No Content"
					}
				}
			}
		},
		"/workspaces/{workspace}/builds": {
			"get": {
				"security": [
					{
						"CoderSessionToken": []
					}
				],
				"produces": ["application/json"],
				"tags": ["Builds"],
				"summary": "Get workspace builds by workspace ID",
				"operationId": "get-workspace-builds-by-workspace-id",
				"parameters": [
					{
						"type": "string",
						"format": "uuid",
						"description": "Workspace ID",
						"name": "workspace",
						"in": "path",
						"required": true
					},
					{
						"type": "string",
						"format": "uuid",
						"description": "After ID",
						"name": "after_id",
						"in": "query"
					},
					{
						"type": "integer",
						"description": "Page limit",
						"name": "limit",
						"in": "query"
					},
					{
						"type": "integer",
						"description": "Page offset",
						"name": "offset",
						"in": "query"
					},
					{
						"type": "string",
						"format": "date-time",
						"description": "Since timestamp",
						"name": "since",
						"in": "query"
					}
				],
				"responses": {
					"200": {
						"description": "OK",
						"schema": {
							"type": "array",
							"items": {
								"$ref": "#/definitions/codersdk.WorkspaceBuild"
							}
						}
					}
				}
			},
			"post": {
				"security": [
					{
						"CoderSessionToken": []
					}
				],
				"consumes": ["application/json"],
				"produces": ["application/json"],
				"tags": ["Builds"],
				"summary": "Create workspace build",
				"operationId": "create-workspace-build",
				"parameters": [
					{
						"type": "string",
						"format": "uuid",
						"description": "Workspace ID",
						"name": "workspace",
						"in": "path",
						"required": true
					},
					{
						"description": "Create workspace build request",
						"name": "request",
						"in": "body",
						"required": true,
						"schema": {
							"$ref": "#/definitions/codersdk.CreateWorkspaceBuildRequest"
						}
					}
				],
				"responses": {
					"200": {
						"description": "OK",
						"schema": {
							"$ref": "#/definitions/codersdk.WorkspaceBuild"
						}
					}
				}
			}
		},
		"/workspaces/{workspace}/dormant": {
			"put": {
				"security": [
					{
						"CoderSessionToken": []
					}
				],
				"consumes": ["application/json"],
				"produces": ["application/json"],
				"tags": ["Workspaces"],
				"summary": "Update workspace dormancy status by id.",
				"operationId": "update-workspace-dormancy-status-by-id",
				"parameters": [
					{
						"type": "string",
						"format": "uuid",
						"description": "Workspace ID",
						"name": "workspace",
						"in": "path",
						"required": true
					},
					{
						"description": "Make a workspace dormant or active",
						"name": "request",
						"in": "body",
						"required": true,
						"schema": {
							"$ref": "#/definitions/codersdk.UpdateWorkspaceDormancy"
						}
					}
				],
				"responses": {
					"200": {
						"description": "OK",
						"schema": {
							"$ref": "#/definitions/codersdk.Workspace"
						}
					}
				}
			}
		},
		"/workspaces/{workspace}/extend": {
			"put": {
				"security": [
					{
						"CoderSessionToken": []
					}
				],
				"consumes": ["application/json"],
				"produces": ["application/json"],
				"tags": ["Workspaces"],
				"summary": "Extend workspace deadline by ID",
				"operationId": "extend-workspace-deadline-by-id",
				"parameters": [
					{
						"type": "string",
						"format": "uuid",
						"description": "Workspace ID",
						"name": "workspace",
						"in": "path",
						"required": true
					},
					{
						"description": "Extend deadline update request",
						"name": "request",
						"in": "body",
						"required": true,
						"schema": {
							"$ref": "#/definitions/codersdk.PutExtendWorkspaceRequest"
						}
					}
				],
				"responses": {
					"200": {
						"description": "OK",
						"schema": {
							"$ref": "#/definitions/codersdk.Response"
						}
					}
				}
			}
		},
		"/workspaces/{workspace}/favorite": {
			"put": {
				"security": [
					{
						"CoderSessionToken": []
					}
				],
				"tags": ["Workspaces"],
				"summary": "Favorite workspace by ID.",
				"operationId": "favorite-workspace-by-id",
				"parameters": [
					{
						"type": "string",
						"format": "uuid",
						"description": "Workspace ID",
						"name": "workspace",
						"in": "path",
						"required": true
					}
				],
				"responses": {
					"204": {
						"description": "No Content"
					}
				}
			},
			"delete": {
				"security": [
					{
						"CoderSessionToken": []
					}
				],
				"tags": ["Workspaces"],
				"summary": "Unfavorite workspace by ID.",
				"operationId": "unfavorite-workspace-by-id",
				"parameters": [
					{
						"type": "string",
						"format": "uuid",
						"description": "Workspace ID",
						"name": "workspace",
						"in": "path",
						"required": true
					}
				],
				"responses": {
					"204": {
						"description": "No Content"
					}
				}
			}
		},
		"/workspaces/{workspace}/port-share": {
			"get": {
				"security": [
					{
						"CoderSessionToken": []
					}
				],
				"produces": ["application/json"],
				"tags": ["PortSharing"],
				"summary": "Get workspace agent port shares",
				"operationId": "get-workspace-agent-port-shares",
				"parameters": [
					{
						"type": "string",
						"format": "uuid",
						"description": "Workspace ID",
						"name": "workspace",
						"in": "path",
						"required": true
					}
				],
				"responses": {
					"200": {
						"description": "OK",
						"schema": {
							"$ref": "#/definitions/codersdk.WorkspaceAgentPortShares"
						}
					}
				}
			},
			"post": {
				"security": [
					{
						"CoderSessionToken": []
					}
				],
				"consumes": ["application/json"],
				"produces": ["application/json"],
				"tags": ["PortSharing"],
				"summary": "Upsert workspace agent port share",
				"operationId": "upsert-workspace-agent-port-share",
				"parameters": [
					{
						"type": "string",
						"format": "uuid",
						"description": "Workspace ID",
						"name": "workspace",
						"in": "path",
						"required": true
					},
					{
						"description": "Upsert port sharing level request",
						"name": "request",
						"in": "body",
						"required": true,
						"schema": {
							"$ref": "#/definitions/codersdk.UpsertWorkspaceAgentPortShareRequest"
						}
					}
				],
				"responses": {
					"200": {
						"description": "OK",
						"schema": {
							"$ref": "#/definitions/codersdk.WorkspaceAgentPortShare"
						}
					}
				}
			},
			"delete": {
				"security": [
					{
						"CoderSessionToken": []
					}
				],
				"consumes": ["application/json"],
				"tags": ["PortSharing"],
				"summary": "Get workspace agent port shares",
				"operationId": "get-workspace-agent-port-shares",
				"parameters": [
					{
						"type": "string",
						"format": "uuid",
						"description": "Workspace ID",
						"name": "workspace",
						"in": "path",
						"required": true
					},
					{
						"description": "Delete port sharing level request",
						"name": "request",
						"in": "body",
						"required": true,
						"schema": {
							"$ref": "#/definitions/codersdk.DeleteWorkspaceAgentPortShareRequest"
						}
					}
				],
				"responses": {
					"200": {
						"description": "OK"
					}
				}
			}
		},
		"/workspaces/{workspace}/resolve-autostart": {
			"get": {
				"security": [
					{
						"CoderSessionToken": []
					}
				],
				"produces": ["application/json"],
				"tags": ["Workspaces"],
				"summary": "Resolve workspace autostart by id.",
				"operationId": "resolve-workspace-autostart-by-id",
				"parameters": [
					{
						"type": "string",
						"format": "uuid",
						"description": "Workspace ID",
						"name": "workspace",
						"in": "path",
						"required": true
					}
				],
				"responses": {
					"200": {
						"description": "OK",
						"schema": {
							"$ref": "#/definitions/codersdk.ResolveAutostartResponse"
						}
					}
				}
			}
		},
		"/workspaces/{workspace}/timings": {
			"get": {
				"security": [
					{
						"CoderSessionToken": []
					}
				],
				"produces": ["application/json"],
				"tags": ["Workspaces"],
				"summary": "Get workspace timings by ID",
				"operationId": "get-workspace-timings-by-id",
				"parameters": [
					{
						"type": "string",
						"format": "uuid",
						"description": "Workspace ID",
						"name": "workspace",
						"in": "path",
						"required": true
					}
				],
				"responses": {
					"200": {
						"description": "OK",
						"schema": {
							"$ref": "#/definitions/codersdk.WorkspaceBuildTimings"
						}
					}
				}
			}
		},
		"/workspaces/{workspace}/ttl": {
			"put": {
				"security": [
					{
						"CoderSessionToken": []
					}
				],
				"consumes": ["application/json"],
				"tags": ["Workspaces"],
				"summary": "Update workspace TTL by ID",
				"operationId": "update-workspace-ttl-by-id",
				"parameters": [
					{
						"type": "string",
						"format": "uuid",
						"description": "Workspace ID",
						"name": "workspace",
						"in": "path",
						"required": true
					},
					{
						"description": "Workspace TTL update request",
						"name": "request",
						"in": "body",
						"required": true,
						"schema": {
							"$ref": "#/definitions/codersdk.UpdateWorkspaceTTLRequest"
						}
					}
				],
				"responses": {
					"204": {
						"description": "No Content"
					}
				}
			}
		},
		"/workspaces/{workspace}/usage": {
			"post": {
				"security": [
					{
						"CoderSessionToken": []
					}
				],
				"consumes": ["application/json"],
				"tags": ["Workspaces"],
				"summary": "Post Workspace Usage by ID",
				"operationId": "post-workspace-usage-by-id",
				"parameters": [
					{
						"type": "string",
						"format": "uuid",
						"description": "Workspace ID",
						"name": "workspace",
						"in": "path",
						"required": true
					},
					{
						"description": "Post workspace usage request",
						"name": "request",
						"in": "body",
						"schema": {
							"$ref": "#/definitions/codersdk.PostWorkspaceUsageRequest"
						}
					}
				],
				"responses": {
					"204": {
						"description": "No Content"
					}
				}
			}
		},
		"/workspaces/{workspace}/watch": {
			"get": {
				"security": [
					{
						"CoderSessionToken": []
					}
				],
				"produces": ["text/event-stream"],
				"tags": ["Workspaces"],
				"summary": "Watch workspace by ID",
				"operationId": "watch-workspace-by-id",
				"parameters": [
					{
						"type": "string",
						"format": "uuid",
						"description": "Workspace ID",
						"name": "workspace",
						"in": "path",
						"required": true
					}
				],
				"responses": {
					"200": {
						"description": "OK",
						"schema": {
							"$ref": "#/definitions/codersdk.Response"
						}
					}
				}
			}
		}
	},
	"definitions": {
		"agentsdk.AWSInstanceIdentityToken": {
			"type": "object",
			"required": ["document", "signature"],
			"properties": {
				"document": {
					"type": "string"
				},
				"signature": {
					"type": "string"
				}
			}
		},
		"agentsdk.AuthenticateResponse": {
			"type": "object",
			"properties": {
				"session_token": {
					"type": "string"
				}
			}
		},
		"agentsdk.AzureInstanceIdentityToken": {
			"type": "object",
			"required": ["encoding", "signature"],
			"properties": {
				"encoding": {
					"type": "string"
				},
				"signature": {
					"type": "string"
				}
			}
		},
		"agentsdk.ExternalAuthResponse": {
			"type": "object",
			"properties": {
				"access_token": {
					"type": "string"
				},
				"password": {
					"type": "string"
				},
				"token_extra": {
					"type": "object",
					"additionalProperties": true
				},
				"type": {
					"type": "string"
				},
				"url": {
					"type": "string"
				},
				"username": {
					"description": "Deprecated: Only supported on `/workspaceagents/me/gitauth`\nfor backwards compatibility.",
					"type": "string"
				}
			}
		},
		"agentsdk.GitSSHKey": {
			"type": "object",
			"properties": {
				"private_key": {
					"type": "string"
				},
				"public_key": {
					"type": "string"
				}
			}
		},
		"agentsdk.GoogleInstanceIdentityToken": {
			"type": "object",
			"required": ["json_web_token"],
			"properties": {
				"json_web_token": {
					"type": "string"
				}
			}
		},
		"agentsdk.Log": {
			"type": "object",
			"properties": {
				"created_at": {
					"type": "string"
				},
				"level": {
					"$ref": "#/definitions/codersdk.LogLevel"
				},
				"output": {
					"type": "string"
				}
			}
		},
		"agentsdk.PatchLogs": {
			"type": "object",
			"properties": {
				"log_source_id": {
					"type": "string"
				},
				"logs": {
					"type": "array",
					"items": {
						"$ref": "#/definitions/agentsdk.Log"
					}
				}
			}
		},
		"agentsdk.PostLogSourceRequest": {
			"type": "object",
			"properties": {
				"display_name": {
					"type": "string"
				},
				"icon": {
					"type": "string"
				},
				"id": {
					"description": "ID is a unique identifier for the log source.\nIt is scoped to a workspace agent, and can be statically\ndefined inside code to prevent duplicate sources from being\ncreated for the same agent.",
					"type": "string"
				}
			}
		},
		"coderd.SCIMUser": {
			"type": "object",
			"properties": {
				"active": {
					"description": "Active is a ptr to prevent the empty value from being interpreted as false.",
					"type": "boolean"
				},
				"emails": {
					"type": "array",
					"items": {
						"type": "object",
						"properties": {
							"display": {
								"type": "string"
							},
							"primary": {
								"type": "boolean"
							},
							"type": {
								"type": "string"
							},
							"value": {
								"type": "string",
								"format": "email"
							}
						}
					}
				},
				"groups": {
					"type": "array",
					"items": {}
				},
				"id": {
					"type": "string"
				},
				"meta": {
					"type": "object",
					"properties": {
						"resourceType": {
							"type": "string"
						}
					}
				},
				"name": {
					"type": "object",
					"properties": {
						"familyName": {
							"type": "string"
						},
						"givenName": {
							"type": "string"
						}
					}
				},
				"schemas": {
					"type": "array",
					"items": {
						"type": "string"
					}
				},
				"userName": {
					"type": "string"
				}
			}
		},
		"coderd.cspViolation": {
			"type": "object",
			"properties": {
				"csp-report": {
					"type": "object",
					"additionalProperties": true
				}
			}
		},
		"codersdk.ACLAvailable": {
			"type": "object",
			"properties": {
				"groups": {
					"type": "array",
					"items": {
						"$ref": "#/definitions/codersdk.Group"
					}
				},
				"users": {
					"type": "array",
					"items": {
						"$ref": "#/definitions/codersdk.ReducedUser"
					}
				}
			}
		},
		"codersdk.APIKey": {
			"type": "object",
			"required": [
				"created_at",
				"expires_at",
				"id",
				"last_used",
				"lifetime_seconds",
				"login_type",
				"scope",
				"token_name",
				"updated_at",
				"user_id"
			],
			"properties": {
				"created_at": {
					"type": "string",
					"format": "date-time"
				},
				"expires_at": {
					"type": "string",
					"format": "date-time"
				},
				"id": {
					"type": "string"
				},
				"last_used": {
					"type": "string",
					"format": "date-time"
				},
				"lifetime_seconds": {
					"type": "integer"
				},
				"login_type": {
					"enum": ["password", "github", "oidc", "token"],
					"allOf": [
						{
							"$ref": "#/definitions/codersdk.LoginType"
						}
					]
				},
				"scope": {
					"enum": ["all", "application_connect"],
					"allOf": [
						{
							"$ref": "#/definitions/codersdk.APIKeyScope"
						}
					]
				},
				"token_name": {
					"type": "string"
				},
				"updated_at": {
					"type": "string",
					"format": "date-time"
				},
				"user_id": {
					"type": "string",
					"format": "uuid"
				}
			}
		},
		"codersdk.APIKeyScope": {
			"type": "string",
			"enum": ["all", "application_connect"],
			"x-enum-varnames": ["APIKeyScopeAll", "APIKeyScopeApplicationConnect"]
		},
		"codersdk.AddLicenseRequest": {
			"type": "object",
			"required": ["license"],
			"properties": {
				"license": {
					"type": "string"
				}
			}
		},
		"codersdk.AgentConnectionTiming": {
			"type": "object",
			"properties": {
				"ended_at": {
					"type": "string",
					"format": "date-time"
				},
				"stage": {
					"$ref": "#/definitions/codersdk.TimingStage"
				},
				"started_at": {
					"type": "string",
					"format": "date-time"
				},
				"workspace_agent_id": {
					"type": "string"
				},
				"workspace_agent_name": {
					"type": "string"
				}
			}
		},
		"codersdk.AgentScriptTiming": {
			"type": "object",
			"properties": {
				"display_name": {
					"type": "string"
				},
				"ended_at": {
					"type": "string",
					"format": "date-time"
				},
				"exit_code": {
					"type": "integer"
				},
				"stage": {
					"$ref": "#/definitions/codersdk.TimingStage"
				},
				"started_at": {
					"type": "string",
					"format": "date-time"
				},
				"status": {
					"type": "string"
				},
				"workspace_agent_id": {
					"type": "string"
				},
				"workspace_agent_name": {
					"type": "string"
				}
			}
		},
		"codersdk.AgentSubsystem": {
			"type": "string",
			"enum": ["envbox", "envbuilder", "exectrace"],
			"x-enum-varnames": [
				"AgentSubsystemEnvbox",
				"AgentSubsystemEnvbuilder",
				"AgentSubsystemExectrace"
			]
		},
		"codersdk.AppHostResponse": {
			"type": "object",
			"properties": {
				"host": {
					"description": "Host is the externally accessible URL for the Coder instance.",
					"type": "string"
				}
			}
		},
		"codersdk.AppearanceConfig": {
			"type": "object",
			"properties": {
				"announcement_banners": {
					"type": "array",
					"items": {
						"$ref": "#/definitions/codersdk.BannerConfig"
					}
				},
				"application_name": {
					"type": "string"
				},
				"docs_url": {
					"type": "string"
				},
				"logo_url": {
					"type": "string"
				},
				"service_banner": {
					"description": "Deprecated: ServiceBanner has been replaced by AnnouncementBanners.",
					"allOf": [
						{
							"$ref": "#/definitions/codersdk.BannerConfig"
						}
					]
				},
				"support_links": {
					"type": "array",
					"items": {
						"$ref": "#/definitions/codersdk.LinkConfig"
					}
				}
			}
		},
		"codersdk.ArchiveTemplateVersionsRequest": {
			"type": "object",
			"properties": {
				"all": {
					"description": "By default, only failed versions are archived. Set this to true\nto archive all unused versions regardless of job status.",
					"type": "boolean"
				}
			}
		},
		"codersdk.AssignableRoles": {
			"type": "object",
			"properties": {
				"assignable": {
					"type": "boolean"
				},
				"built_in": {
					"description": "BuiltIn roles are immutable",
					"type": "boolean"
				},
				"display_name": {
					"type": "string"
				},
				"name": {
					"type": "string"
				},
				"organization_id": {
					"type": "string",
					"format": "uuid"
				},
				"organization_permissions": {
					"description": "OrganizationPermissions are specific for the organization in the field 'OrganizationID' above.",
					"type": "array",
					"items": {
						"$ref": "#/definitions/codersdk.Permission"
					}
				},
				"site_permissions": {
					"type": "array",
					"items": {
						"$ref": "#/definitions/codersdk.Permission"
					}
				},
				"user_permissions": {
					"type": "array",
					"items": {
						"$ref": "#/definitions/codersdk.Permission"
					}
				}
			}
		},
		"codersdk.AuditAction": {
			"type": "string",
			"enum": [
				"create",
				"write",
				"delete",
				"start",
				"stop",
				"login",
				"logout",
				"register",
				"request_password_reset"
			],
			"x-enum-varnames": [
				"AuditActionCreate",
				"AuditActionWrite",
				"AuditActionDelete",
				"AuditActionStart",
				"AuditActionStop",
				"AuditActionLogin",
				"AuditActionLogout",
				"AuditActionRegister",
				"AuditActionRequestPasswordReset"
			]
		},
		"codersdk.AuditDiff": {
			"type": "object",
			"additionalProperties": {
				"$ref": "#/definitions/codersdk.AuditDiffField"
			}
		},
		"codersdk.AuditDiffField": {
			"type": "object",
			"properties": {
				"new": {},
				"old": {},
				"secret": {
					"type": "boolean"
				}
			}
		},
		"codersdk.AuditLog": {
			"type": "object",
			"properties": {
				"action": {
					"$ref": "#/definitions/codersdk.AuditAction"
				},
				"additional_fields": {
					"type": "array",
					"items": {
						"type": "integer"
					}
				},
				"description": {
					"type": "string"
				},
				"diff": {
					"$ref": "#/definitions/codersdk.AuditDiff"
				},
				"id": {
					"type": "string",
					"format": "uuid"
				},
				"ip": {
					"type": "string"
				},
				"is_deleted": {
					"type": "boolean"
				},
				"organization": {
					"$ref": "#/definitions/codersdk.MinimalOrganization"
				},
				"organization_id": {
					"description": "Deprecated: Use 'organization.id' instead.",
					"type": "string",
					"format": "uuid"
				},
				"request_id": {
					"type": "string",
					"format": "uuid"
				},
				"resource_icon": {
					"type": "string"
				},
				"resource_id": {
					"type": "string",
					"format": "uuid"
				},
				"resource_link": {
					"type": "string"
				},
				"resource_target": {
					"description": "ResourceTarget is the name of the resource.",
					"type": "string"
				},
				"resource_type": {
					"$ref": "#/definitions/codersdk.ResourceType"
				},
				"status_code": {
					"type": "integer"
				},
				"time": {
					"type": "string",
					"format": "date-time"
				},
				"user": {
					"$ref": "#/definitions/codersdk.User"
				},
				"user_agent": {
					"type": "string"
				}
			}
		},
		"codersdk.AuditLogResponse": {
			"type": "object",
			"properties": {
				"audit_logs": {
					"type": "array",
					"items": {
						"$ref": "#/definitions/codersdk.AuditLog"
					}
				},
				"count": {
					"type": "integer"
				}
			}
		},
		"codersdk.AuthMethod": {
			"type": "object",
			"properties": {
				"enabled": {
					"type": "boolean"
				}
			}
		},
		"codersdk.AuthMethods": {
			"type": "object",
			"properties": {
				"github": {
					"$ref": "#/definitions/codersdk.AuthMethod"
				},
				"oidc": {
					"$ref": "#/definitions/codersdk.OIDCAuthMethod"
				},
				"password": {
					"$ref": "#/definitions/codersdk.AuthMethod"
				},
				"terms_of_service_url": {
					"type": "string"
				}
			}
		},
		"codersdk.AuthorizationCheck": {
			"description": "AuthorizationCheck is used to check if the currently authenticated user (or the specified user) can do a given action to a given set of objects.",
			"type": "object",
			"properties": {
				"action": {
					"enum": ["create", "read", "update", "delete"],
					"allOf": [
						{
							"$ref": "#/definitions/codersdk.RBACAction"
						}
					]
				},
				"object": {
					"description": "Object can represent a \"set\" of objects, such as: all workspaces in an organization, all workspaces owned by me, and all workspaces across the entire product.\nWhen defining an object, use the most specific language when possible to\nproduce the smallest set. Meaning to set as many fields on 'Object' as\nyou can. Example, if you want to check if you can update all workspaces\nowned by 'me', try to also add an 'OrganizationID' to the settings.\nOmitting the 'OrganizationID' could produce the incorrect value, as\nworkspaces have both `user` and `organization` owners.",
					"allOf": [
						{
							"$ref": "#/definitions/codersdk.AuthorizationObject"
						}
					]
				}
			}
		},
		"codersdk.AuthorizationObject": {
			"description": "AuthorizationObject can represent a \"set\" of objects, such as: all workspaces in an organization, all workspaces owned by me, all workspaces across the entire product.",
			"type": "object",
			"properties": {
				"any_org": {
					"description": "AnyOrgOwner (optional) will disregard the org_owner when checking for permissions.\nThis cannot be set to true if the OrganizationID is set.",
					"type": "boolean"
				},
				"organization_id": {
					"description": "OrganizationID (optional) adds the set constraint to all resources owned by a given organization.",
					"type": "string"
				},
				"owner_id": {
					"description": "OwnerID (optional) adds the set constraint to all resources owned by a given user.",
					"type": "string"
				},
				"resource_id": {
					"description": "ResourceID (optional) reduces the set to a singular resource. This assigns\na resource ID to the resource type, eg: a single workspace.\nThe rbac library will not fetch the resource from the database, so if you\nare using this option, you should also set the owner ID and organization ID\nif possible. Be as specific as possible using all the fields relevant.",
					"type": "string"
				},
				"resource_type": {
					"description": "ResourceType is the name of the resource.\n`./coderd/rbac/object.go` has the list of valid resource types.",
					"allOf": [
						{
							"$ref": "#/definitions/codersdk.RBACResource"
						}
					]
				}
			}
		},
		"codersdk.AuthorizationRequest": {
			"type": "object",
			"properties": {
				"checks": {
					"description": "Checks is a map keyed with an arbitrary string to a permission check.\nThe key can be any string that is helpful to the caller, and allows\nmultiple permission checks to be run in a single request.\nThe key ensures that each permission check has the same key in the\nresponse.",
					"type": "object",
					"additionalProperties": {
						"$ref": "#/definitions/codersdk.AuthorizationCheck"
					}
				}
			}
		},
		"codersdk.AuthorizationResponse": {
			"type": "object",
			"additionalProperties": {
				"type": "boolean"
			}
		},
		"codersdk.AutomaticUpdates": {
			"type": "string",
			"enum": ["always", "never"],
			"x-enum-varnames": ["AutomaticUpdatesAlways", "AutomaticUpdatesNever"]
		},
		"codersdk.BannerConfig": {
			"type": "object",
			"properties": {
				"background_color": {
					"type": "string"
				},
				"enabled": {
					"type": "boolean"
				},
				"message": {
					"type": "string"
				}
			}
		},
		"codersdk.BuildInfoResponse": {
			"type": "object",
			"properties": {
				"agent_api_version": {
					"description": "AgentAPIVersion is the current version of the Agent API (back versions\nMAY still be supported).",
					"type": "string"
				},
				"dashboard_url": {
					"description": "DashboardURL is the URL to hit the deployment's dashboard.\nFor external workspace proxies, this is the coderd they are connected\nto.",
					"type": "string"
				},
				"deployment_id": {
					"description": "DeploymentID is the unique identifier for this deployment.",
					"type": "string"
				},
				"external_url": {
					"description": "ExternalURL references the current Coder version.\nFor production builds, this will link directly to a release. For development builds, this will link to a commit.",
					"type": "string"
				},
				"provisioner_api_version": {
					"description": "ProvisionerAPIVersion is the current version of the Provisioner API",
					"type": "string"
				},
				"telemetry": {
					"description": "Telemetry is a boolean that indicates whether telemetry is enabled.",
					"type": "boolean"
				},
				"upgrade_message": {
					"description": "UpgradeMessage is the message displayed to users when an outdated client\nis detected.",
					"type": "string"
				},
				"version": {
					"description": "Version returns the semantic version of the build.",
					"type": "string"
				},
				"workspace_proxy": {
					"type": "boolean"
				}
			}
		},
		"codersdk.BuildReason": {
			"type": "string",
			"enum": ["initiator", "autostart", "autostop"],
			"x-enum-varnames": [
				"BuildReasonInitiator",
				"BuildReasonAutostart",
				"BuildReasonAutostop"
			]
		},
		"codersdk.ChangePasswordWithOneTimePasscodeRequest": {
			"type": "object",
			"required": ["email", "one_time_passcode", "password"],
			"properties": {
				"email": {
					"type": "string",
					"format": "email"
				},
				"one_time_passcode": {
					"type": "string"
				},
				"password": {
					"type": "string"
				}
			}
		},
		"codersdk.ConnectionLatency": {
			"type": "object",
			"properties": {
				"p50": {
					"type": "number",
					"example": 31.312
				},
				"p95": {
					"type": "number",
					"example": 119.832
				}
			}
		},
		"codersdk.ConvertLoginRequest": {
			"type": "object",
			"required": ["password", "to_type"],
			"properties": {
				"password": {
					"type": "string"
				},
				"to_type": {
					"description": "ToType is the login type to convert to.",
					"allOf": [
						{
							"$ref": "#/definitions/codersdk.LoginType"
						}
					]
				}
			}
		},
		"codersdk.CreateFirstUserRequest": {
			"type": "object",
			"required": ["email", "password", "username"],
			"properties": {
				"email": {
					"type": "string"
				},
				"name": {
					"type": "string"
				},
				"password": {
					"type": "string"
				},
				"trial": {
					"type": "boolean"
				},
				"trial_info": {
					"$ref": "#/definitions/codersdk.CreateFirstUserTrialInfo"
				},
				"username": {
					"type": "string"
				}
			}
		},
		"codersdk.CreateFirstUserResponse": {
			"type": "object",
			"properties": {
				"organization_id": {
					"type": "string",
					"format": "uuid"
				},
				"user_id": {
					"type": "string",
					"format": "uuid"
				}
			}
		},
		"codersdk.CreateFirstUserTrialInfo": {
			"type": "object",
			"properties": {
				"company_name": {
					"type": "string"
				},
				"country": {
					"type": "string"
				},
				"developers": {
					"type": "string"
				},
				"first_name": {
					"type": "string"
				},
				"job_title": {
					"type": "string"
				},
				"last_name": {
					"type": "string"
				},
				"phone_number": {
					"type": "string"
				}
			}
		},
		"codersdk.CreateGroupRequest": {
			"type": "object",
			"required": ["name"],
			"properties": {
				"avatar_url": {
					"type": "string"
				},
				"display_name": {
					"type": "string"
				},
				"name": {
					"type": "string"
				},
				"quota_allowance": {
					"type": "integer"
				}
			}
		},
		"codersdk.CreateOrganizationRequest": {
			"type": "object",
			"required": ["name"],
			"properties": {
				"description": {
					"type": "string"
				},
				"display_name": {
					"description": "DisplayName will default to the same value as `Name` if not provided.",
					"type": "string"
				},
				"icon": {
					"type": "string"
				},
				"name": {
					"type": "string"
				}
			}
		},
		"codersdk.CreateProvisionerKeyResponse": {
			"type": "object",
			"properties": {
				"key": {
					"type": "string"
				}
			}
		},
		"codersdk.CreateTemplateRequest": {
			"type": "object",
			"required": ["name", "template_version_id"],
			"properties": {
				"activity_bump_ms": {
					"description": "ActivityBumpMillis allows optionally specifying the activity bump\nduration for all workspaces created from this template. Defaults to 1h\nbut can be set to 0 to disable activity bumping.",
					"type": "integer"
				},
				"allow_user_autostart": {
					"description": "AllowUserAutostart allows users to set a schedule for autostarting their\nworkspace. By default this is true. This can only be disabled when using\nan enterprise license.",
					"type": "boolean"
				},
				"allow_user_autostop": {
					"description": "AllowUserAutostop allows users to set a custom workspace TTL to use in\nplace of the template's DefaultTTL field. By default this is true. If\nfalse, the DefaultTTL will always be used. This can only be disabled when\nusing an enterprise license.",
					"type": "boolean"
				},
				"allow_user_cancel_workspace_jobs": {
					"description": "Allow users to cancel in-progress workspace jobs.\n*bool as the default value is \"true\".",
					"type": "boolean"
				},
				"autostart_requirement": {
					"description": "AutostartRequirement allows optionally specifying the autostart allowed days\nfor workspaces created from this template. This is an enterprise feature.",
					"allOf": [
						{
							"$ref": "#/definitions/codersdk.TemplateAutostartRequirement"
						}
					]
				},
				"autostop_requirement": {
					"description": "AutostopRequirement allows optionally specifying the autostop requirement\nfor workspaces created from this template. This is an enterprise feature.",
					"allOf": [
						{
							"$ref": "#/definitions/codersdk.TemplateAutostopRequirement"
						}
					]
				},
				"default_ttl_ms": {
					"description": "DefaultTTLMillis allows optionally specifying the default TTL\nfor all workspaces created from this template.",
					"type": "integer"
				},
				"delete_ttl_ms": {
					"description": "TimeTilDormantAutoDeleteMillis allows optionally specifying the max lifetime before Coder\npermanently deletes dormant workspaces created from this template.",
					"type": "integer"
				},
				"description": {
					"description": "Description is a description of what the template contains. It must be\nless than 128 bytes.",
					"type": "string"
				},
				"disable_everyone_group_access": {
					"description": "DisableEveryoneGroupAccess allows optionally disabling the default\nbehavior of granting the 'everyone' group access to use the template.\nIf this is set to true, the template will not be available to all users,\nand must be explicitly granted to users or groups in the permissions settings\nof the template.",
					"type": "boolean"
				},
				"display_name": {
					"description": "DisplayName is the displayed name of the template.",
					"type": "string"
				},
				"dormant_ttl_ms": {
					"description": "TimeTilDormantMillis allows optionally specifying the max lifetime before Coder\nlocks inactive workspaces created from this template.",
					"type": "integer"
				},
				"failure_ttl_ms": {
					"description": "FailureTTLMillis allows optionally specifying the max lifetime before Coder\nstops all resources for failed workspaces created from this template.",
					"type": "integer"
				},
				"icon": {
					"description": "Icon is a relative path or external URL that specifies\nan icon to be displayed in the dashboard.",
					"type": "string"
				},
				"max_port_share_level": {
					"description": "MaxPortShareLevel allows optionally specifying the maximum port share level\nfor workspaces created from the template.",
					"allOf": [
						{
							"$ref": "#/definitions/codersdk.WorkspaceAgentPortShareLevel"
						}
					]
				},
				"name": {
					"description": "Name is the name of the template.",
					"type": "string"
				},
				"require_active_version": {
					"description": "RequireActiveVersion mandates that workspaces are built with the active\ntemplate version.",
					"type": "boolean"
				},
				"template_version_id": {
					"description": "VersionID is an in-progress or completed job to use as an initial version\nof the template.\n\nThis is required on creation to enable a user-flow of validating a\ntemplate works. There is no reason the data-model cannot support empty\ntemplates, but it doesn't make sense for users.",
					"type": "string",
					"format": "uuid"
				}
			}
		},
		"codersdk.CreateTemplateVersionDryRunRequest": {
			"type": "object",
			"properties": {
				"rich_parameter_values": {
					"type": "array",
					"items": {
						"$ref": "#/definitions/codersdk.WorkspaceBuildParameter"
					}
				},
				"user_variable_values": {
					"type": "array",
					"items": {
						"$ref": "#/definitions/codersdk.VariableValue"
					}
				},
				"workspace_name": {
					"type": "string"
				}
			}
		},
		"codersdk.CreateTemplateVersionRequest": {
			"type": "object",
			"required": ["provisioner", "storage_method"],
			"properties": {
				"example_id": {
					"type": "string"
				},
				"file_id": {
					"type": "string",
					"format": "uuid"
				},
				"message": {
					"type": "string"
				},
				"name": {
					"type": "string"
				},
				"provisioner": {
					"type": "string",
					"enum": ["terraform", "echo"]
				},
				"storage_method": {
					"enum": ["file"],
					"allOf": [
						{
							"$ref": "#/definitions/codersdk.ProvisionerStorageMethod"
						}
					]
				},
				"tags": {
					"type": "object",
					"additionalProperties": {
						"type": "string"
					}
				},
				"template_id": {
					"description": "TemplateID optionally associates a version with a template.",
					"type": "string",
					"format": "uuid"
				},
				"user_variable_values": {
					"type": "array",
					"items": {
						"$ref": "#/definitions/codersdk.VariableValue"
					}
				}
			}
		},
		"codersdk.CreateTestAuditLogRequest": {
			"type": "object",
			"properties": {
				"action": {
					"enum": ["create", "write", "delete", "start", "stop"],
					"allOf": [
						{
							"$ref": "#/definitions/codersdk.AuditAction"
						}
					]
				},
				"additional_fields": {
					"type": "array",
					"items": {
						"type": "integer"
					}
				},
				"build_reason": {
					"enum": ["autostart", "autostop", "initiator"],
					"allOf": [
						{
							"$ref": "#/definitions/codersdk.BuildReason"
						}
					]
				},
				"organization_id": {
					"type": "string",
					"format": "uuid"
				},
				"resource_id": {
					"type": "string",
					"format": "uuid"
				},
				"resource_type": {
					"enum": [
						"template",
						"template_version",
						"user",
						"workspace",
						"workspace_build",
						"git_ssh_key",
						"auditable_group"
					],
					"allOf": [
						{
							"$ref": "#/definitions/codersdk.ResourceType"
						}
					]
				},
				"time": {
					"type": "string",
					"format": "date-time"
				}
			}
		},
		"codersdk.CreateTokenRequest": {
			"type": "object",
			"properties": {
				"lifetime": {
					"type": "integer"
				},
				"scope": {
					"enum": ["all", "application_connect"],
					"allOf": [
						{
							"$ref": "#/definitions/codersdk.APIKeyScope"
						}
					]
				},
				"token_name": {
					"type": "string"
				}
			}
		},
		"codersdk.CreateUserRequestWithOrgs": {
			"type": "object",
			"required": ["email", "username"],
			"properties": {
				"email": {
					"type": "string",
					"format": "email"
				},
				"login_type": {
					"description": "UserLoginType defaults to LoginTypePassword.",
					"allOf": [
						{
							"$ref": "#/definitions/codersdk.LoginType"
						}
					]
				},
				"name": {
					"type": "string"
				},
				"organization_ids": {
					"description": "OrganizationIDs is a list of organization IDs that the user should be a member of.",
					"type": "array",
					"items": {
						"type": "string",
						"format": "uuid"
					}
				},
				"password": {
					"type": "string"
				},
				"user_status": {
					"description": "UserStatus defaults to UserStatusDormant.",
					"allOf": [
						{
							"$ref": "#/definitions/codersdk.UserStatus"
						}
					]
				},
				"username": {
					"type": "string"
				}
			}
		},
		"codersdk.CreateWorkspaceBuildRequest": {
			"type": "object",
			"required": ["transition"],
			"properties": {
				"dry_run": {
					"type": "boolean"
				},
				"log_level": {
					"description": "Log level changes the default logging verbosity of a provider (\"info\" if empty).",
					"enum": ["debug"],
					"allOf": [
						{
							"$ref": "#/definitions/codersdk.ProvisionerLogLevel"
						}
					]
				},
				"orphan": {
					"description": "Orphan may be set for the Destroy transition.",
					"type": "boolean"
				},
				"rich_parameter_values": {
					"description": "ParameterValues are optional. It will write params to the 'workspace' scope.\nThis will overwrite any existing parameters with the same name.\nThis will not delete old params not included in this list.",
					"type": "array",
					"items": {
						"$ref": "#/definitions/codersdk.WorkspaceBuildParameter"
					}
				},
				"state": {
					"type": "array",
					"items": {
						"type": "integer"
					}
				},
				"template_version_id": {
					"type": "string",
					"format": "uuid"
				},
				"transition": {
					"enum": ["start", "stop", "delete"],
					"allOf": [
						{
							"$ref": "#/definitions/codersdk.WorkspaceTransition"
						}
					]
				}
			}
		},
		"codersdk.CreateWorkspaceProxyRequest": {
			"type": "object",
			"required": ["name"],
			"properties": {
				"display_name": {
					"type": "string"
				},
				"icon": {
					"type": "string"
				},
				"name": {
					"type": "string"
				}
			}
		},
		"codersdk.CreateWorkspaceRequest": {
			"description": "CreateWorkspaceRequest provides options for creating a new workspace. Only one of TemplateID or TemplateVersionID can be specified, not both. If TemplateID is specified, the active version of the template will be used.",
			"type": "object",
			"required": ["name"],
			"properties": {
				"automatic_updates": {
					"$ref": "#/definitions/codersdk.AutomaticUpdates"
				},
				"autostart_schedule": {
					"type": "string"
				},
				"name": {
					"type": "string"
				},
				"rich_parameter_values": {
					"description": "RichParameterValues allows for additional parameters to be provided\nduring the initial provision.",
					"type": "array",
					"items": {
						"$ref": "#/definitions/codersdk.WorkspaceBuildParameter"
					}
				},
				"template_id": {
					"description": "TemplateID specifies which template should be used for creating the workspace.",
					"type": "string",
					"format": "uuid"
				},
				"template_version_id": {
					"description": "TemplateVersionID can be used to specify a specific version of a template for creating the workspace.",
					"type": "string",
					"format": "uuid"
				},
				"ttl_ms": {
					"type": "integer"
				}
			}
		},
		"codersdk.CryptoKey": {
			"type": "object",
			"properties": {
				"deletes_at": {
					"type": "string",
					"format": "date-time"
				},
				"feature": {
					"$ref": "#/definitions/codersdk.CryptoKeyFeature"
				},
				"secret": {
					"type": "string"
				},
				"sequence": {
					"type": "integer"
				},
				"starts_at": {
					"type": "string",
					"format": "date-time"
				}
			}
		},
		"codersdk.CryptoKeyFeature": {
			"type": "string",
			"enum": [
				"workspace_apps_api_key",
				"workspace_apps_token",
				"oidc_convert",
				"tailnet_resume"
			],
			"x-enum-varnames": [
				"CryptoKeyFeatureWorkspaceAppsAPIKey",
				"CryptoKeyFeatureWorkspaceAppsToken",
				"CryptoKeyFeatureOIDCConvert",
				"CryptoKeyFeatureTailnetResume"
			]
		},
		"codersdk.CustomRoleRequest": {
			"type": "object",
			"properties": {
				"display_name": {
					"type": "string"
				},
				"name": {
					"type": "string"
				},
				"organization_permissions": {
					"description": "OrganizationPermissions are specific to the organization the role belongs to.",
					"type": "array",
					"items": {
						"$ref": "#/definitions/codersdk.Permission"
					}
				},
				"site_permissions": {
					"type": "array",
					"items": {
						"$ref": "#/definitions/codersdk.Permission"
					}
				},
				"user_permissions": {
					"type": "array",
					"items": {
						"$ref": "#/definitions/codersdk.Permission"
					}
				}
			}
		},
		"codersdk.DAUEntry": {
			"type": "object",
			"properties": {
				"amount": {
					"type": "integer"
				},
				"date": {
					"description": "Date is a string formatted as 2024-01-31.\nTimezone and time information is not included.",
					"type": "string"
				}
			}
		},
		"codersdk.DAUsResponse": {
			"type": "object",
			"properties": {
				"entries": {
					"type": "array",
					"items": {
						"$ref": "#/definitions/codersdk.DAUEntry"
					}
				},
				"tz_hour_offset": {
					"type": "integer"
				}
			}
		},
		"codersdk.DERP": {
			"type": "object",
			"properties": {
				"config": {
					"$ref": "#/definitions/codersdk.DERPConfig"
				},
				"server": {
					"$ref": "#/definitions/codersdk.DERPServerConfig"
				}
			}
		},
		"codersdk.DERPConfig": {
			"type": "object",
			"properties": {
				"block_direct": {
					"type": "boolean"
				},
				"force_websockets": {
					"type": "boolean"
				},
				"path": {
					"type": "string"
				},
				"url": {
					"type": "string"
				}
			}
		},
		"codersdk.DERPRegion": {
			"type": "object",
			"properties": {
				"latency_ms": {
					"type": "number"
				},
				"preferred": {
					"type": "boolean"
				}
			}
		},
		"codersdk.DERPServerConfig": {
			"type": "object",
			"properties": {
				"enable": {
					"type": "boolean"
				},
				"region_code": {
					"type": "string"
				},
				"region_id": {
					"type": "integer"
				},
				"region_name": {
					"type": "string"
				},
				"relay_url": {
					"$ref": "#/definitions/serpent.URL"
				},
				"stun_addresses": {
					"type": "array",
					"items": {
						"type": "string"
					}
				}
			}
		},
		"codersdk.DangerousConfig": {
			"type": "object",
			"properties": {
				"allow_all_cors": {
					"type": "boolean"
				},
				"allow_path_app_sharing": {
					"type": "boolean"
				},
				"allow_path_app_site_owner_access": {
					"type": "boolean"
				}
			}
		},
		"codersdk.DeleteWorkspaceAgentPortShareRequest": {
			"type": "object",
			"properties": {
				"agent_name": {
					"type": "string"
				},
				"port": {
					"type": "integer"
				}
			}
		},
		"codersdk.DeploymentConfig": {
			"type": "object",
			"properties": {
				"config": {
					"$ref": "#/definitions/codersdk.DeploymentValues"
				},
				"options": {
					"type": "array",
					"items": {
						"$ref": "#/definitions/serpent.Option"
					}
				}
			}
		},
		"codersdk.DeploymentStats": {
			"type": "object",
			"properties": {
				"aggregated_from": {
					"description": "AggregatedFrom is the time in which stats are aggregated from.\nThis might be back in time a specific duration or interval.",
					"type": "string",
					"format": "date-time"
				},
				"collected_at": {
					"description": "CollectedAt is the time in which stats are collected at.",
					"type": "string",
					"format": "date-time"
				},
				"next_update_at": {
					"description": "NextUpdateAt is the time when the next batch of stats will\nbe updated.",
					"type": "string",
					"format": "date-time"
				},
				"session_count": {
					"$ref": "#/definitions/codersdk.SessionCountDeploymentStats"
				},
				"workspaces": {
					"$ref": "#/definitions/codersdk.WorkspaceDeploymentStats"
				}
			}
		},
		"codersdk.DeploymentValues": {
			"type": "object",
			"properties": {
				"access_url": {
					"$ref": "#/definitions/serpent.URL"
				},
				"additional_csp_policy": {
					"type": "array",
					"items": {
						"type": "string"
					}
				},
				"address": {
					"description": "DEPRECATED: Use HTTPAddress or TLS.Address instead.",
					"allOf": [
						{
							"$ref": "#/definitions/serpent.HostPort"
						}
					]
				},
				"agent_fallback_troubleshooting_url": {
					"$ref": "#/definitions/serpent.URL"
				},
				"agent_stat_refresh_interval": {
					"type": "integer"
				},
				"allow_workspace_renames": {
					"type": "boolean"
				},
				"autobuild_poll_interval": {
					"type": "integer"
				},
				"browser_only": {
					"type": "boolean"
				},
				"cache_directory": {
					"type": "string"
				},
				"cli_upgrade_message": {
					"type": "string"
				},
				"config": {
					"type": "string"
				},
				"config_ssh": {
					"$ref": "#/definitions/codersdk.SSHConfig"
				},
				"dangerous": {
					"$ref": "#/definitions/codersdk.DangerousConfig"
				},
				"derp": {
					"$ref": "#/definitions/codersdk.DERP"
				},
				"disable_owner_workspace_exec": {
					"type": "boolean"
				},
				"disable_password_auth": {
					"type": "boolean"
				},
				"disable_path_apps": {
					"type": "boolean"
				},
				"docs_url": {
					"$ref": "#/definitions/serpent.URL"
				},
				"enable_terraform_debug_mode": {
					"type": "boolean"
				},
				"ephemeral_deployment": {
					"type": "boolean"
				},
				"experiments": {
					"type": "array",
					"items": {
						"type": "string"
					}
				},
				"external_auth": {
					"$ref": "#/definitions/serpent.Struct-array_codersdk_ExternalAuthConfig"
				},
				"external_token_encryption_keys": {
					"type": "array",
					"items": {
						"type": "string"
					}
				},
				"healthcheck": {
					"$ref": "#/definitions/codersdk.HealthcheckConfig"
				},
				"http_address": {
					"description": "HTTPAddress is a string because it may be set to zero to disable.",
					"type": "string"
				},
				"in_memory_database": {
					"type": "boolean"
				},
				"job_hang_detector_interval": {
					"type": "integer"
				},
				"logging": {
					"$ref": "#/definitions/codersdk.LoggingConfig"
				},
				"metrics_cache_refresh_interval": {
					"type": "integer"
				},
				"notifications": {
					"$ref": "#/definitions/codersdk.NotificationsConfig"
				},
				"oauth2": {
					"$ref": "#/definitions/codersdk.OAuth2Config"
				},
				"oidc": {
					"$ref": "#/definitions/codersdk.OIDCConfig"
				},
				"pg_auth": {
					"type": "string"
				},
				"pg_connection_url": {
					"type": "string"
				},
				"pprof": {
					"$ref": "#/definitions/codersdk.PprofConfig"
				},
				"prometheus": {
					"$ref": "#/definitions/codersdk.PrometheusConfig"
				},
				"provisioner": {
					"$ref": "#/definitions/codersdk.ProvisionerConfig"
				},
				"proxy_health_status_interval": {
					"type": "integer"
				},
				"proxy_trusted_headers": {
					"type": "array",
					"items": {
						"type": "string"
					}
				},
				"proxy_trusted_origins": {
					"type": "array",
					"items": {
						"type": "string"
					}
				},
				"rate_limit": {
					"$ref": "#/definitions/codersdk.RateLimitConfig"
				},
				"redirect_to_access_url": {
					"type": "boolean"
				},
				"scim_api_key": {
					"type": "string"
				},
				"secure_auth_cookie": {
					"type": "boolean"
				},
				"session_lifetime": {
					"$ref": "#/definitions/codersdk.SessionLifetime"
				},
				"ssh_keygen_algorithm": {
					"type": "string"
				},
				"strict_transport_security": {
					"type": "integer"
				},
				"strict_transport_security_options": {
					"type": "array",
					"items": {
						"type": "string"
					}
				},
				"support": {
					"$ref": "#/definitions/codersdk.SupportConfig"
				},
				"swagger": {
					"$ref": "#/definitions/codersdk.SwaggerConfig"
				},
				"telemetry": {
					"$ref": "#/definitions/codersdk.TelemetryConfig"
				},
				"terms_of_service_url": {
					"type": "string"
				},
				"tls": {
					"$ref": "#/definitions/codersdk.TLSConfig"
				},
				"trace": {
					"$ref": "#/definitions/codersdk.TraceConfig"
				},
				"update_check": {
					"type": "boolean"
				},
				"user_quiet_hours_schedule": {
					"$ref": "#/definitions/codersdk.UserQuietHoursScheduleConfig"
				},
				"verbose": {
					"type": "boolean"
				},
				"web_terminal_renderer": {
					"type": "string"
				},
				"wgtunnel_host": {
					"type": "string"
				},
				"wildcard_access_url": {
					"type": "string"
				},
				"write_config": {
					"type": "boolean"
				}
			}
		},
		"codersdk.DisplayApp": {
			"type": "string",
			"enum": [
				"vscode",
				"vscode_insiders",
				"web_terminal",
				"port_forwarding_helper",
				"ssh_helper"
			],
			"x-enum-varnames": [
				"DisplayAppVSCodeDesktop",
				"DisplayAppVSCodeInsiders",
				"DisplayAppWebTerminal",
				"DisplayAppPortForward",
				"DisplayAppSSH"
			]
		},
		"codersdk.Entitlement": {
			"type": "string",
			"enum": ["entitled", "grace_period", "not_entitled"],
			"x-enum-varnames": [
				"EntitlementEntitled",
				"EntitlementGracePeriod",
				"EntitlementNotEntitled"
			]
		},
		"codersdk.Entitlements": {
			"type": "object",
			"properties": {
				"errors": {
					"type": "array",
					"items": {
						"type": "string"
					}
				},
				"features": {
					"type": "object",
					"additionalProperties": {
						"$ref": "#/definitions/codersdk.Feature"
					}
				},
				"has_license": {
					"type": "boolean"
				},
				"refreshed_at": {
					"type": "string",
					"format": "date-time"
				},
				"require_telemetry": {
					"type": "boolean"
				},
				"trial": {
					"type": "boolean"
				},
				"warnings": {
					"type": "array",
					"items": {
						"type": "string"
					}
				}
			}
		},
		"codersdk.Experiment": {
			"type": "string",
			"enum": [
				"example",
				"auto-fill-parameters",
				"notifications",
				"workspace-usage"
			],
			"x-enum-comments": {
				"ExperimentAutoFillParameters": "This should not be taken out of experiments until we have redesigned the feature.",
				"ExperimentExample": "This isn't used for anything.",
				"ExperimentNotifications": "Sends notifications via SMTP and webhooks following certain events.",
				"ExperimentWorkspaceUsage": "Enables the new workspace usage tracking."
			},
			"x-enum-varnames": [
				"ExperimentExample",
				"ExperimentAutoFillParameters",
				"ExperimentNotifications",
				"ExperimentWorkspaceUsage"
			]
		},
		"codersdk.ExternalAuth": {
			"type": "object",
			"properties": {
				"app_install_url": {
					"description": "AppInstallURL is the URL to install the app.",
					"type": "string"
				},
				"app_installable": {
					"description": "AppInstallable is true if the request for app installs was successful.",
					"type": "boolean"
				},
				"authenticated": {
					"type": "boolean"
				},
				"device": {
					"type": "boolean"
				},
				"display_name": {
					"type": "string"
				},
				"installations": {
					"description": "AppInstallations are the installations that the user has access to.",
					"type": "array",
					"items": {
						"$ref": "#/definitions/codersdk.ExternalAuthAppInstallation"
					}
				},
				"user": {
					"description": "User is the user that authenticated with the provider.",
					"allOf": [
						{
							"$ref": "#/definitions/codersdk.ExternalAuthUser"
						}
					]
				}
			}
		},
		"codersdk.ExternalAuthAppInstallation": {
			"type": "object",
			"properties": {
				"account": {
					"$ref": "#/definitions/codersdk.ExternalAuthUser"
				},
				"configure_url": {
					"type": "string"
				},
				"id": {
					"type": "integer"
				}
			}
		},
		"codersdk.ExternalAuthConfig": {
			"type": "object",
			"properties": {
				"app_install_url": {
					"type": "string"
				},
				"app_installations_url": {
					"type": "string"
				},
				"auth_url": {
					"type": "string"
				},
				"client_id": {
					"type": "string"
				},
				"device_code_url": {
					"type": "string"
				},
				"device_flow": {
					"type": "boolean"
				},
				"display_icon": {
					"description": "DisplayIcon is a URL to an icon to display in the UI.",
					"type": "string"
				},
				"display_name": {
					"description": "DisplayName is shown in the UI to identify the auth config.",
					"type": "string"
				},
				"id": {
					"description": "ID is a unique identifier for the auth config.\nIt defaults to `type` when not provided.",
					"type": "string"
				},
				"no_refresh": {
					"type": "boolean"
				},
				"regex": {
					"description": "Regex allows API requesters to match an auth config by\na string (e.g. coder.com) instead of by it's type.\n\nGit clone makes use of this by parsing the URL from:\n'Username for \"https://github.com\":'\nAnd sending it to the Coder server to match against the Regex.",
					"type": "string"
				},
				"scopes": {
					"type": "array",
					"items": {
						"type": "string"
					}
				},
				"token_url": {
					"type": "string"
				},
				"type": {
					"description": "Type is the type of external auth config.",
					"type": "string"
				},
				"validate_url": {
					"type": "string"
				}
			}
		},
		"codersdk.ExternalAuthDevice": {
			"type": "object",
			"properties": {
				"device_code": {
					"type": "string"
				},
				"expires_in": {
					"type": "integer"
				},
				"interval": {
					"type": "integer"
				},
				"user_code": {
					"type": "string"
				},
				"verification_uri": {
					"type": "string"
				}
			}
		},
		"codersdk.ExternalAuthLink": {
			"type": "object",
			"properties": {
				"authenticated": {
					"type": "boolean"
				},
				"created_at": {
					"type": "string",
					"format": "date-time"
				},
				"expires": {
					"type": "string",
					"format": "date-time"
				},
				"has_refresh_token": {
					"type": "boolean"
				},
				"provider_id": {
					"type": "string"
				},
				"updated_at": {
					"type": "string",
					"format": "date-time"
				},
				"validate_error": {
					"type": "string"
				}
			}
		},
		"codersdk.ExternalAuthUser": {
			"type": "object",
			"properties": {
				"avatar_url": {
					"type": "string"
				},
				"id": {
					"type": "integer"
				},
				"login": {
					"type": "string"
				},
				"name": {
					"type": "string"
				},
				"profile_url": {
					"type": "string"
				}
			}
		},
		"codersdk.Feature": {
			"type": "object",
			"properties": {
				"actual": {
					"type": "integer"
				},
				"enabled": {
					"type": "boolean"
				},
				"entitlement": {
					"$ref": "#/definitions/codersdk.Entitlement"
				},
				"limit": {
					"type": "integer"
				}
			}
		},
		"codersdk.GenerateAPIKeyResponse": {
			"type": "object",
			"properties": {
				"key": {
					"type": "string"
				}
			}
		},
		"codersdk.GetUserStatusCountsResponse": {
			"type": "object",
			"properties": {
				"status_counts": {
					"type": "object",
					"additionalProperties": {
						"type": "array",
						"items": {
							"$ref": "#/definitions/codersdk.UserStatusChangeCount"
						}
					}
				}
			}
		},
		"codersdk.GetUsersResponse": {
			"type": "object",
			"properties": {
				"count": {
					"type": "integer"
				},
				"users": {
					"type": "array",
					"items": {
						"$ref": "#/definitions/codersdk.User"
					}
				}
			}
		},
		"codersdk.GitSSHKey": {
			"type": "object",
			"properties": {
				"created_at": {
					"type": "string",
					"format": "date-time"
				},
				"public_key": {
					"type": "string"
				},
				"updated_at": {
					"type": "string",
					"format": "date-time"
				},
				"user_id": {
					"type": "string",
					"format": "uuid"
				}
			}
		},
		"codersdk.Group": {
			"type": "object",
			"properties": {
				"avatar_url": {
					"type": "string"
				},
				"display_name": {
					"type": "string"
				},
				"id": {
					"type": "string",
					"format": "uuid"
				},
				"members": {
					"type": "array",
					"items": {
						"$ref": "#/definitions/codersdk.ReducedUser"
					}
				},
				"name": {
					"type": "string"
				},
				"organization_display_name": {
					"type": "string"
				},
				"organization_id": {
					"type": "string",
					"format": "uuid"
				},
				"organization_name": {
					"type": "string"
				},
				"quota_allowance": {
					"type": "integer"
				},
				"source": {
					"$ref": "#/definitions/codersdk.GroupSource"
				},
				"total_member_count": {
					"description": "How many members are in this group. Shows the total count,\neven if the user is not authorized to read group member details.\nMay be greater than `len(Group.Members)`.",
					"type": "integer"
				}
			}
		},
		"codersdk.GroupSource": {
			"type": "string",
			"enum": ["user", "oidc"],
			"x-enum-varnames": ["GroupSourceUser", "GroupSourceOIDC"]
		},
		"codersdk.GroupSyncSettings": {
			"type": "object",
			"properties": {
				"auto_create_missing_groups": {
					"description": "AutoCreateMissing controls whether groups returned by the OIDC provider\nare automatically created in Coder if they are missing.",
					"type": "boolean"
				},
				"field": {
					"description": "Field is the name of the claim field that specifies what groups a user\nshould be in. If empty, no groups will be synced.",
					"type": "string"
				},
				"legacy_group_name_mapping": {
					"description": "LegacyNameMapping is deprecated. It remaps an IDP group name to\na Coder group name. Since configuration is now done at runtime,\ngroup IDs are used to account for group renames.\nFor legacy configurations, this config option has to remain.\nDeprecated: Use Mapping instead.",
					"type": "object",
					"additionalProperties": {
						"type": "string"
					}
				},
				"mapping": {
					"description": "Mapping is a map from OIDC groups to Coder group IDs",
					"type": "object",
					"additionalProperties": {
						"type": "array",
						"items": {
							"type": "string"
						}
					}
				},
				"regex_filter": {
					"description": "RegexFilter is a regular expression that filters the groups returned by\nthe OIDC provider. Any group not matched by this regex will be ignored.\nIf the group filter is nil, then no group filtering will occur.",
					"allOf": [
						{
							"$ref": "#/definitions/regexp.Regexp"
						}
					]
				}
			}
		},
		"codersdk.Healthcheck": {
			"type": "object",
			"properties": {
				"interval": {
					"description": "Interval specifies the seconds between each health check.",
					"type": "integer"
				},
				"threshold": {
					"description": "Threshold specifies the number of consecutive failed health checks before returning \"unhealthy\".",
					"type": "integer"
				},
				"url": {
					"description": "URL specifies the endpoint to check for the app health.",
					"type": "string"
				}
			}
		},
		"codersdk.HealthcheckConfig": {
			"type": "object",
			"properties": {
				"refresh": {
					"type": "integer"
				},
				"threshold_database": {
					"type": "integer"
				}
			}
		},
		"codersdk.InsightsReportInterval": {
			"type": "string",
			"enum": ["day", "week"],
			"x-enum-varnames": [
				"InsightsReportIntervalDay",
				"InsightsReportIntervalWeek"
			]
		},
		"codersdk.IssueReconnectingPTYSignedTokenRequest": {
			"type": "object",
			"required": ["agentID", "url"],
			"properties": {
				"agentID": {
					"type": "string",
					"format": "uuid"
				},
				"url": {
					"description": "URL is the URL of the reconnecting-pty endpoint you are connecting to.",
					"type": "string"
				}
			}
		},
		"codersdk.IssueReconnectingPTYSignedTokenResponse": {
			"type": "object",
			"properties": {
				"signed_token": {
					"type": "string"
				}
			}
		},
		"codersdk.JFrogXrayScan": {
			"type": "object",
			"properties": {
				"agent_id": {
					"type": "string",
					"format": "uuid"
				},
				"critical": {
					"type": "integer"
				},
				"high": {
					"type": "integer"
				},
				"medium": {
					"type": "integer"
				},
				"results_url": {
					"type": "string"
				},
				"workspace_id": {
					"type": "string",
					"format": "uuid"
				}
			}
		},
		"codersdk.JobErrorCode": {
			"type": "string",
			"enum": ["REQUIRED_TEMPLATE_VARIABLES"],
			"x-enum-varnames": ["RequiredTemplateVariables"]
		},
		"codersdk.License": {
			"type": "object",
			"properties": {
				"claims": {
					"description": "Claims are the JWT claims asserted by the license.  Here we use\na generic string map to ensure that all data from the server is\nparsed verbatim, not just the fields this version of Coder\nunderstands.",
					"type": "object",
					"additionalProperties": true
				},
				"id": {
					"type": "integer"
				},
				"uploaded_at": {
					"type": "string",
					"format": "date-time"
				},
				"uuid": {
					"type": "string",
					"format": "uuid"
				}
			}
		},
		"codersdk.LinkConfig": {
			"type": "object",
			"properties": {
				"icon": {
					"type": "string",
					"enum": ["bug", "chat", "docs"]
				},
				"name": {
					"type": "string"
				},
				"target": {
					"type": "string"
				}
			}
		},
		"codersdk.LogLevel": {
			"type": "string",
			"enum": ["trace", "debug", "info", "warn", "error"],
			"x-enum-varnames": [
				"LogLevelTrace",
				"LogLevelDebug",
				"LogLevelInfo",
				"LogLevelWarn",
				"LogLevelError"
			]
		},
		"codersdk.LogSource": {
			"type": "string",
			"enum": ["provisioner_daemon", "provisioner"],
			"x-enum-varnames": ["LogSourceProvisionerDaemon", "LogSourceProvisioner"]
		},
		"codersdk.LoggingConfig": {
			"type": "object",
			"properties": {
				"human": {
					"type": "string"
				},
				"json": {
					"type": "string"
				},
				"log_filter": {
					"type": "array",
					"items": {
						"type": "string"
					}
				},
				"stackdriver": {
					"type": "string"
				}
			}
		},
		"codersdk.LoginType": {
			"type": "string",
			"enum": ["", "password", "github", "oidc", "token", "none"],
			"x-enum-varnames": [
				"LoginTypeUnknown",
				"LoginTypePassword",
				"LoginTypeGithub",
				"LoginTypeOIDC",
				"LoginTypeToken",
				"LoginTypeNone"
			]
		},
		"codersdk.LoginWithPasswordRequest": {
			"type": "object",
			"required": ["email", "password"],
			"properties": {
				"email": {
					"type": "string",
					"format": "email"
				},
				"password": {
					"type": "string"
				}
			}
		},
		"codersdk.LoginWithPasswordResponse": {
			"type": "object",
			"required": ["session_token"],
			"properties": {
				"session_token": {
					"type": "string"
				}
			}
		},
		"codersdk.MatchedProvisioners": {
			"type": "object",
			"properties": {
				"available": {
					"description": "Available is the number of provisioner daemons that are available to\ntake jobs. This may be less than the count if some provisioners are\nbusy or have been stopped.",
					"type": "integer"
				},
				"count": {
					"description": "Count is the number of provisioner daemons that matched the given\ntags. If the count is 0, it means no provisioner daemons matched the\nrequested tags.",
					"type": "integer"
				},
				"most_recently_seen": {
					"description": "MostRecentlySeen is the most recently seen time of the set of matched\nprovisioners. If no provisioners matched, this field will be null.",
					"type": "string",
					"format": "date-time"
				}
			}
		},
		"codersdk.MinimalOrganization": {
			"type": "object",
			"required": ["id"],
			"properties": {
				"display_name": {
					"type": "string"
				},
				"icon": {
					"type": "string"
				},
				"id": {
					"type": "string",
					"format": "uuid"
				},
				"name": {
					"type": "string"
				}
			}
		},
		"codersdk.MinimalUser": {
			"type": "object",
			"required": ["id", "username"],
			"properties": {
				"avatar_url": {
					"type": "string",
					"format": "uri"
				},
				"id": {
					"type": "string",
					"format": "uuid"
				},
				"username": {
					"type": "string"
				}
			}
		},
		"codersdk.NotificationMethodsResponse": {
			"type": "object",
			"properties": {
				"available": {
					"type": "array",
					"items": {
						"type": "string"
					}
				},
				"default": {
					"type": "string"
				}
			}
		},
		"codersdk.NotificationPreference": {
			"type": "object",
			"properties": {
				"disabled": {
					"type": "boolean"
				},
				"id": {
					"type": "string",
					"format": "uuid"
				},
				"updated_at": {
					"type": "string",
					"format": "date-time"
				}
			}
		},
		"codersdk.NotificationTemplate": {
			"type": "object",
			"properties": {
				"actions": {
					"type": "string"
				},
				"body_template": {
					"type": "string"
				},
				"enabled_by_default": {
					"type": "boolean"
				},
				"group": {
					"type": "string"
				},
				"id": {
					"type": "string",
					"format": "uuid"
				},
				"kind": {
					"type": "string"
				},
				"method": {
					"type": "string"
				},
				"name": {
					"type": "string"
				},
				"title_template": {
					"type": "string"
				}
			}
		},
		"codersdk.NotificationsConfig": {
			"type": "object",
			"properties": {
				"dispatch_timeout": {
					"description": "How long to wait while a notification is being sent before giving up.",
					"type": "integer"
				},
				"email": {
					"description": "SMTP settings.",
					"allOf": [
						{
							"$ref": "#/definitions/codersdk.NotificationsEmailConfig"
						}
					]
				},
				"fetch_interval": {
					"description": "How often to query the database for queued notifications.",
					"type": "integer"
				},
				"lease_count": {
					"description": "How many notifications a notifier should lease per fetch interval.",
					"type": "integer"
				},
				"lease_period": {
					"description": "How long a notifier should lease a message. This is effectively how long a notification is 'owned'\nby a notifier, and once this period expires it will be available for lease by another notifier. Leasing\nis important in order for multiple running notifiers to not pick the same messages to deliver concurrently.\nThis lease period will only expire if a notifier shuts down ungracefully; a dispatch of the notification\nreleases the lease.",
					"type": "integer"
				},
				"max_send_attempts": {
					"description": "The upper limit of attempts to send a notification.",
					"type": "integer"
				},
				"method": {
					"description": "Which delivery method to use (available options: 'smtp', 'webhook').",
					"type": "string"
				},
				"retry_interval": {
					"description": "The minimum time between retries.",
					"type": "integer"
				},
				"sync_buffer_size": {
					"description": "The notifications system buffers message updates in memory to ease pressure on the database.\nThis option controls how many updates are kept in memory. The lower this value the\nlower the change of state inconsistency in a non-graceful shutdown - but it also increases load on the\ndatabase. It is recommended to keep this option at its default value.",
					"type": "integer"
				},
				"sync_interval": {
					"description": "The notifications system buffers message updates in memory to ease pressure on the database.\nThis option controls how often it synchronizes its state with the database. The shorter this value the\nlower the change of state inconsistency in a non-graceful shutdown - but it also increases load on the\ndatabase. It is recommended to keep this option at its default value.",
					"type": "integer"
				},
				"webhook": {
					"description": "Webhook settings.",
					"allOf": [
						{
							"$ref": "#/definitions/codersdk.NotificationsWebhookConfig"
						}
					]
				}
			}
		},
		"codersdk.NotificationsEmailAuthConfig": {
			"type": "object",
			"properties": {
				"identity": {
					"description": "Identity for PLAIN auth.",
					"type": "string"
				},
				"password": {
					"description": "Password for LOGIN/PLAIN auth.",
					"type": "string"
				},
				"password_file": {
					"description": "File from which to load the password for LOGIN/PLAIN auth.",
					"type": "string"
				},
				"username": {
					"description": "Username for LOGIN/PLAIN auth.",
					"type": "string"
				}
			}
		},
		"codersdk.NotificationsEmailConfig": {
			"type": "object",
			"properties": {
				"auth": {
					"description": "Authentication details.",
					"allOf": [
						{
							"$ref": "#/definitions/codersdk.NotificationsEmailAuthConfig"
						}
					]
				},
				"force_tls": {
					"description": "ForceTLS causes a TLS connection to be attempted.",
					"type": "boolean"
				},
				"from": {
					"description": "The sender's address.",
					"type": "string"
				},
				"hello": {
					"description": "The hostname identifying the SMTP server.",
					"type": "string"
				},
				"smarthost": {
					"description": "The intermediary SMTP host through which emails are sent (host:port).",
					"type": "string"
				},
				"tls": {
					"description": "TLS details.",
					"allOf": [
						{
							"$ref": "#/definitions/codersdk.NotificationsEmailTLSConfig"
						}
					]
				}
			}
		},
		"codersdk.NotificationsEmailTLSConfig": {
			"type": "object",
			"properties": {
				"ca_file": {
					"description": "CAFile specifies the location of the CA certificate to use.",
					"type": "string"
				},
				"cert_file": {
					"description": "CertFile specifies the location of the certificate to use.",
					"type": "string"
				},
				"insecure_skip_verify": {
					"description": "InsecureSkipVerify skips target certificate validation.",
					"type": "boolean"
				},
				"key_file": {
					"description": "KeyFile specifies the location of the key to use.",
					"type": "string"
				},
				"server_name": {
					"description": "ServerName to verify the hostname for the targets.",
					"type": "string"
				},
				"start_tls": {
					"description": "StartTLS attempts to upgrade plain connections to TLS.",
					"type": "boolean"
				}
			}
		},
		"codersdk.NotificationsSettings": {
			"type": "object",
			"properties": {
				"notifier_paused": {
					"type": "boolean"
				}
			}
		},
		"codersdk.NotificationsWebhookConfig": {
			"type": "object",
			"properties": {
				"endpoint": {
					"description": "The URL to which the payload will be sent with an HTTP POST request.",
					"allOf": [
						{
							"$ref": "#/definitions/serpent.URL"
						}
					]
				}
			}
		},
		"codersdk.OAuth2AppEndpoints": {
			"type": "object",
			"properties": {
				"authorization": {
					"type": "string"
				},
				"device_authorization": {
					"description": "DeviceAuth is optional.",
					"type": "string"
				},
				"token": {
					"type": "string"
				}
			}
		},
		"codersdk.OAuth2Config": {
			"type": "object",
			"properties": {
				"github": {
					"$ref": "#/definitions/codersdk.OAuth2GithubConfig"
				}
			}
		},
		"codersdk.OAuth2GithubConfig": {
			"type": "object",
			"properties": {
				"allow_everyone": {
					"type": "boolean"
				},
				"allow_signups": {
					"type": "boolean"
				},
				"allowed_orgs": {
					"type": "array",
					"items": {
						"type": "string"
					}
				},
				"allowed_teams": {
					"type": "array",
					"items": {
						"type": "string"
					}
				},
				"client_id": {
					"type": "string"
				},
				"client_secret": {
					"type": "string"
				},
				"enterprise_base_url": {
					"type": "string"
				}
			}
		},
		"codersdk.OAuth2ProviderApp": {
			"type": "object",
			"properties": {
				"callback_url": {
					"type": "string"
				},
				"endpoints": {
					"description": "Endpoints are included in the app response for easier discovery. The OAuth2\nspec does not have a defined place to find these (for comparison, OIDC has\na '/.well-known/openid-configuration' endpoint).",
					"allOf": [
						{
							"$ref": "#/definitions/codersdk.OAuth2AppEndpoints"
						}
					]
				},
				"icon": {
					"type": "string"
				},
				"id": {
					"type": "string",
					"format": "uuid"
				},
				"name": {
					"type": "string"
				}
			}
		},
		"codersdk.OAuth2ProviderAppSecret": {
			"type": "object",
			"properties": {
				"client_secret_truncated": {
					"type": "string"
				},
				"id": {
					"type": "string",
					"format": "uuid"
				},
				"last_used_at": {
					"type": "string"
				}
			}
		},
		"codersdk.OAuth2ProviderAppSecretFull": {
			"type": "object",
			"properties": {
				"client_secret_full": {
					"type": "string"
				},
				"id": {
					"type": "string",
					"format": "uuid"
				}
			}
		},
		"codersdk.OAuthConversionResponse": {
			"type": "object",
			"properties": {
				"expires_at": {
					"type": "string",
					"format": "date-time"
				},
				"state_string": {
					"type": "string"
				},
				"to_type": {
					"$ref": "#/definitions/codersdk.LoginType"
				},
				"user_id": {
					"type": "string",
					"format": "uuid"
				}
			}
		},
		"codersdk.OIDCAuthMethod": {
			"type": "object",
			"properties": {
				"enabled": {
					"type": "boolean"
				},
				"iconUrl": {
					"type": "string"
				},
				"signInText": {
					"type": "string"
				}
			}
		},
		"codersdk.OIDCConfig": {
			"type": "object",
			"properties": {
				"allow_signups": {
					"type": "boolean"
				},
				"auth_url_params": {
					"type": "object"
				},
				"client_cert_file": {
					"type": "string"
				},
				"client_id": {
					"type": "string"
				},
				"client_key_file": {
					"description": "ClientKeyFile \u0026 ClientCertFile are used in place of ClientSecret for PKI auth.",
					"type": "string"
				},
				"client_secret": {
					"type": "string"
				},
				"email_domain": {
					"type": "array",
					"items": {
						"type": "string"
					}
				},
				"email_field": {
					"type": "string"
				},
				"group_allow_list": {
					"type": "array",
					"items": {
						"type": "string"
					}
				},
				"group_auto_create": {
					"type": "boolean"
				},
				"group_mapping": {
					"type": "object"
				},
				"group_regex_filter": {
					"$ref": "#/definitions/serpent.Regexp"
				},
				"groups_field": {
					"type": "string"
				},
				"icon_url": {
					"$ref": "#/definitions/serpent.URL"
				},
				"ignore_email_verified": {
					"type": "boolean"
				},
				"ignore_user_info": {
					"type": "boolean"
				},
				"issuer_url": {
					"type": "string"
				},
				"name_field": {
					"type": "string"
				},
				"organization_assign_default": {
					"type": "boolean"
				},
				"organization_field": {
					"type": "string"
				},
				"organization_mapping": {
					"type": "object"
				},
				"scopes": {
					"type": "array",
					"items": {
						"type": "string"
					}
				},
				"sign_in_text": {
					"type": "string"
				},
				"signups_disabled_text": {
					"type": "string"
				},
				"skip_issuer_checks": {
					"type": "boolean"
				},
				"user_role_field": {
					"type": "string"
				},
				"user_role_mapping": {
					"type": "object"
				},
				"user_roles_default": {
					"type": "array",
					"items": {
						"type": "string"
					}
				},
				"username_field": {
					"type": "string"
				}
			}
		},
		"codersdk.Organization": {
			"type": "object",
			"required": ["created_at", "id", "is_default", "updated_at"],
			"properties": {
				"created_at": {
					"type": "string",
					"format": "date-time"
				},
				"description": {
					"type": "string"
				},
				"display_name": {
					"type": "string"
				},
				"icon": {
					"type": "string"
				},
				"id": {
					"type": "string",
					"format": "uuid"
				},
				"is_default": {
					"type": "boolean"
				},
				"name": {
					"type": "string"
				},
				"updated_at": {
					"type": "string",
					"format": "date-time"
				}
			}
		},
		"codersdk.OrganizationMember": {
			"type": "object",
			"properties": {
				"created_at": {
					"type": "string",
					"format": "date-time"
				},
				"organization_id": {
					"type": "string",
					"format": "uuid"
				},
				"roles": {
					"type": "array",
					"items": {
						"$ref": "#/definitions/codersdk.SlimRole"
					}
				},
				"updated_at": {
					"type": "string",
					"format": "date-time"
				},
				"user_id": {
					"type": "string",
					"format": "uuid"
				}
			}
		},
		"codersdk.OrganizationMemberWithUserData": {
			"type": "object",
			"properties": {
				"avatar_url": {
					"type": "string"
				},
				"created_at": {
					"type": "string",
					"format": "date-time"
				},
				"email": {
					"type": "string"
				},
				"global_roles": {
					"type": "array",
					"items": {
						"$ref": "#/definitions/codersdk.SlimRole"
					}
				},
				"name": {
					"type": "string"
				},
				"organization_id": {
					"type": "string",
					"format": "uuid"
				},
				"roles": {
					"type": "array",
					"items": {
						"$ref": "#/definitions/codersdk.SlimRole"
					}
				},
				"updated_at": {
					"type": "string",
					"format": "date-time"
				},
				"user_id": {
					"type": "string",
					"format": "uuid"
				},
				"username": {
					"type": "string"
				}
			}
		},
		"codersdk.OrganizationSyncSettings": {
			"type": "object",
			"properties": {
				"field": {
					"description": "Field selects the claim field to be used as the created user's\norganizations. If the field is the empty string, then no organization\nupdates will ever come from the OIDC provider.",
					"type": "string"
				},
				"mapping": {
					"description": "Mapping maps from an OIDC claim --\u003e Coder organization uuid",
					"type": "object",
					"additionalProperties": {
						"type": "array",
						"items": {
							"type": "string"
						}
					}
				},
				"organization_assign_default": {
					"description": "AssignDefault will ensure the default org is always included\nfor every user, regardless of their claims. This preserves legacy behavior.",
					"type": "boolean"
				}
			}
		},
		"codersdk.PatchGroupIDPSyncConfigRequest": {
			"type": "object",
			"properties": {
				"auto_create_missing_groups": {
					"type": "boolean"
				},
				"field": {
					"type": "string"
				},
				"regex_filter": {
					"$ref": "#/definitions/regexp.Regexp"
				}
			}
		},
		"codersdk.PatchGroupIDPSyncMappingRequest": {
			"type": "object",
			"properties": {
				"add": {
					"type": "array",
					"items": {
						"type": "object",
						"properties": {
							"gets": {
								"description": "The ID of the Coder resource the user should be added to",
								"type": "string"
							},
							"given": {
								"description": "The IdP claim the user has",
								"type": "string"
							}
						}
					}
				},
				"remove": {
					"type": "array",
					"items": {
						"type": "object",
						"properties": {
							"gets": {
								"description": "The ID of the Coder resource the user should be added to",
								"type": "string"
							},
							"given": {
								"description": "The IdP claim the user has",
								"type": "string"
							}
						}
					}
				}
			}
		},
		"codersdk.PatchGroupRequest": {
			"type": "object",
			"properties": {
				"add_users": {
					"type": "array",
					"items": {
						"type": "string"
					}
				},
				"avatar_url": {
					"type": "string"
				},
				"display_name": {
					"type": "string"
				},
				"name": {
					"type": "string"
				},
				"quota_allowance": {
					"type": "integer"
				},
				"remove_users": {
					"type": "array",
					"items": {
						"type": "string"
					}
				}
			}
		},
		"codersdk.PatchOrganizationIDPSyncConfigRequest": {
			"type": "object",
			"properties": {
				"assign_default": {
					"type": "boolean"
				},
				"field": {
					"type": "string"
				}
			}
		},
		"codersdk.PatchOrganizationIDPSyncMappingRequest": {
			"type": "object",
			"properties": {
				"add": {
					"type": "array",
					"items": {
						"type": "object",
						"properties": {
							"gets": {
								"description": "The ID of the Coder resource the user should be added to",
								"type": "string"
							},
							"given": {
								"description": "The IdP claim the user has",
								"type": "string"
							}
						}
					}
				},
				"remove": {
					"type": "array",
					"items": {
						"type": "object",
						"properties": {
							"gets": {
								"description": "The ID of the Coder resource the user should be added to",
								"type": "string"
							},
							"given": {
								"description": "The IdP claim the user has",
								"type": "string"
							}
						}
					}
				}
			}
		},
		"codersdk.PatchRoleIDPSyncConfigRequest": {
			"type": "object",
			"properties": {
				"field": {
					"type": "string"
				}
			}
		},
		"codersdk.PatchRoleIDPSyncMappingRequest": {
			"type": "object",
			"properties": {
				"add": {
					"type": "array",
					"items": {
						"type": "object",
						"properties": {
							"gets": {
								"description": "The ID of the Coder resource the user should be added to",
								"type": "string"
							},
							"given": {
								"description": "The IdP claim the user has",
								"type": "string"
							}
						}
					}
				},
				"remove": {
					"type": "array",
					"items": {
						"type": "object",
						"properties": {
							"gets": {
								"description": "The ID of the Coder resource the user should be added to",
								"type": "string"
							},
							"given": {
								"description": "The IdP claim the user has",
								"type": "string"
							}
						}
					}
				}
			}
		},
		"codersdk.PatchTemplateVersionRequest": {
			"type": "object",
			"properties": {
				"message": {
					"type": "string"
				},
				"name": {
					"type": "string"
				}
			}
		},
		"codersdk.PatchWorkspaceProxy": {
			"type": "object",
			"required": ["display_name", "icon", "id", "name"],
			"properties": {
				"display_name": {
					"type": "string"
				},
				"icon": {
					"type": "string"
				},
				"id": {
					"type": "string",
					"format": "uuid"
				},
				"name": {
					"type": "string"
				},
				"regenerate_token": {
					"type": "boolean"
				}
			}
		},
		"codersdk.Permission": {
			"type": "object",
			"properties": {
				"action": {
					"$ref": "#/definitions/codersdk.RBACAction"
				},
				"negate": {
					"description": "Negate makes this a negative permission",
					"type": "boolean"
				},
				"resource_type": {
					"$ref": "#/definitions/codersdk.RBACResource"
				}
			}
		},
		"codersdk.PostOAuth2ProviderAppRequest": {
			"type": "object",
			"required": ["callback_url", "name"],
			"properties": {
				"callback_url": {
					"type": "string"
				},
				"icon": {
					"type": "string"
				},
				"name": {
					"type": "string"
				}
			}
		},
		"codersdk.PostWorkspaceUsageRequest": {
			"type": "object",
			"properties": {
				"agent_id": {
					"type": "string",
					"format": "uuid"
				},
				"app_name": {
					"$ref": "#/definitions/codersdk.UsageAppName"
				}
			}
		},
		"codersdk.PprofConfig": {
			"type": "object",
			"properties": {
				"address": {
					"$ref": "#/definitions/serpent.HostPort"
				},
				"enable": {
					"type": "boolean"
				}
			}
		},
		"codersdk.Preset": {
			"type": "object",
			"properties": {
				"id": {
					"type": "string"
				},
				"name": {
					"type": "string"
<<<<<<< HEAD
=======
				},
				"parameters": {
					"type": "array",
					"items": {
						"$ref": "#/definitions/codersdk.PresetParameter"
					}
>>>>>>> af4eb7f7
				}
			}
		},
		"codersdk.PresetParameter": {
			"type": "object",
			"properties": {
				"name": {
					"type": "string"
				},
<<<<<<< HEAD
				"presetID": {
					"type": "string"
				},
=======
>>>>>>> af4eb7f7
				"value": {
					"type": "string"
				}
			}
		},
		"codersdk.PrometheusConfig": {
			"type": "object",
			"properties": {
				"address": {
					"$ref": "#/definitions/serpent.HostPort"
				},
				"aggregate_agent_stats_by": {
					"type": "array",
					"items": {
						"type": "string"
					}
				},
				"collect_agent_stats": {
					"type": "boolean"
				},
				"collect_db_metrics": {
					"type": "boolean"
				},
				"enable": {
					"type": "boolean"
				}
			}
		},
		"codersdk.ProvisionerConfig": {
			"type": "object",
			"properties": {
				"daemon_poll_interval": {
					"type": "integer"
				},
				"daemon_poll_jitter": {
					"type": "integer"
				},
				"daemon_psk": {
					"type": "string"
				},
				"daemon_types": {
					"type": "array",
					"items": {
						"type": "string"
					}
				},
				"daemons": {
					"description": "Daemons is the number of built-in terraform provisioners.",
					"type": "integer"
				},
				"force_cancel_interval": {
					"type": "integer"
				}
			}
		},
		"codersdk.ProvisionerDaemon": {
			"type": "object",
			"properties": {
				"api_version": {
					"type": "string"
				},
				"created_at": {
					"type": "string",
					"format": "date-time"
				},
				"current_job": {
					"$ref": "#/definitions/codersdk.ProvisionerDaemonJob"
				},
				"id": {
					"type": "string",
					"format": "uuid"
				},
				"key_id": {
					"type": "string",
					"format": "uuid"
				},
				"key_name": {
					"description": "Optional fields.",
					"type": "string"
				},
				"last_seen_at": {
					"type": "string",
					"format": "date-time"
				},
				"name": {
					"type": "string"
				},
				"organization_id": {
					"type": "string",
					"format": "uuid"
				},
				"previous_job": {
					"$ref": "#/definitions/codersdk.ProvisionerDaemonJob"
				},
				"provisioners": {
					"type": "array",
					"items": {
						"type": "string"
					}
				},
				"status": {
					"enum": ["offline", "idle", "busy"],
					"allOf": [
						{
							"$ref": "#/definitions/codersdk.ProvisionerDaemonStatus"
						}
					]
				},
				"tags": {
					"type": "object",
					"additionalProperties": {
						"type": "string"
					}
				},
				"version": {
					"type": "string"
				}
			}
		},
		"codersdk.ProvisionerDaemonJob": {
			"type": "object",
			"properties": {
				"id": {
					"type": "string",
					"format": "uuid"
				},
				"status": {
					"enum": [
						"pending",
						"running",
						"succeeded",
						"canceling",
						"canceled",
						"failed"
					],
					"allOf": [
						{
							"$ref": "#/definitions/codersdk.ProvisionerJobStatus"
						}
					]
				},
				"template_display_name": {
					"type": "string"
				},
				"template_icon": {
					"type": "string"
				},
				"template_name": {
					"type": "string"
				}
			}
		},
		"codersdk.ProvisionerDaemonStatus": {
			"type": "string",
			"enum": ["offline", "idle", "busy"],
			"x-enum-varnames": [
				"ProvisionerDaemonOffline",
				"ProvisionerDaemonIdle",
				"ProvisionerDaemonBusy"
			]
		},
		"codersdk.ProvisionerJob": {
			"type": "object",
			"properties": {
				"available_workers": {
					"type": "array",
					"items": {
						"type": "string",
						"format": "uuid"
					}
				},
				"canceled_at": {
					"type": "string",
					"format": "date-time"
				},
				"completed_at": {
					"type": "string",
					"format": "date-time"
				},
				"created_at": {
					"type": "string",
					"format": "date-time"
				},
				"error": {
					"type": "string"
				},
				"error_code": {
					"enum": ["REQUIRED_TEMPLATE_VARIABLES"],
					"allOf": [
						{
							"$ref": "#/definitions/codersdk.JobErrorCode"
						}
					]
				},
				"file_id": {
					"type": "string",
					"format": "uuid"
				},
				"id": {
					"type": "string",
					"format": "uuid"
				},
				"input": {
					"$ref": "#/definitions/codersdk.ProvisionerJobInput"
				},
				"metadata": {
					"$ref": "#/definitions/codersdk.ProvisionerJobMetadata"
				},
				"organization_id": {
					"type": "string",
					"format": "uuid"
				},
				"queue_position": {
					"type": "integer"
				},
				"queue_size": {
					"type": "integer"
				},
				"started_at": {
					"type": "string",
					"format": "date-time"
				},
				"status": {
					"enum": [
						"pending",
						"running",
						"succeeded",
						"canceling",
						"canceled",
						"failed"
					],
					"allOf": [
						{
							"$ref": "#/definitions/codersdk.ProvisionerJobStatus"
						}
					]
				},
				"tags": {
					"type": "object",
					"additionalProperties": {
						"type": "string"
					}
				},
				"type": {
					"$ref": "#/definitions/codersdk.ProvisionerJobType"
				},
				"worker_id": {
					"type": "string",
					"format": "uuid"
				}
			}
		},
		"codersdk.ProvisionerJobInput": {
			"type": "object",
			"properties": {
				"error": {
					"type": "string"
				},
				"template_version_id": {
					"type": "string",
					"format": "uuid"
				},
				"workspace_build_id": {
					"type": "string",
					"format": "uuid"
				}
			}
		},
		"codersdk.ProvisionerJobLog": {
			"type": "object",
			"properties": {
				"created_at": {
					"type": "string",
					"format": "date-time"
				},
				"id": {
					"type": "integer"
				},
				"log_level": {
					"enum": ["trace", "debug", "info", "warn", "error"],
					"allOf": [
						{
							"$ref": "#/definitions/codersdk.LogLevel"
						}
					]
				},
				"log_source": {
					"$ref": "#/definitions/codersdk.LogSource"
				},
				"output": {
					"type": "string"
				},
				"stage": {
					"type": "string"
				}
			}
		},
		"codersdk.ProvisionerJobMetadata": {
			"type": "object",
			"properties": {
				"template_display_name": {
					"type": "string"
				},
				"template_icon": {
					"type": "string"
				},
				"template_id": {
					"type": "string",
					"format": "uuid"
				},
				"template_name": {
					"type": "string"
				},
				"template_version_name": {
					"type": "string"
				},
				"workspace_id": {
					"type": "string",
					"format": "uuid"
				},
				"workspace_name": {
					"type": "string"
				}
			}
		},
		"codersdk.ProvisionerJobStatus": {
			"type": "string",
			"enum": [
				"pending",
				"running",
				"succeeded",
				"canceling",
				"canceled",
				"failed",
				"unknown"
			],
			"x-enum-varnames": [
				"ProvisionerJobPending",
				"ProvisionerJobRunning",
				"ProvisionerJobSucceeded",
				"ProvisionerJobCanceling",
				"ProvisionerJobCanceled",
				"ProvisionerJobFailed",
				"ProvisionerJobUnknown"
			]
		},
		"codersdk.ProvisionerJobType": {
			"type": "string",
			"enum": [
				"template_version_import",
				"workspace_build",
				"template_version_dry_run"
			],
			"x-enum-varnames": [
				"ProvisionerJobTypeTemplateVersionImport",
				"ProvisionerJobTypeWorkspaceBuild",
				"ProvisionerJobTypeTemplateVersionDryRun"
			]
		},
		"codersdk.ProvisionerKey": {
			"type": "object",
			"properties": {
				"created_at": {
					"type": "string",
					"format": "date-time"
				},
				"id": {
					"type": "string",
					"format": "uuid"
				},
				"name": {
					"type": "string"
				},
				"organization": {
					"type": "string",
					"format": "uuid"
				},
				"tags": {
					"$ref": "#/definitions/codersdk.ProvisionerKeyTags"
				}
			}
		},
		"codersdk.ProvisionerKeyDaemons": {
			"type": "object",
			"properties": {
				"daemons": {
					"type": "array",
					"items": {
						"$ref": "#/definitions/codersdk.ProvisionerDaemon"
					}
				},
				"key": {
					"$ref": "#/definitions/codersdk.ProvisionerKey"
				}
			}
		},
		"codersdk.ProvisionerKeyTags": {
			"type": "object",
			"additionalProperties": {
				"type": "string"
			}
		},
		"codersdk.ProvisionerLogLevel": {
			"type": "string",
			"enum": ["debug"],
			"x-enum-varnames": ["ProvisionerLogLevelDebug"]
		},
		"codersdk.ProvisionerStorageMethod": {
			"type": "string",
			"enum": ["file"],
			"x-enum-varnames": ["ProvisionerStorageMethodFile"]
		},
		"codersdk.ProvisionerTiming": {
			"type": "object",
			"properties": {
				"action": {
					"type": "string"
				},
				"ended_at": {
					"type": "string",
					"format": "date-time"
				},
				"job_id": {
					"type": "string",
					"format": "uuid"
				},
				"resource": {
					"type": "string"
				},
				"source": {
					"type": "string"
				},
				"stage": {
					"$ref": "#/definitions/codersdk.TimingStage"
				},
				"started_at": {
					"type": "string",
					"format": "date-time"
				}
			}
		},
		"codersdk.ProxyHealthReport": {
			"type": "object",
			"properties": {
				"errors": {
					"description": "Errors are problems that prevent the workspace proxy from being healthy",
					"type": "array",
					"items": {
						"type": "string"
					}
				},
				"warnings": {
					"description": "Warnings do not prevent the workspace proxy from being healthy, but\nshould be addressed.",
					"type": "array",
					"items": {
						"type": "string"
					}
				}
			}
		},
		"codersdk.ProxyHealthStatus": {
			"type": "string",
			"enum": ["ok", "unreachable", "unhealthy", "unregistered"],
			"x-enum-varnames": [
				"ProxyHealthy",
				"ProxyUnreachable",
				"ProxyUnhealthy",
				"ProxyUnregistered"
			]
		},
		"codersdk.PutExtendWorkspaceRequest": {
			"type": "object",
			"required": ["deadline"],
			"properties": {
				"deadline": {
					"type": "string",
					"format": "date-time"
				}
			}
		},
		"codersdk.PutOAuth2ProviderAppRequest": {
			"type": "object",
			"required": ["callback_url", "name"],
			"properties": {
				"callback_url": {
					"type": "string"
				},
				"icon": {
					"type": "string"
				},
				"name": {
					"type": "string"
				}
			}
		},
		"codersdk.RBACAction": {
			"type": "string",
			"enum": [
				"application_connect",
				"assign",
				"create",
				"delete",
				"read",
				"read_personal",
				"ssh",
				"update",
				"update_personal",
				"use",
				"view_insights",
				"start",
				"stop"
			],
			"x-enum-varnames": [
				"ActionApplicationConnect",
				"ActionAssign",
				"ActionCreate",
				"ActionDelete",
				"ActionRead",
				"ActionReadPersonal",
				"ActionSSH",
				"ActionUpdate",
				"ActionUpdatePersonal",
				"ActionUse",
				"ActionViewInsights",
				"ActionWorkspaceStart",
				"ActionWorkspaceStop"
			]
		},
		"codersdk.RBACResource": {
			"type": "string",
			"enum": [
				"*",
				"api_key",
				"assign_org_role",
				"assign_role",
				"audit_log",
				"crypto_key",
				"debug_info",
				"deployment_config",
				"deployment_stats",
				"file",
				"group",
				"group_member",
				"idpsync_settings",
				"license",
				"notification_message",
				"notification_preference",
				"notification_template",
				"oauth2_app",
				"oauth2_app_code_token",
				"oauth2_app_secret",
				"organization",
				"organization_member",
				"provisioner_daemon",
				"provisioner_jobs",
				"provisioner_keys",
				"replicas",
				"system",
				"tailnet_coordinator",
				"template",
				"user",
				"workspace",
				"workspace_agent_resource_monitor",
				"workspace_dormant",
				"workspace_proxy"
			],
			"x-enum-varnames": [
				"ResourceWildcard",
				"ResourceApiKey",
				"ResourceAssignOrgRole",
				"ResourceAssignRole",
				"ResourceAuditLog",
				"ResourceCryptoKey",
				"ResourceDebugInfo",
				"ResourceDeploymentConfig",
				"ResourceDeploymentStats",
				"ResourceFile",
				"ResourceGroup",
				"ResourceGroupMember",
				"ResourceIdpsyncSettings",
				"ResourceLicense",
				"ResourceNotificationMessage",
				"ResourceNotificationPreference",
				"ResourceNotificationTemplate",
				"ResourceOauth2App",
				"ResourceOauth2AppCodeToken",
				"ResourceOauth2AppSecret",
				"ResourceOrganization",
				"ResourceOrganizationMember",
				"ResourceProvisionerDaemon",
				"ResourceProvisionerJobs",
				"ResourceProvisionerKeys",
				"ResourceReplicas",
				"ResourceSystem",
				"ResourceTailnetCoordinator",
				"ResourceTemplate",
				"ResourceUser",
				"ResourceWorkspace",
				"ResourceWorkspaceAgentResourceMonitor",
				"ResourceWorkspaceDormant",
				"ResourceWorkspaceProxy"
			]
		},
		"codersdk.RateLimitConfig": {
			"type": "object",
			"properties": {
				"api": {
					"type": "integer"
				},
				"disable_all": {
					"type": "boolean"
				}
			}
		},
		"codersdk.ReducedUser": {
			"type": "object",
			"required": ["created_at", "email", "id", "username"],
			"properties": {
				"avatar_url": {
					"type": "string",
					"format": "uri"
				},
				"created_at": {
					"type": "string",
					"format": "date-time"
				},
				"email": {
					"type": "string",
					"format": "email"
				},
				"id": {
					"type": "string",
					"format": "uuid"
				},
				"last_seen_at": {
					"type": "string",
					"format": "date-time"
				},
				"login_type": {
					"$ref": "#/definitions/codersdk.LoginType"
				},
				"name": {
					"type": "string"
				},
				"status": {
					"enum": ["active", "suspended"],
					"allOf": [
						{
							"$ref": "#/definitions/codersdk.UserStatus"
						}
					]
				},
				"theme_preference": {
					"type": "string"
				},
				"updated_at": {
					"type": "string",
					"format": "date-time"
				},
				"username": {
					"type": "string"
				}
			}
		},
		"codersdk.Region": {
			"type": "object",
			"properties": {
				"display_name": {
					"type": "string"
				},
				"healthy": {
					"type": "boolean"
				},
				"icon_url": {
					"type": "string"
				},
				"id": {
					"type": "string",
					"format": "uuid"
				},
				"name": {
					"type": "string"
				},
				"path_app_url": {
					"description": "PathAppURL is the URL to the base path for path apps. Optional\nunless wildcard_hostname is set.\nE.g. https://us.example.com",
					"type": "string"
				},
				"wildcard_hostname": {
					"description": "WildcardHostname is the wildcard hostname for subdomain apps.\nE.g. *.us.example.com\nE.g. *--suffix.au.example.com\nOptional. Does not need to be on the same domain as PathAppURL.",
					"type": "string"
				}
			}
		},
		"codersdk.RegionsResponse-codersdk_Region": {
			"type": "object",
			"properties": {
				"regions": {
					"type": "array",
					"items": {
						"$ref": "#/definitions/codersdk.Region"
					}
				}
			}
		},
		"codersdk.RegionsResponse-codersdk_WorkspaceProxy": {
			"type": "object",
			"properties": {
				"regions": {
					"type": "array",
					"items": {
						"$ref": "#/definitions/codersdk.WorkspaceProxy"
					}
				}
			}
		},
		"codersdk.Replica": {
			"type": "object",
			"properties": {
				"created_at": {
					"description": "CreatedAt is the timestamp when the replica was first seen.",
					"type": "string",
					"format": "date-time"
				},
				"database_latency": {
					"description": "DatabaseLatency is the latency in microseconds to the database.",
					"type": "integer"
				},
				"error": {
					"description": "Error is the replica error.",
					"type": "string"
				},
				"hostname": {
					"description": "Hostname is the hostname of the replica.",
					"type": "string"
				},
				"id": {
					"description": "ID is the unique identifier for the replica.",
					"type": "string",
					"format": "uuid"
				},
				"region_id": {
					"description": "RegionID is the region of the replica.",
					"type": "integer"
				},
				"relay_address": {
					"description": "RelayAddress is the accessible address to relay DERP connections.",
					"type": "string"
				}
			}
		},
		"codersdk.RequestOneTimePasscodeRequest": {
			"type": "object",
			"required": ["email"],
			"properties": {
				"email": {
					"type": "string",
					"format": "email"
				}
			}
		},
		"codersdk.ResolveAutostartResponse": {
			"type": "object",
			"properties": {
				"parameter_mismatch": {
					"type": "boolean"
				}
			}
		},
		"codersdk.ResourceType": {
			"type": "string",
			"enum": [
				"template",
				"template_version",
				"user",
				"workspace",
				"workspace_build",
				"git_ssh_key",
				"api_key",
				"group",
				"license",
				"convert_login",
				"health_settings",
				"notifications_settings",
				"workspace_proxy",
				"organization",
				"oauth2_provider_app",
				"oauth2_provider_app_secret",
				"custom_role",
				"organization_member",
				"notification_template",
				"idp_sync_settings_organization",
				"idp_sync_settings_group",
				"idp_sync_settings_role"
			],
			"x-enum-varnames": [
				"ResourceTypeTemplate",
				"ResourceTypeTemplateVersion",
				"ResourceTypeUser",
				"ResourceTypeWorkspace",
				"ResourceTypeWorkspaceBuild",
				"ResourceTypeGitSSHKey",
				"ResourceTypeAPIKey",
				"ResourceTypeGroup",
				"ResourceTypeLicense",
				"ResourceTypeConvertLogin",
				"ResourceTypeHealthSettings",
				"ResourceTypeNotificationsSettings",
				"ResourceTypeWorkspaceProxy",
				"ResourceTypeOrganization",
				"ResourceTypeOAuth2ProviderApp",
				"ResourceTypeOAuth2ProviderAppSecret",
				"ResourceTypeCustomRole",
				"ResourceTypeOrganizationMember",
				"ResourceTypeNotificationTemplate",
				"ResourceTypeIdpSyncSettingsOrganization",
				"ResourceTypeIdpSyncSettingsGroup",
				"ResourceTypeIdpSyncSettingsRole"
			]
		},
		"codersdk.Response": {
			"type": "object",
			"properties": {
				"detail": {
					"description": "Detail is a debug message that provides further insight into why the\naction failed. This information can be technical and a regular golang\nerr.Error() text.\n- \"database: too many open connections\"\n- \"stat: too many open files\"",
					"type": "string"
				},
				"message": {
					"description": "Message is an actionable message that depicts actions the request took.\nThese messages should be fully formed sentences with proper punctuation.\nExamples:\n- \"A user has been created.\"\n- \"Failed to create a user.\"",
					"type": "string"
				},
				"validations": {
					"description": "Validations are form field-specific friendly error messages. They will be\nshown on a form field in the UI. These can also be used to add additional\ncontext if there is a set of errors in the primary 'Message'.",
					"type": "array",
					"items": {
						"$ref": "#/definitions/codersdk.ValidationError"
					}
				}
			}
		},
		"codersdk.Role": {
			"type": "object",
			"properties": {
				"display_name": {
					"type": "string"
				},
				"name": {
					"type": "string"
				},
				"organization_id": {
					"type": "string",
					"format": "uuid"
				},
				"organization_permissions": {
					"description": "OrganizationPermissions are specific for the organization in the field 'OrganizationID' above.",
					"type": "array",
					"items": {
						"$ref": "#/definitions/codersdk.Permission"
					}
				},
				"site_permissions": {
					"type": "array",
					"items": {
						"$ref": "#/definitions/codersdk.Permission"
					}
				},
				"user_permissions": {
					"type": "array",
					"items": {
						"$ref": "#/definitions/codersdk.Permission"
					}
				}
			}
		},
		"codersdk.RoleSyncSettings": {
			"type": "object",
			"properties": {
				"field": {
					"description": "Field is the name of the claim field that specifies what organization roles\na user should be given. If empty, no roles will be synced.",
					"type": "string"
				},
				"mapping": {
					"description": "Mapping is a map from OIDC groups to Coder organization roles.",
					"type": "object",
					"additionalProperties": {
						"type": "array",
						"items": {
							"type": "string"
						}
					}
				}
			}
		},
		"codersdk.SSHConfig": {
			"type": "object",
			"properties": {
				"deploymentName": {
					"description": "DeploymentName is the config-ssh Hostname prefix",
					"type": "string"
				},
				"sshconfigOptions": {
					"description": "SSHConfigOptions are additional options to add to the ssh config file.\nThis will override defaults.",
					"type": "array",
					"items": {
						"type": "string"
					}
				}
			}
		},
		"codersdk.SSHConfigResponse": {
			"type": "object",
			"properties": {
				"hostname_prefix": {
					"type": "string"
				},
				"ssh_config_options": {
					"type": "object",
					"additionalProperties": {
						"type": "string"
					}
				}
			}
		},
		"codersdk.SessionCountDeploymentStats": {
			"type": "object",
			"properties": {
				"jetbrains": {
					"type": "integer"
				},
				"reconnecting_pty": {
					"type": "integer"
				},
				"ssh": {
					"type": "integer"
				},
				"vscode": {
					"type": "integer"
				}
			}
		},
		"codersdk.SessionLifetime": {
			"type": "object",
			"properties": {
				"default_duration": {
					"description": "DefaultDuration is only for browser, workspace app and oauth sessions.",
					"type": "integer"
				},
				"default_token_lifetime": {
					"type": "integer"
				},
				"disable_expiry_refresh": {
					"description": "DisableExpiryRefresh will disable automatically refreshing api\nkeys when they are used from the api. This means the api key lifetime at\ncreation is the lifetime of the api key.",
					"type": "boolean"
				},
				"max_token_lifetime": {
					"type": "integer"
				}
			}
		},
		"codersdk.SlimRole": {
			"type": "object",
			"properties": {
				"display_name": {
					"type": "string"
				},
				"name": {
					"type": "string"
				},
				"organization_id": {
					"type": "string"
				}
			}
		},
		"codersdk.SupportConfig": {
			"type": "object",
			"properties": {
				"links": {
					"$ref": "#/definitions/serpent.Struct-array_codersdk_LinkConfig"
				}
			}
		},
		"codersdk.SwaggerConfig": {
			"type": "object",
			"properties": {
				"enable": {
					"type": "boolean"
				}
			}
		},
		"codersdk.TLSConfig": {
			"type": "object",
			"properties": {
				"address": {
					"$ref": "#/definitions/serpent.HostPort"
				},
				"allow_insecure_ciphers": {
					"type": "boolean"
				},
				"cert_file": {
					"type": "array",
					"items": {
						"type": "string"
					}
				},
				"client_auth": {
					"type": "string"
				},
				"client_ca_file": {
					"type": "string"
				},
				"client_cert_file": {
					"type": "string"
				},
				"client_key_file": {
					"type": "string"
				},
				"enable": {
					"type": "boolean"
				},
				"key_file": {
					"type": "array",
					"items": {
						"type": "string"
					}
				},
				"min_version": {
					"type": "string"
				},
				"redirect_http": {
					"type": "boolean"
				},
				"supported_ciphers": {
					"type": "array",
					"items": {
						"type": "string"
					}
				}
			}
		},
		"codersdk.TelemetryConfig": {
			"type": "object",
			"properties": {
				"enable": {
					"type": "boolean"
				},
				"trace": {
					"type": "boolean"
				},
				"url": {
					"$ref": "#/definitions/serpent.URL"
				}
			}
		},
		"codersdk.Template": {
			"type": "object",
			"properties": {
				"active_user_count": {
					"description": "ActiveUserCount is set to -1 when loading.",
					"type": "integer"
				},
				"active_version_id": {
					"type": "string",
					"format": "uuid"
				},
				"activity_bump_ms": {
					"type": "integer"
				},
				"allow_user_autostart": {
					"description": "AllowUserAutostart and AllowUserAutostop are enterprise-only. Their\nvalues are only used if your license is entitled to use the advanced\ntemplate scheduling feature.",
					"type": "boolean"
				},
				"allow_user_autostop": {
					"type": "boolean"
				},
				"allow_user_cancel_workspace_jobs": {
					"type": "boolean"
				},
				"autostart_requirement": {
					"$ref": "#/definitions/codersdk.TemplateAutostartRequirement"
				},
				"autostop_requirement": {
					"description": "AutostopRequirement and AutostartRequirement are enterprise features. Its\nvalue is only used if your license is entitled to use the advanced template\nscheduling feature.",
					"allOf": [
						{
							"$ref": "#/definitions/codersdk.TemplateAutostopRequirement"
						}
					]
				},
				"build_time_stats": {
					"$ref": "#/definitions/codersdk.TemplateBuildTimeStats"
				},
				"created_at": {
					"type": "string",
					"format": "date-time"
				},
				"created_by_id": {
					"type": "string",
					"format": "uuid"
				},
				"created_by_name": {
					"type": "string"
				},
				"default_ttl_ms": {
					"type": "integer"
				},
				"deprecated": {
					"type": "boolean"
				},
				"deprecation_message": {
					"type": "string"
				},
				"description": {
					"type": "string"
				},
				"display_name": {
					"type": "string"
				},
				"failure_ttl_ms": {
					"description": "FailureTTLMillis, TimeTilDormantMillis, and TimeTilDormantAutoDeleteMillis are enterprise-only. Their\nvalues are used if your license is entitled to use the advanced\ntemplate scheduling feature.",
					"type": "integer"
				},
				"icon": {
					"type": "string"
				},
				"id": {
					"type": "string",
					"format": "uuid"
				},
				"max_port_share_level": {
					"$ref": "#/definitions/codersdk.WorkspaceAgentPortShareLevel"
				},
				"name": {
					"type": "string"
				},
				"organization_display_name": {
					"type": "string"
				},
				"organization_icon": {
					"type": "string"
				},
				"organization_id": {
					"type": "string",
					"format": "uuid"
				},
				"organization_name": {
					"type": "string",
					"format": "url"
				},
				"provisioner": {
					"type": "string",
					"enum": ["terraform"]
				},
				"require_active_version": {
					"description": "RequireActiveVersion mandates that workspaces are built with the active\ntemplate version.",
					"type": "boolean"
				},
				"time_til_dormant_autodelete_ms": {
					"type": "integer"
				},
				"time_til_dormant_ms": {
					"type": "integer"
				},
				"updated_at": {
					"type": "string",
					"format": "date-time"
				}
			}
		},
		"codersdk.TemplateAppUsage": {
			"type": "object",
			"properties": {
				"display_name": {
					"type": "string",
					"example": "Visual Studio Code"
				},
				"icon": {
					"type": "string"
				},
				"seconds": {
					"type": "integer",
					"example": 80500
				},
				"slug": {
					"type": "string",
					"example": "vscode"
				},
				"template_ids": {
					"type": "array",
					"items": {
						"type": "string",
						"format": "uuid"
					}
				},
				"times_used": {
					"type": "integer",
					"example": 2
				},
				"type": {
					"allOf": [
						{
							"$ref": "#/definitions/codersdk.TemplateAppsType"
						}
					],
					"example": "builtin"
				}
			}
		},
		"codersdk.TemplateAppsType": {
			"type": "string",
			"enum": ["builtin", "app"],
			"x-enum-varnames": ["TemplateAppsTypeBuiltin", "TemplateAppsTypeApp"]
		},
		"codersdk.TemplateAutostartRequirement": {
			"type": "object",
			"properties": {
				"days_of_week": {
					"description": "DaysOfWeek is a list of days of the week in which autostart is allowed\nto happen. If no days are specified, autostart is not allowed.",
					"type": "array",
					"items": {
						"type": "string",
						"enum": [
							"monday",
							"tuesday",
							"wednesday",
							"thursday",
							"friday",
							"saturday",
							"sunday"
						]
					}
				}
			}
		},
		"codersdk.TemplateAutostopRequirement": {
			"type": "object",
			"properties": {
				"days_of_week": {
					"description": "DaysOfWeek is a list of days of the week on which restarts are required.\nRestarts happen within the user's quiet hours (in their configured\ntimezone). If no days are specified, restarts are not required. Weekdays\ncannot be specified twice.\n\nRestarts will only happen on weekdays in this list on weeks which line up\nwith Weeks.",
					"type": "array",
					"items": {
						"type": "string",
						"enum": [
							"monday",
							"tuesday",
							"wednesday",
							"thursday",
							"friday",
							"saturday",
							"sunday"
						]
					}
				},
				"weeks": {
					"description": "Weeks is the number of weeks between required restarts. Weeks are synced\nacross all workspaces (and Coder deployments) using modulo math on a\nhardcoded epoch week of January 2nd, 2023 (the first Monday of 2023).\nValues of 0 or 1 indicate weekly restarts. Values of 2 indicate\nfortnightly restarts, etc.",
					"type": "integer"
				}
			}
		},
		"codersdk.TemplateBuildTimeStats": {
			"type": "object",
			"additionalProperties": {
				"$ref": "#/definitions/codersdk.TransitionStats"
			}
		},
		"codersdk.TemplateExample": {
			"type": "object",
			"properties": {
				"description": {
					"type": "string"
				},
				"icon": {
					"type": "string"
				},
				"id": {
					"type": "string",
					"format": "uuid"
				},
				"markdown": {
					"type": "string"
				},
				"name": {
					"type": "string"
				},
				"tags": {
					"type": "array",
					"items": {
						"type": "string"
					}
				},
				"url": {
					"type": "string"
				}
			}
		},
		"codersdk.TemplateInsightsIntervalReport": {
			"type": "object",
			"properties": {
				"active_users": {
					"type": "integer",
					"example": 14
				},
				"end_time": {
					"type": "string",
					"format": "date-time"
				},
				"interval": {
					"allOf": [
						{
							"$ref": "#/definitions/codersdk.InsightsReportInterval"
						}
					],
					"example": "week"
				},
				"start_time": {
					"type": "string",
					"format": "date-time"
				},
				"template_ids": {
					"type": "array",
					"items": {
						"type": "string",
						"format": "uuid"
					}
				}
			}
		},
		"codersdk.TemplateInsightsReport": {
			"type": "object",
			"properties": {
				"active_users": {
					"type": "integer",
					"example": 22
				},
				"apps_usage": {
					"type": "array",
					"items": {
						"$ref": "#/definitions/codersdk.TemplateAppUsage"
					}
				},
				"end_time": {
					"type": "string",
					"format": "date-time"
				},
				"parameters_usage": {
					"type": "array",
					"items": {
						"$ref": "#/definitions/codersdk.TemplateParameterUsage"
					}
				},
				"start_time": {
					"type": "string",
					"format": "date-time"
				},
				"template_ids": {
					"type": "array",
					"items": {
						"type": "string",
						"format": "uuid"
					}
				}
			}
		},
		"codersdk.TemplateInsightsResponse": {
			"type": "object",
			"properties": {
				"interval_reports": {
					"type": "array",
					"items": {
						"$ref": "#/definitions/codersdk.TemplateInsightsIntervalReport"
					}
				},
				"report": {
					"$ref": "#/definitions/codersdk.TemplateInsightsReport"
				}
			}
		},
		"codersdk.TemplateParameterUsage": {
			"type": "object",
			"properties": {
				"description": {
					"type": "string"
				},
				"display_name": {
					"type": "string"
				},
				"name": {
					"type": "string"
				},
				"options": {
					"type": "array",
					"items": {
						"$ref": "#/definitions/codersdk.TemplateVersionParameterOption"
					}
				},
				"template_ids": {
					"type": "array",
					"items": {
						"type": "string",
						"format": "uuid"
					}
				},
				"type": {
					"type": "string"
				},
				"values": {
					"type": "array",
					"items": {
						"$ref": "#/definitions/codersdk.TemplateParameterValue"
					}
				}
			}
		},
		"codersdk.TemplateParameterValue": {
			"type": "object",
			"properties": {
				"count": {
					"type": "integer"
				},
				"value": {
					"type": "string"
				}
			}
		},
		"codersdk.TemplateRole": {
			"type": "string",
			"enum": ["admin", "use", ""],
			"x-enum-varnames": [
				"TemplateRoleAdmin",
				"TemplateRoleUse",
				"TemplateRoleDeleted"
			]
		},
		"codersdk.TemplateUser": {
			"type": "object",
			"required": ["created_at", "email", "id", "username"],
			"properties": {
				"avatar_url": {
					"type": "string",
					"format": "uri"
				},
				"created_at": {
					"type": "string",
					"format": "date-time"
				},
				"email": {
					"type": "string",
					"format": "email"
				},
				"id": {
					"type": "string",
					"format": "uuid"
				},
				"last_seen_at": {
					"type": "string",
					"format": "date-time"
				},
				"login_type": {
					"$ref": "#/definitions/codersdk.LoginType"
				},
				"name": {
					"type": "string"
				},
				"organization_ids": {
					"type": "array",
					"items": {
						"type": "string",
						"format": "uuid"
					}
				},
				"role": {
					"enum": ["admin", "use"],
					"allOf": [
						{
							"$ref": "#/definitions/codersdk.TemplateRole"
						}
					]
				},
				"roles": {
					"type": "array",
					"items": {
						"$ref": "#/definitions/codersdk.SlimRole"
					}
				},
				"status": {
					"enum": ["active", "suspended"],
					"allOf": [
						{
							"$ref": "#/definitions/codersdk.UserStatus"
						}
					]
				},
				"theme_preference": {
					"type": "string"
				},
				"updated_at": {
					"type": "string",
					"format": "date-time"
				},
				"username": {
					"type": "string"
				}
			}
		},
		"codersdk.TemplateVersion": {
			"type": "object",
			"properties": {
				"archived": {
					"type": "boolean"
				},
				"created_at": {
					"type": "string",
					"format": "date-time"
				},
				"created_by": {
					"$ref": "#/definitions/codersdk.MinimalUser"
				},
				"id": {
					"type": "string",
					"format": "uuid"
				},
				"job": {
					"$ref": "#/definitions/codersdk.ProvisionerJob"
				},
				"matched_provisioners": {
					"$ref": "#/definitions/codersdk.MatchedProvisioners"
				},
				"message": {
					"type": "string"
				},
				"name": {
					"type": "string"
				},
				"organization_id": {
					"type": "string",
					"format": "uuid"
				},
				"readme": {
					"type": "string"
				},
				"template_id": {
					"type": "string",
					"format": "uuid"
				},
				"updated_at": {
					"type": "string",
					"format": "date-time"
				},
				"warnings": {
					"type": "array",
					"items": {
						"enum": ["DEPRECATED_PARAMETERS"],
						"$ref": "#/definitions/codersdk.TemplateVersionWarning"
					}
				}
			}
		},
		"codersdk.TemplateVersionExternalAuth": {
			"type": "object",
			"properties": {
				"authenticate_url": {
					"type": "string"
				},
				"authenticated": {
					"type": "boolean"
				},
				"display_icon": {
					"type": "string"
				},
				"display_name": {
					"type": "string"
				},
				"id": {
					"type": "string"
				},
				"optional": {
					"type": "boolean"
				},
				"type": {
					"type": "string"
				}
			}
		},
		"codersdk.TemplateVersionParameter": {
			"type": "object",
			"properties": {
				"default_value": {
					"type": "string"
				},
				"description": {
					"type": "string"
				},
				"description_plaintext": {
					"type": "string"
				},
				"display_name": {
					"type": "string"
				},
				"ephemeral": {
					"type": "boolean"
				},
				"icon": {
					"type": "string"
				},
				"mutable": {
					"type": "boolean"
				},
				"name": {
					"type": "string"
				},
				"options": {
					"type": "array",
					"items": {
						"$ref": "#/definitions/codersdk.TemplateVersionParameterOption"
					}
				},
				"required": {
					"type": "boolean"
				},
				"type": {
					"type": "string",
					"enum": ["string", "number", "bool", "list(string)"]
				},
				"validation_error": {
					"type": "string"
				},
				"validation_max": {
					"type": "integer"
				},
				"validation_min": {
					"type": "integer"
				},
				"validation_monotonic": {
					"enum": ["increasing", "decreasing"],
					"allOf": [
						{
							"$ref": "#/definitions/codersdk.ValidationMonotonicOrder"
						}
					]
				},
				"validation_regex": {
					"type": "string"
				}
			}
		},
		"codersdk.TemplateVersionParameterOption": {
			"type": "object",
			"properties": {
				"description": {
					"type": "string"
				},
				"icon": {
					"type": "string"
				},
				"name": {
					"type": "string"
				},
				"value": {
					"type": "string"
				}
			}
		},
		"codersdk.TemplateVersionVariable": {
			"type": "object",
			"properties": {
				"default_value": {
					"type": "string"
				},
				"description": {
					"type": "string"
				},
				"name": {
					"type": "string"
				},
				"required": {
					"type": "boolean"
				},
				"sensitive": {
					"type": "boolean"
				},
				"type": {
					"type": "string",
					"enum": ["string", "number", "bool"]
				},
				"value": {
					"type": "string"
				}
			}
		},
		"codersdk.TemplateVersionWarning": {
			"type": "string",
			"enum": ["UNSUPPORTED_WORKSPACES"],
			"x-enum-varnames": ["TemplateVersionWarningUnsupportedWorkspaces"]
		},
		"codersdk.TimingStage": {
			"type": "string",
			"enum": [
				"init",
				"plan",
				"graph",
				"apply",
				"start",
				"stop",
				"cron",
				"connect"
			],
			"x-enum-varnames": [
				"TimingStageInit",
				"TimingStagePlan",
				"TimingStageGraph",
				"TimingStageApply",
				"TimingStageStart",
				"TimingStageStop",
				"TimingStageCron",
				"TimingStageConnect"
			]
		},
		"codersdk.TokenConfig": {
			"type": "object",
			"properties": {
				"max_token_lifetime": {
					"type": "integer"
				}
			}
		},
		"codersdk.TraceConfig": {
			"type": "object",
			"properties": {
				"capture_logs": {
					"type": "boolean"
				},
				"data_dog": {
					"type": "boolean"
				},
				"enable": {
					"type": "boolean"
				},
				"honeycomb_api_key": {
					"type": "string"
				}
			}
		},
		"codersdk.TransitionStats": {
			"type": "object",
			"properties": {
				"p50": {
					"type": "integer",
					"example": 123
				},
				"p95": {
					"type": "integer",
					"example": 146
				}
			}
		},
		"codersdk.UpdateActiveTemplateVersion": {
			"type": "object",
			"required": ["id"],
			"properties": {
				"id": {
					"type": "string",
					"format": "uuid"
				}
			}
		},
		"codersdk.UpdateAppearanceConfig": {
			"type": "object",
			"properties": {
				"announcement_banners": {
					"type": "array",
					"items": {
						"$ref": "#/definitions/codersdk.BannerConfig"
					}
				},
				"application_name": {
					"type": "string"
				},
				"logo_url": {
					"type": "string"
				},
				"service_banner": {
					"description": "Deprecated: ServiceBanner has been replaced by AnnouncementBanners.",
					"allOf": [
						{
							"$ref": "#/definitions/codersdk.BannerConfig"
						}
					]
				}
			}
		},
		"codersdk.UpdateCheckResponse": {
			"type": "object",
			"properties": {
				"current": {
					"description": "Current indicates whether the server version is the same as the latest.",
					"type": "boolean"
				},
				"url": {
					"description": "URL to download the latest release of Coder.",
					"type": "string"
				},
				"version": {
					"description": "Version is the semantic version for the latest release of Coder.",
					"type": "string"
				}
			}
		},
		"codersdk.UpdateOrganizationRequest": {
			"type": "object",
			"properties": {
				"description": {
					"type": "string"
				},
				"display_name": {
					"type": "string"
				},
				"icon": {
					"type": "string"
				},
				"name": {
					"type": "string"
				}
			}
		},
		"codersdk.UpdateRoles": {
			"type": "object",
			"properties": {
				"roles": {
					"type": "array",
					"items": {
						"type": "string"
					}
				}
			}
		},
		"codersdk.UpdateTemplateACL": {
			"type": "object",
			"properties": {
				"group_perms": {
					"description": "GroupPerms should be a mapping of group id to role.",
					"type": "object",
					"additionalProperties": {
						"$ref": "#/definitions/codersdk.TemplateRole"
					},
					"example": {
						"8bd26b20-f3e8-48be-a903-46bb920cf671": "use",
						"\u003cuser_id\u003e\u003e": "admin"
					}
				},
				"user_perms": {
					"description": "UserPerms should be a mapping of user id to role. The user id must be the\nuuid of the user, not a username or email address.",
					"type": "object",
					"additionalProperties": {
						"$ref": "#/definitions/codersdk.TemplateRole"
					},
					"example": {
						"4df59e74-c027-470b-ab4d-cbba8963a5e9": "use",
						"\u003cgroup_id\u003e": "admin"
					}
				}
			}
		},
		"codersdk.UpdateUserAppearanceSettingsRequest": {
			"type": "object",
			"required": ["theme_preference"],
			"properties": {
				"theme_preference": {
					"type": "string"
				}
			}
		},
		"codersdk.UpdateUserNotificationPreferences": {
			"type": "object",
			"properties": {
				"template_disabled_map": {
					"type": "object",
					"additionalProperties": {
						"type": "boolean"
					}
				}
			}
		},
		"codersdk.UpdateUserPasswordRequest": {
			"type": "object",
			"required": ["password"],
			"properties": {
				"old_password": {
					"type": "string"
				},
				"password": {
					"type": "string"
				}
			}
		},
		"codersdk.UpdateUserProfileRequest": {
			"type": "object",
			"required": ["username"],
			"properties": {
				"name": {
					"type": "string"
				},
				"username": {
					"type": "string"
				}
			}
		},
		"codersdk.UpdateUserQuietHoursScheduleRequest": {
			"type": "object",
			"required": ["schedule"],
			"properties": {
				"schedule": {
					"description": "Schedule is a cron expression that defines when the user's quiet hours\nwindow is. Schedule must not be empty. For new users, the schedule is set\nto 2am in their browser or computer's timezone. The schedule denotes the\nbeginning of a 4 hour window where the workspace is allowed to\nautomatically stop or restart due to maintenance or template schedule.\n\nThe schedule must be daily with a single time, and should have a timezone\nspecified via a CRON_TZ prefix (otherwise UTC will be used).\n\nIf the schedule is empty, the user will be updated to use the default\nschedule.",
					"type": "string"
				}
			}
		},
		"codersdk.UpdateWorkspaceAutomaticUpdatesRequest": {
			"type": "object",
			"properties": {
				"automatic_updates": {
					"$ref": "#/definitions/codersdk.AutomaticUpdates"
				}
			}
		},
		"codersdk.UpdateWorkspaceAutostartRequest": {
			"type": "object",
			"properties": {
				"schedule": {
					"description": "Schedule is expected to be of the form `CRON_TZ=\u003cIANA Timezone\u003e \u003cmin\u003e \u003chour\u003e * * \u003cdow\u003e`\nExample: `CRON_TZ=US/Central 30 9 * * 1-5` represents 0930 in the timezone US/Central\non weekdays (Mon-Fri). `CRON_TZ` defaults to UTC if not present.",
					"type": "string"
				}
			}
		},
		"codersdk.UpdateWorkspaceDormancy": {
			"type": "object",
			"properties": {
				"dormant": {
					"type": "boolean"
				}
			}
		},
		"codersdk.UpdateWorkspaceRequest": {
			"type": "object",
			"properties": {
				"name": {
					"type": "string"
				}
			}
		},
		"codersdk.UpdateWorkspaceTTLRequest": {
			"type": "object",
			"properties": {
				"ttl_ms": {
					"type": "integer"
				}
			}
		},
		"codersdk.UploadResponse": {
			"type": "object",
			"properties": {
				"hash": {
					"type": "string",
					"format": "uuid"
				}
			}
		},
		"codersdk.UpsertWorkspaceAgentPortShareRequest": {
			"type": "object",
			"properties": {
				"agent_name": {
					"type": "string"
				},
				"port": {
					"type": "integer"
				},
				"protocol": {
					"enum": ["http", "https"],
					"allOf": [
						{
							"$ref": "#/definitions/codersdk.WorkspaceAgentPortShareProtocol"
						}
					]
				},
				"share_level": {
					"enum": ["owner", "authenticated", "public"],
					"allOf": [
						{
							"$ref": "#/definitions/codersdk.WorkspaceAgentPortShareLevel"
						}
					]
				}
			}
		},
		"codersdk.UsageAppName": {
			"type": "string",
			"enum": ["vscode", "jetbrains", "reconnecting-pty", "ssh"],
			"x-enum-varnames": [
				"UsageAppNameVscode",
				"UsageAppNameJetbrains",
				"UsageAppNameReconnectingPty",
				"UsageAppNameSSH"
			]
		},
		"codersdk.User": {
			"type": "object",
			"required": ["created_at", "email", "id", "username"],
			"properties": {
				"avatar_url": {
					"type": "string",
					"format": "uri"
				},
				"created_at": {
					"type": "string",
					"format": "date-time"
				},
				"email": {
					"type": "string",
					"format": "email"
				},
				"id": {
					"type": "string",
					"format": "uuid"
				},
				"last_seen_at": {
					"type": "string",
					"format": "date-time"
				},
				"login_type": {
					"$ref": "#/definitions/codersdk.LoginType"
				},
				"name": {
					"type": "string"
				},
				"organization_ids": {
					"type": "array",
					"items": {
						"type": "string",
						"format": "uuid"
					}
				},
				"roles": {
					"type": "array",
					"items": {
						"$ref": "#/definitions/codersdk.SlimRole"
					}
				},
				"status": {
					"enum": ["active", "suspended"],
					"allOf": [
						{
							"$ref": "#/definitions/codersdk.UserStatus"
						}
					]
				},
				"theme_preference": {
					"type": "string"
				},
				"updated_at": {
					"type": "string",
					"format": "date-time"
				},
				"username": {
					"type": "string"
				}
			}
		},
		"codersdk.UserActivity": {
			"type": "object",
			"properties": {
				"avatar_url": {
					"type": "string",
					"format": "uri"
				},
				"seconds": {
					"type": "integer",
					"example": 80500
				},
				"template_ids": {
					"type": "array",
					"items": {
						"type": "string",
						"format": "uuid"
					}
				},
				"user_id": {
					"type": "string",
					"format": "uuid"
				},
				"username": {
					"type": "string"
				}
			}
		},
		"codersdk.UserActivityInsightsReport": {
			"type": "object",
			"properties": {
				"end_time": {
					"type": "string",
					"format": "date-time"
				},
				"start_time": {
					"type": "string",
					"format": "date-time"
				},
				"template_ids": {
					"type": "array",
					"items": {
						"type": "string",
						"format": "uuid"
					}
				},
				"users": {
					"type": "array",
					"items": {
						"$ref": "#/definitions/codersdk.UserActivity"
					}
				}
			}
		},
		"codersdk.UserActivityInsightsResponse": {
			"type": "object",
			"properties": {
				"report": {
					"$ref": "#/definitions/codersdk.UserActivityInsightsReport"
				}
			}
		},
		"codersdk.UserLatency": {
			"type": "object",
			"properties": {
				"avatar_url": {
					"type": "string",
					"format": "uri"
				},
				"latency_ms": {
					"$ref": "#/definitions/codersdk.ConnectionLatency"
				},
				"template_ids": {
					"type": "array",
					"items": {
						"type": "string",
						"format": "uuid"
					}
				},
				"user_id": {
					"type": "string",
					"format": "uuid"
				},
				"username": {
					"type": "string"
				}
			}
		},
		"codersdk.UserLatencyInsightsReport": {
			"type": "object",
			"properties": {
				"end_time": {
					"type": "string",
					"format": "date-time"
				},
				"start_time": {
					"type": "string",
					"format": "date-time"
				},
				"template_ids": {
					"type": "array",
					"items": {
						"type": "string",
						"format": "uuid"
					}
				},
				"users": {
					"type": "array",
					"items": {
						"$ref": "#/definitions/codersdk.UserLatency"
					}
				}
			}
		},
		"codersdk.UserLatencyInsightsResponse": {
			"type": "object",
			"properties": {
				"report": {
					"$ref": "#/definitions/codersdk.UserLatencyInsightsReport"
				}
			}
		},
		"codersdk.UserLoginType": {
			"type": "object",
			"properties": {
				"login_type": {
					"$ref": "#/definitions/codersdk.LoginType"
				}
			}
		},
		"codersdk.UserParameter": {
			"type": "object",
			"properties": {
				"name": {
					"type": "string"
				},
				"value": {
					"type": "string"
				}
			}
		},
		"codersdk.UserQuietHoursScheduleConfig": {
			"type": "object",
			"properties": {
				"allow_user_custom": {
					"type": "boolean"
				},
				"default_schedule": {
					"type": "string"
				}
			}
		},
		"codersdk.UserQuietHoursScheduleResponse": {
			"type": "object",
			"properties": {
				"next": {
					"description": "Next is the next time that the quiet hours window will start.",
					"type": "string",
					"format": "date-time"
				},
				"raw_schedule": {
					"type": "string"
				},
				"time": {
					"description": "Time is the time of day that the quiet hours window starts in the given\nTimezone each day.",
					"type": "string"
				},
				"timezone": {
					"description": "raw format from the cron expression, UTC if unspecified",
					"type": "string"
				},
				"user_can_set": {
					"description": "UserCanSet is true if the user is allowed to set their own quiet hours\nschedule. If false, the user cannot set a custom schedule and the default\nschedule will always be used.",
					"type": "boolean"
				},
				"user_set": {
					"description": "UserSet is true if the user has set their own quiet hours schedule. If\nfalse, the user is using the default schedule.",
					"type": "boolean"
				}
			}
		},
		"codersdk.UserStatus": {
			"type": "string",
			"enum": ["active", "dormant", "suspended"],
			"x-enum-varnames": [
				"UserStatusActive",
				"UserStatusDormant",
				"UserStatusSuspended"
			]
		},
		"codersdk.UserStatusChangeCount": {
			"type": "object",
			"properties": {
				"count": {
					"type": "integer",
					"example": 10
				},
				"date": {
					"type": "string",
					"format": "date-time"
				}
			}
		},
		"codersdk.ValidateUserPasswordRequest": {
			"type": "object",
			"required": ["password"],
			"properties": {
				"password": {
					"type": "string"
				}
			}
		},
		"codersdk.ValidateUserPasswordResponse": {
			"type": "object",
			"properties": {
				"details": {
					"type": "string"
				},
				"valid": {
					"type": "boolean"
				}
			}
		},
		"codersdk.ValidationError": {
			"type": "object",
			"required": ["detail", "field"],
			"properties": {
				"detail": {
					"type": "string"
				},
				"field": {
					"type": "string"
				}
			}
		},
		"codersdk.ValidationMonotonicOrder": {
			"type": "string",
			"enum": ["increasing", "decreasing"],
			"x-enum-varnames": [
				"MonotonicOrderIncreasing",
				"MonotonicOrderDecreasing"
			]
		},
		"codersdk.VariableValue": {
			"type": "object",
			"properties": {
				"name": {
					"type": "string"
				},
				"value": {
					"type": "string"
				}
			}
		},
		"codersdk.Workspace": {
			"type": "object",
			"properties": {
				"allow_renames": {
					"type": "boolean"
				},
				"automatic_updates": {
					"enum": ["always", "never"],
					"allOf": [
						{
							"$ref": "#/definitions/codersdk.AutomaticUpdates"
						}
					]
				},
				"autostart_schedule": {
					"type": "string"
				},
				"created_at": {
					"type": "string",
					"format": "date-time"
				},
				"deleting_at": {
					"description": "DeletingAt indicates the time at which the workspace will be permanently deleted.\nA workspace is eligible for deletion if it is dormant (a non-nil dormant_at value)\nand a value has been specified for time_til_dormant_autodelete on its template.",
					"type": "string",
					"format": "date-time"
				},
				"dormant_at": {
					"description": "DormantAt being non-nil indicates a workspace that is dormant.\nA dormant workspace is no longer accessible must be activated.\nIt is subject to deletion if it breaches\nthe duration of the time_til_ field on its template.",
					"type": "string",
					"format": "date-time"
				},
				"favorite": {
					"type": "boolean"
				},
				"health": {
					"description": "Health shows the health of the workspace and information about\nwhat is causing an unhealthy status.",
					"allOf": [
						{
							"$ref": "#/definitions/codersdk.WorkspaceHealth"
						}
					]
				},
				"id": {
					"type": "string",
					"format": "uuid"
				},
				"last_used_at": {
					"type": "string",
					"format": "date-time"
				},
				"latest_build": {
					"$ref": "#/definitions/codersdk.WorkspaceBuild"
				},
				"name": {
					"type": "string"
				},
				"next_start_at": {
					"type": "string",
					"format": "date-time"
				},
				"organization_id": {
					"type": "string",
					"format": "uuid"
				},
				"organization_name": {
					"type": "string"
				},
				"outdated": {
					"type": "boolean"
				},
				"owner_avatar_url": {
					"type": "string"
				},
				"owner_id": {
					"type": "string",
					"format": "uuid"
				},
				"owner_name": {
					"type": "string"
				},
				"template_active_version_id": {
					"type": "string",
					"format": "uuid"
				},
				"template_allow_user_cancel_workspace_jobs": {
					"type": "boolean"
				},
				"template_display_name": {
					"type": "string"
				},
				"template_icon": {
					"type": "string"
				},
				"template_id": {
					"type": "string",
					"format": "uuid"
				},
				"template_name": {
					"type": "string"
				},
				"template_require_active_version": {
					"type": "boolean"
				},
				"ttl_ms": {
					"type": "integer"
				},
				"updated_at": {
					"type": "string",
					"format": "date-time"
				}
			}
		},
		"codersdk.WorkspaceAgent": {
			"type": "object",
			"properties": {
				"api_version": {
					"type": "string"
				},
				"apps": {
					"type": "array",
					"items": {
						"$ref": "#/definitions/codersdk.WorkspaceApp"
					}
				},
				"architecture": {
					"type": "string"
				},
				"connection_timeout_seconds": {
					"type": "integer"
				},
				"created_at": {
					"type": "string",
					"format": "date-time"
				},
				"directory": {
					"type": "string"
				},
				"disconnected_at": {
					"type": "string",
					"format": "date-time"
				},
				"display_apps": {
					"type": "array",
					"items": {
						"$ref": "#/definitions/codersdk.DisplayApp"
					}
				},
				"environment_variables": {
					"type": "object",
					"additionalProperties": {
						"type": "string"
					}
				},
				"expanded_directory": {
					"type": "string"
				},
				"first_connected_at": {
					"type": "string",
					"format": "date-time"
				},
				"health": {
					"description": "Health reports the health of the agent.",
					"allOf": [
						{
							"$ref": "#/definitions/codersdk.WorkspaceAgentHealth"
						}
					]
				},
				"id": {
					"type": "string",
					"format": "uuid"
				},
				"instance_id": {
					"type": "string"
				},
				"last_connected_at": {
					"type": "string",
					"format": "date-time"
				},
				"latency": {
					"description": "DERPLatency is mapped by region name (e.g. \"New York City\", \"Seattle\").",
					"type": "object",
					"additionalProperties": {
						"$ref": "#/definitions/codersdk.DERPRegion"
					}
				},
				"lifecycle_state": {
					"$ref": "#/definitions/codersdk.WorkspaceAgentLifecycle"
				},
				"log_sources": {
					"type": "array",
					"items": {
						"$ref": "#/definitions/codersdk.WorkspaceAgentLogSource"
					}
				},
				"logs_length": {
					"type": "integer"
				},
				"logs_overflowed": {
					"type": "boolean"
				},
				"name": {
					"type": "string"
				},
				"operating_system": {
					"type": "string"
				},
				"ready_at": {
					"type": "string",
					"format": "date-time"
				},
				"resource_id": {
					"type": "string",
					"format": "uuid"
				},
				"scripts": {
					"type": "array",
					"items": {
						"$ref": "#/definitions/codersdk.WorkspaceAgentScript"
					}
				},
				"started_at": {
					"type": "string",
					"format": "date-time"
				},
				"startup_script_behavior": {
					"description": "StartupScriptBehavior is a legacy field that is deprecated in favor\nof the `coder_script` resource. It's only referenced by old clients.\nDeprecated: Remove in the future!",
					"allOf": [
						{
							"$ref": "#/definitions/codersdk.WorkspaceAgentStartupScriptBehavior"
						}
					]
				},
				"status": {
					"$ref": "#/definitions/codersdk.WorkspaceAgentStatus"
				},
				"subsystems": {
					"type": "array",
					"items": {
						"$ref": "#/definitions/codersdk.AgentSubsystem"
					}
				},
				"troubleshooting_url": {
					"type": "string"
				},
				"updated_at": {
					"type": "string",
					"format": "date-time"
				},
				"version": {
					"type": "string"
				}
			}
		},
		"codersdk.WorkspaceAgentDevcontainer": {
			"type": "object",
			"properties": {
				"created_at": {
					"description": "CreatedAt is the time the container was created.",
					"type": "string",
					"format": "date-time"
				},
				"id": {
					"description": "ID is the unique identifier of the container.",
					"type": "string"
				},
				"image": {
					"description": "Image is the name of the container image.",
					"type": "string"
				},
				"labels": {
					"description": "Labels is a map of key-value pairs of container labels.",
					"type": "object",
					"additionalProperties": {
						"type": "string"
					}
				},
				"name": {
					"description": "FriendlyName is the human-readable name of the container.",
					"type": "string"
				},
				"ports": {
					"description": "Ports includes ports exposed by the container.",
					"type": "array",
					"items": {
						"$ref": "#/definitions/codersdk.WorkspaceAgentListeningPort"
					}
				},
				"running": {
					"description": "Running is true if the container is currently running.",
					"type": "boolean"
				},
				"status": {
					"description": "Status is the current status of the container. This is somewhat\nimplementation-dependent, but should generally be a human-readable\nstring.",
					"type": "string"
				},
				"volumes": {
					"description": "Volumes is a map of \"things\" mounted into the container. Again, this\nis somewhat implementation-dependent.",
					"type": "object",
					"additionalProperties": {
						"type": "string"
					}
				}
			}
		},
		"codersdk.WorkspaceAgentHealth": {
			"type": "object",
			"properties": {
				"healthy": {
					"description": "Healthy is true if the agent is healthy.",
					"type": "boolean",
					"example": false
				},
				"reason": {
					"description": "Reason is a human-readable explanation of the agent's health. It is empty if Healthy is true.",
					"type": "string",
					"example": "agent has lost connection"
				}
			}
		},
		"codersdk.WorkspaceAgentLifecycle": {
			"type": "string",
			"enum": [
				"created",
				"starting",
				"start_timeout",
				"start_error",
				"ready",
				"shutting_down",
				"shutdown_timeout",
				"shutdown_error",
				"off"
			],
			"x-enum-varnames": [
				"WorkspaceAgentLifecycleCreated",
				"WorkspaceAgentLifecycleStarting",
				"WorkspaceAgentLifecycleStartTimeout",
				"WorkspaceAgentLifecycleStartError",
				"WorkspaceAgentLifecycleReady",
				"WorkspaceAgentLifecycleShuttingDown",
				"WorkspaceAgentLifecycleShutdownTimeout",
				"WorkspaceAgentLifecycleShutdownError",
				"WorkspaceAgentLifecycleOff"
			]
		},
		"codersdk.WorkspaceAgentListContainersResponse": {
			"type": "object",
			"properties": {
				"containers": {
					"description": "Containers is a list of containers visible to the workspace agent.",
					"type": "array",
					"items": {
						"$ref": "#/definitions/codersdk.WorkspaceAgentDevcontainer"
					}
				},
				"warnings": {
					"description": "Warnings is a list of warnings that may have occurred during the\nprocess of listing containers. This should not include fatal errors.",
					"type": "array",
					"items": {
						"type": "string"
					}
				}
			}
		},
		"codersdk.WorkspaceAgentListeningPort": {
			"type": "object",
			"properties": {
				"network": {
					"description": "only \"tcp\" at the moment",
					"type": "string"
				},
				"port": {
					"type": "integer"
				},
				"process_name": {
					"description": "may be empty",
					"type": "string"
				}
			}
		},
		"codersdk.WorkspaceAgentListeningPortsResponse": {
			"type": "object",
			"properties": {
				"ports": {
					"description": "If there are no ports in the list, nothing should be displayed in the UI.\nThere must not be a \"no ports available\" message or anything similar, as\nthere will always be no ports displayed on platforms where our port\ndetection logic is unsupported.",
					"type": "array",
					"items": {
						"$ref": "#/definitions/codersdk.WorkspaceAgentListeningPort"
					}
				}
			}
		},
		"codersdk.WorkspaceAgentLog": {
			"type": "object",
			"properties": {
				"created_at": {
					"type": "string",
					"format": "date-time"
				},
				"id": {
					"type": "integer"
				},
				"level": {
					"$ref": "#/definitions/codersdk.LogLevel"
				},
				"output": {
					"type": "string"
				},
				"source_id": {
					"type": "string",
					"format": "uuid"
				}
			}
		},
		"codersdk.WorkspaceAgentLogSource": {
			"type": "object",
			"properties": {
				"created_at": {
					"type": "string",
					"format": "date-time"
				},
				"display_name": {
					"type": "string"
				},
				"icon": {
					"type": "string"
				},
				"id": {
					"type": "string",
					"format": "uuid"
				},
				"workspace_agent_id": {
					"type": "string",
					"format": "uuid"
				}
			}
		},
		"codersdk.WorkspaceAgentPortShare": {
			"type": "object",
			"properties": {
				"agent_name": {
					"type": "string"
				},
				"port": {
					"type": "integer"
				},
				"protocol": {
					"enum": ["http", "https"],
					"allOf": [
						{
							"$ref": "#/definitions/codersdk.WorkspaceAgentPortShareProtocol"
						}
					]
				},
				"share_level": {
					"enum": ["owner", "authenticated", "public"],
					"allOf": [
						{
							"$ref": "#/definitions/codersdk.WorkspaceAgentPortShareLevel"
						}
					]
				},
				"workspace_id": {
					"type": "string",
					"format": "uuid"
				}
			}
		},
		"codersdk.WorkspaceAgentPortShareLevel": {
			"type": "string",
			"enum": ["owner", "authenticated", "public"],
			"x-enum-varnames": [
				"WorkspaceAgentPortShareLevelOwner",
				"WorkspaceAgentPortShareLevelAuthenticated",
				"WorkspaceAgentPortShareLevelPublic"
			]
		},
		"codersdk.WorkspaceAgentPortShareProtocol": {
			"type": "string",
			"enum": ["http", "https"],
			"x-enum-varnames": [
				"WorkspaceAgentPortShareProtocolHTTP",
				"WorkspaceAgentPortShareProtocolHTTPS"
			]
		},
		"codersdk.WorkspaceAgentPortShares": {
			"type": "object",
			"properties": {
				"shares": {
					"type": "array",
					"items": {
						"$ref": "#/definitions/codersdk.WorkspaceAgentPortShare"
					}
				}
			}
		},
		"codersdk.WorkspaceAgentScript": {
			"type": "object",
			"properties": {
				"cron": {
					"type": "string"
				},
				"display_name": {
					"type": "string"
				},
				"id": {
					"type": "string",
					"format": "uuid"
				},
				"log_path": {
					"type": "string"
				},
				"log_source_id": {
					"type": "string",
					"format": "uuid"
				},
				"run_on_start": {
					"type": "boolean"
				},
				"run_on_stop": {
					"type": "boolean"
				},
				"script": {
					"type": "string"
				},
				"start_blocks_login": {
					"type": "boolean"
				},
				"timeout": {
					"type": "integer"
				}
			}
		},
		"codersdk.WorkspaceAgentStartupScriptBehavior": {
			"type": "string",
			"enum": ["blocking", "non-blocking"],
			"x-enum-varnames": [
				"WorkspaceAgentStartupScriptBehaviorBlocking",
				"WorkspaceAgentStartupScriptBehaviorNonBlocking"
			]
		},
		"codersdk.WorkspaceAgentStatus": {
			"type": "string",
			"enum": ["connecting", "connected", "disconnected", "timeout"],
			"x-enum-varnames": [
				"WorkspaceAgentConnecting",
				"WorkspaceAgentConnected",
				"WorkspaceAgentDisconnected",
				"WorkspaceAgentTimeout"
			]
		},
		"codersdk.WorkspaceApp": {
			"type": "object",
			"properties": {
				"command": {
					"type": "string"
				},
				"display_name": {
					"description": "DisplayName is a friendly name for the app.",
					"type": "string"
				},
				"external": {
					"description": "External specifies whether the URL should be opened externally on\nthe client or not.",
					"type": "boolean"
				},
				"health": {
					"$ref": "#/definitions/codersdk.WorkspaceAppHealth"
				},
				"healthcheck": {
					"description": "Healthcheck specifies the configuration for checking app health.",
					"allOf": [
						{
							"$ref": "#/definitions/codersdk.Healthcheck"
						}
					]
				},
				"hidden": {
					"type": "boolean"
				},
				"icon": {
					"description": "Icon is a relative path or external URL that specifies\nan icon to be displayed in the dashboard.",
					"type": "string"
				},
				"id": {
					"type": "string",
					"format": "uuid"
				},
				"open_in": {
					"$ref": "#/definitions/codersdk.WorkspaceAppOpenIn"
				},
				"sharing_level": {
					"enum": ["owner", "authenticated", "public"],
					"allOf": [
						{
							"$ref": "#/definitions/codersdk.WorkspaceAppSharingLevel"
						}
					]
				},
				"slug": {
					"description": "Slug is a unique identifier within the agent.",
					"type": "string"
				},
				"subdomain": {
					"description": "Subdomain denotes whether the app should be accessed via a path on the\n`coder server` or via a hostname-based dev URL. If this is set to true\nand there is no app wildcard configured on the server, the app will not\nbe accessible in the UI.",
					"type": "boolean"
				},
				"subdomain_name": {
					"description": "SubdomainName is the application domain exposed on the `coder server`.",
					"type": "string"
				},
				"url": {
					"description": "URL is the address being proxied to inside the workspace.\nIf external is specified, this will be opened on the client.",
					"type": "string"
				}
			}
		},
		"codersdk.WorkspaceAppHealth": {
			"type": "string",
			"enum": ["disabled", "initializing", "healthy", "unhealthy"],
			"x-enum-varnames": [
				"WorkspaceAppHealthDisabled",
				"WorkspaceAppHealthInitializing",
				"WorkspaceAppHealthHealthy",
				"WorkspaceAppHealthUnhealthy"
			]
		},
		"codersdk.WorkspaceAppOpenIn": {
			"type": "string",
			"enum": ["slim-window", "tab"],
			"x-enum-varnames": [
				"WorkspaceAppOpenInSlimWindow",
				"WorkspaceAppOpenInTab"
			]
		},
		"codersdk.WorkspaceAppSharingLevel": {
			"type": "string",
			"enum": ["owner", "authenticated", "public"],
			"x-enum-varnames": [
				"WorkspaceAppSharingLevelOwner",
				"WorkspaceAppSharingLevelAuthenticated",
				"WorkspaceAppSharingLevelPublic"
			]
		},
		"codersdk.WorkspaceBuild": {
			"type": "object",
			"properties": {
				"build_number": {
					"type": "integer"
				},
				"created_at": {
					"type": "string",
					"format": "date-time"
				},
				"daily_cost": {
					"type": "integer"
				},
				"deadline": {
					"type": "string",
					"format": "date-time"
				},
				"id": {
					"type": "string",
					"format": "uuid"
				},
				"initiator_id": {
					"type": "string",
					"format": "uuid"
				},
				"initiator_name": {
					"type": "string"
				},
				"job": {
					"$ref": "#/definitions/codersdk.ProvisionerJob"
				},
				"matched_provisioners": {
					"$ref": "#/definitions/codersdk.MatchedProvisioners"
				},
				"max_deadline": {
					"type": "string",
					"format": "date-time"
				},
				"reason": {
					"enum": ["initiator", "autostart", "autostop"],
					"allOf": [
						{
							"$ref": "#/definitions/codersdk.BuildReason"
						}
					]
				},
				"resources": {
					"type": "array",
					"items": {
						"$ref": "#/definitions/codersdk.WorkspaceResource"
					}
				},
				"status": {
					"enum": [
						"pending",
						"starting",
						"running",
						"stopping",
						"stopped",
						"failed",
						"canceling",
						"canceled",
						"deleting",
						"deleted"
					],
					"allOf": [
						{
							"$ref": "#/definitions/codersdk.WorkspaceStatus"
						}
					]
				},
				"template_version_id": {
					"type": "string",
					"format": "uuid"
				},
				"template_version_name": {
					"type": "string"
				},
				"transition": {
					"enum": ["start", "stop", "delete"],
					"allOf": [
						{
							"$ref": "#/definitions/codersdk.WorkspaceTransition"
						}
					]
				},
				"updated_at": {
					"type": "string",
					"format": "date-time"
				},
				"workspace_id": {
					"type": "string",
					"format": "uuid"
				},
				"workspace_name": {
					"type": "string"
				},
				"workspace_owner_avatar_url": {
					"type": "string"
				},
				"workspace_owner_id": {
					"type": "string",
					"format": "uuid"
				},
				"workspace_owner_name": {
					"type": "string"
				}
			}
		},
		"codersdk.WorkspaceBuildParameter": {
			"type": "object",
			"properties": {
				"name": {
					"type": "string"
				},
				"value": {
					"type": "string"
				}
			}
		},
		"codersdk.WorkspaceBuildTimings": {
			"type": "object",
			"properties": {
				"agent_connection_timings": {
					"type": "array",
					"items": {
						"$ref": "#/definitions/codersdk.AgentConnectionTiming"
					}
				},
				"agent_script_timings": {
					"description": "TODO: Consolidate agent-related timing metrics into a single struct when\nupdating the API version",
					"type": "array",
					"items": {
						"$ref": "#/definitions/codersdk.AgentScriptTiming"
					}
				},
				"provisioner_timings": {
					"type": "array",
					"items": {
						"$ref": "#/definitions/codersdk.ProvisionerTiming"
					}
				}
			}
		},
		"codersdk.WorkspaceConnectionLatencyMS": {
			"type": "object",
			"properties": {
				"p50": {
					"type": "number"
				},
				"p95": {
					"type": "number"
				}
			}
		},
		"codersdk.WorkspaceDeploymentStats": {
			"type": "object",
			"properties": {
				"building": {
					"type": "integer"
				},
				"connection_latency_ms": {
					"$ref": "#/definitions/codersdk.WorkspaceConnectionLatencyMS"
				},
				"failed": {
					"type": "integer"
				},
				"pending": {
					"type": "integer"
				},
				"running": {
					"type": "integer"
				},
				"rx_bytes": {
					"type": "integer"
				},
				"stopped": {
					"type": "integer"
				},
				"tx_bytes": {
					"type": "integer"
				}
			}
		},
		"codersdk.WorkspaceHealth": {
			"type": "object",
			"properties": {
				"failing_agents": {
					"description": "FailingAgents lists the IDs of the agents that are failing, if any.",
					"type": "array",
					"items": {
						"type": "string",
						"format": "uuid"
					}
				},
				"healthy": {
					"description": "Healthy is true if the workspace is healthy.",
					"type": "boolean",
					"example": false
				}
			}
		},
		"codersdk.WorkspaceProxy": {
			"type": "object",
			"properties": {
				"created_at": {
					"type": "string",
					"format": "date-time"
				},
				"deleted": {
					"type": "boolean"
				},
				"derp_enabled": {
					"type": "boolean"
				},
				"derp_only": {
					"type": "boolean"
				},
				"display_name": {
					"type": "string"
				},
				"healthy": {
					"type": "boolean"
				},
				"icon_url": {
					"type": "string"
				},
				"id": {
					"type": "string",
					"format": "uuid"
				},
				"name": {
					"type": "string"
				},
				"path_app_url": {
					"description": "PathAppURL is the URL to the base path for path apps. Optional\nunless wildcard_hostname is set.\nE.g. https://us.example.com",
					"type": "string"
				},
				"status": {
					"description": "Status is the latest status check of the proxy. This will be empty for deleted\nproxies. This value can be used to determine if a workspace proxy is healthy\nand ready to use.",
					"allOf": [
						{
							"$ref": "#/definitions/codersdk.WorkspaceProxyStatus"
						}
					]
				},
				"updated_at": {
					"type": "string",
					"format": "date-time"
				},
				"version": {
					"type": "string"
				},
				"wildcard_hostname": {
					"description": "WildcardHostname is the wildcard hostname for subdomain apps.\nE.g. *.us.example.com\nE.g. *--suffix.au.example.com\nOptional. Does not need to be on the same domain as PathAppURL.",
					"type": "string"
				}
			}
		},
		"codersdk.WorkspaceProxyStatus": {
			"type": "object",
			"properties": {
				"checked_at": {
					"type": "string",
					"format": "date-time"
				},
				"report": {
					"description": "Report provides more information about the health of the workspace proxy.",
					"allOf": [
						{
							"$ref": "#/definitions/codersdk.ProxyHealthReport"
						}
					]
				},
				"status": {
					"$ref": "#/definitions/codersdk.ProxyHealthStatus"
				}
			}
		},
		"codersdk.WorkspaceQuota": {
			"type": "object",
			"properties": {
				"budget": {
					"type": "integer"
				},
				"credits_consumed": {
					"type": "integer"
				}
			}
		},
		"codersdk.WorkspaceResource": {
			"type": "object",
			"properties": {
				"agents": {
					"type": "array",
					"items": {
						"$ref": "#/definitions/codersdk.WorkspaceAgent"
					}
				},
				"created_at": {
					"type": "string",
					"format": "date-time"
				},
				"daily_cost": {
					"type": "integer"
				},
				"hide": {
					"type": "boolean"
				},
				"icon": {
					"type": "string"
				},
				"id": {
					"type": "string",
					"format": "uuid"
				},
				"job_id": {
					"type": "string",
					"format": "uuid"
				},
				"metadata": {
					"type": "array",
					"items": {
						"$ref": "#/definitions/codersdk.WorkspaceResourceMetadata"
					}
				},
				"name": {
					"type": "string"
				},
				"type": {
					"type": "string"
				},
				"workspace_transition": {
					"enum": ["start", "stop", "delete"],
					"allOf": [
						{
							"$ref": "#/definitions/codersdk.WorkspaceTransition"
						}
					]
				}
			}
		},
		"codersdk.WorkspaceResourceMetadata": {
			"type": "object",
			"properties": {
				"key": {
					"type": "string"
				},
				"sensitive": {
					"type": "boolean"
				},
				"value": {
					"type": "string"
				}
			}
		},
		"codersdk.WorkspaceStatus": {
			"type": "string",
			"enum": [
				"pending",
				"starting",
				"running",
				"stopping",
				"stopped",
				"failed",
				"canceling",
				"canceled",
				"deleting",
				"deleted"
			],
			"x-enum-varnames": [
				"WorkspaceStatusPending",
				"WorkspaceStatusStarting",
				"WorkspaceStatusRunning",
				"WorkspaceStatusStopping",
				"WorkspaceStatusStopped",
				"WorkspaceStatusFailed",
				"WorkspaceStatusCanceling",
				"WorkspaceStatusCanceled",
				"WorkspaceStatusDeleting",
				"WorkspaceStatusDeleted"
			]
		},
		"codersdk.WorkspaceTransition": {
			"type": "string",
			"enum": ["start", "stop", "delete"],
			"x-enum-varnames": [
				"WorkspaceTransitionStart",
				"WorkspaceTransitionStop",
				"WorkspaceTransitionDelete"
			]
		},
		"codersdk.WorkspacesResponse": {
			"type": "object",
			"properties": {
				"count": {
					"type": "integer"
				},
				"workspaces": {
					"type": "array",
					"items": {
						"$ref": "#/definitions/codersdk.Workspace"
					}
				}
			}
		},
		"derp.BytesSentRecv": {
			"type": "object",
			"properties": {
				"key": {
					"description": "Key is the public key of the client which sent/received these bytes.",
					"allOf": [
						{
							"$ref": "#/definitions/key.NodePublic"
						}
					]
				},
				"recv": {
					"type": "integer"
				},
				"sent": {
					"type": "integer"
				}
			}
		},
		"derp.ServerInfoMessage": {
			"type": "object",
			"properties": {
				"tokenBucketBytesBurst": {
					"description": "TokenBucketBytesBurst is how many bytes the server will\nallow to burst, temporarily violating\nTokenBucketBytesPerSecond.\n\nZero means unspecified. There might be a limit, but the\nclient need not try to respect it.",
					"type": "integer"
				},
				"tokenBucketBytesPerSecond": {
					"description": "TokenBucketBytesPerSecond is how many bytes per second the\nserver says it will accept, including all framing bytes.\n\nZero means unspecified. There might be a limit, but the\nclient need not try to respect it.",
					"type": "integer"
				}
			}
		},
		"health.Code": {
			"type": "string",
			"enum": [
				"EUNKNOWN",
				"EWP01",
				"EWP02",
				"EWP04",
				"EDB01",
				"EDB02",
				"EWS01",
				"EWS02",
				"EWS03",
				"EACS01",
				"EACS02",
				"EACS03",
				"EACS04",
				"EDERP01",
				"EDERP02",
				"EPD01",
				"EPD02",
				"EPD03"
			],
			"x-enum-varnames": [
				"CodeUnknown",
				"CodeProxyUpdate",
				"CodeProxyFetch",
				"CodeProxyUnhealthy",
				"CodeDatabasePingFailed",
				"CodeDatabasePingSlow",
				"CodeWebsocketDial",
				"CodeWebsocketEcho",
				"CodeWebsocketMsg",
				"CodeAccessURLNotSet",
				"CodeAccessURLInvalid",
				"CodeAccessURLFetch",
				"CodeAccessURLNotOK",
				"CodeDERPNodeUsesWebsocket",
				"CodeDERPOneNodeUnhealthy",
				"CodeProvisionerDaemonsNoProvisionerDaemons",
				"CodeProvisionerDaemonVersionMismatch",
				"CodeProvisionerDaemonAPIMajorVersionDeprecated"
			]
		},
		"health.Message": {
			"type": "object",
			"properties": {
				"code": {
					"$ref": "#/definitions/health.Code"
				},
				"message": {
					"type": "string"
				}
			}
		},
		"health.Severity": {
			"type": "string",
			"enum": ["ok", "warning", "error"],
			"x-enum-varnames": ["SeverityOK", "SeverityWarning", "SeverityError"]
		},
		"healthsdk.AccessURLReport": {
			"type": "object",
			"properties": {
				"access_url": {
					"type": "string"
				},
				"dismissed": {
					"type": "boolean"
				},
				"error": {
					"type": "string"
				},
				"healthy": {
					"description": "Healthy is deprecated and left for backward compatibility purposes, use `Severity` instead.",
					"type": "boolean"
				},
				"healthz_response": {
					"type": "string"
				},
				"reachable": {
					"type": "boolean"
				},
				"severity": {
					"enum": ["ok", "warning", "error"],
					"allOf": [
						{
							"$ref": "#/definitions/health.Severity"
						}
					]
				},
				"status_code": {
					"type": "integer"
				},
				"warnings": {
					"type": "array",
					"items": {
						"$ref": "#/definitions/health.Message"
					}
				}
			}
		},
		"healthsdk.DERPHealthReport": {
			"type": "object",
			"properties": {
				"dismissed": {
					"type": "boolean"
				},
				"error": {
					"type": "string"
				},
				"healthy": {
					"description": "Healthy is deprecated and left for backward compatibility purposes, use `Severity` instead.",
					"type": "boolean"
				},
				"netcheck": {
					"$ref": "#/definitions/netcheck.Report"
				},
				"netcheck_err": {
					"type": "string"
				},
				"netcheck_logs": {
					"type": "array",
					"items": {
						"type": "string"
					}
				},
				"regions": {
					"type": "object",
					"additionalProperties": {
						"$ref": "#/definitions/healthsdk.DERPRegionReport"
					}
				},
				"severity": {
					"enum": ["ok", "warning", "error"],
					"allOf": [
						{
							"$ref": "#/definitions/health.Severity"
						}
					]
				},
				"warnings": {
					"type": "array",
					"items": {
						"$ref": "#/definitions/health.Message"
					}
				}
			}
		},
		"healthsdk.DERPNodeReport": {
			"type": "object",
			"properties": {
				"can_exchange_messages": {
					"type": "boolean"
				},
				"client_errs": {
					"type": "array",
					"items": {
						"type": "array",
						"items": {
							"type": "string"
						}
					}
				},
				"client_logs": {
					"type": "array",
					"items": {
						"type": "array",
						"items": {
							"type": "string"
						}
					}
				},
				"error": {
					"type": "string"
				},
				"healthy": {
					"description": "Healthy is deprecated and left for backward compatibility purposes, use `Severity` instead.",
					"type": "boolean"
				},
				"node": {
					"$ref": "#/definitions/tailcfg.DERPNode"
				},
				"node_info": {
					"$ref": "#/definitions/derp.ServerInfoMessage"
				},
				"round_trip_ping": {
					"type": "string"
				},
				"round_trip_ping_ms": {
					"type": "integer"
				},
				"severity": {
					"enum": ["ok", "warning", "error"],
					"allOf": [
						{
							"$ref": "#/definitions/health.Severity"
						}
					]
				},
				"stun": {
					"$ref": "#/definitions/healthsdk.STUNReport"
				},
				"uses_websocket": {
					"type": "boolean"
				},
				"warnings": {
					"type": "array",
					"items": {
						"$ref": "#/definitions/health.Message"
					}
				}
			}
		},
		"healthsdk.DERPRegionReport": {
			"type": "object",
			"properties": {
				"error": {
					"type": "string"
				},
				"healthy": {
					"description": "Healthy is deprecated and left for backward compatibility purposes, use `Severity` instead.",
					"type": "boolean"
				},
				"node_reports": {
					"type": "array",
					"items": {
						"$ref": "#/definitions/healthsdk.DERPNodeReport"
					}
				},
				"region": {
					"$ref": "#/definitions/tailcfg.DERPRegion"
				},
				"severity": {
					"enum": ["ok", "warning", "error"],
					"allOf": [
						{
							"$ref": "#/definitions/health.Severity"
						}
					]
				},
				"warnings": {
					"type": "array",
					"items": {
						"$ref": "#/definitions/health.Message"
					}
				}
			}
		},
		"healthsdk.DatabaseReport": {
			"type": "object",
			"properties": {
				"dismissed": {
					"type": "boolean"
				},
				"error": {
					"type": "string"
				},
				"healthy": {
					"description": "Healthy is deprecated and left for backward compatibility purposes, use `Severity` instead.",
					"type": "boolean"
				},
				"latency": {
					"type": "string"
				},
				"latency_ms": {
					"type": "integer"
				},
				"reachable": {
					"type": "boolean"
				},
				"severity": {
					"enum": ["ok", "warning", "error"],
					"allOf": [
						{
							"$ref": "#/definitions/health.Severity"
						}
					]
				},
				"threshold_ms": {
					"type": "integer"
				},
				"warnings": {
					"type": "array",
					"items": {
						"$ref": "#/definitions/health.Message"
					}
				}
			}
		},
		"healthsdk.HealthSection": {
			"type": "string",
			"enum": [
				"DERP",
				"AccessURL",
				"Websocket",
				"Database",
				"WorkspaceProxy",
				"ProvisionerDaemons"
			],
			"x-enum-varnames": [
				"HealthSectionDERP",
				"HealthSectionAccessURL",
				"HealthSectionWebsocket",
				"HealthSectionDatabase",
				"HealthSectionWorkspaceProxy",
				"HealthSectionProvisionerDaemons"
			]
		},
		"healthsdk.HealthSettings": {
			"type": "object",
			"properties": {
				"dismissed_healthchecks": {
					"type": "array",
					"items": {
						"$ref": "#/definitions/healthsdk.HealthSection"
					}
				}
			}
		},
		"healthsdk.HealthcheckReport": {
			"type": "object",
			"properties": {
				"access_url": {
					"$ref": "#/definitions/healthsdk.AccessURLReport"
				},
				"coder_version": {
					"description": "The Coder version of the server that the report was generated on.",
					"type": "string"
				},
				"database": {
					"$ref": "#/definitions/healthsdk.DatabaseReport"
				},
				"derp": {
					"$ref": "#/definitions/healthsdk.DERPHealthReport"
				},
				"healthy": {
					"description": "Healthy is true if the report returns no errors.\nDeprecated: use `Severity` instead",
					"type": "boolean"
				},
				"provisioner_daemons": {
					"$ref": "#/definitions/healthsdk.ProvisionerDaemonsReport"
				},
				"severity": {
					"description": "Severity indicates the status of Coder health.",
					"enum": ["ok", "warning", "error"],
					"allOf": [
						{
							"$ref": "#/definitions/health.Severity"
						}
					]
				},
				"time": {
					"description": "Time is the time the report was generated at.",
					"type": "string",
					"format": "date-time"
				},
				"websocket": {
					"$ref": "#/definitions/healthsdk.WebsocketReport"
				},
				"workspace_proxy": {
					"$ref": "#/definitions/healthsdk.WorkspaceProxyReport"
				}
			}
		},
		"healthsdk.ProvisionerDaemonsReport": {
			"type": "object",
			"properties": {
				"dismissed": {
					"type": "boolean"
				},
				"error": {
					"type": "string"
				},
				"items": {
					"type": "array",
					"items": {
						"$ref": "#/definitions/healthsdk.ProvisionerDaemonsReportItem"
					}
				},
				"severity": {
					"enum": ["ok", "warning", "error"],
					"allOf": [
						{
							"$ref": "#/definitions/health.Severity"
						}
					]
				},
				"warnings": {
					"type": "array",
					"items": {
						"$ref": "#/definitions/health.Message"
					}
				}
			}
		},
		"healthsdk.ProvisionerDaemonsReportItem": {
			"type": "object",
			"properties": {
				"provisioner_daemon": {
					"$ref": "#/definitions/codersdk.ProvisionerDaemon"
				},
				"warnings": {
					"type": "array",
					"items": {
						"$ref": "#/definitions/health.Message"
					}
				}
			}
		},
		"healthsdk.STUNReport": {
			"type": "object",
			"properties": {
				"canSTUN": {
					"type": "boolean"
				},
				"enabled": {
					"type": "boolean"
				},
				"error": {
					"type": "string"
				}
			}
		},
		"healthsdk.UpdateHealthSettings": {
			"type": "object",
			"properties": {
				"dismissed_healthchecks": {
					"type": "array",
					"items": {
						"$ref": "#/definitions/healthsdk.HealthSection"
					}
				}
			}
		},
		"healthsdk.WebsocketReport": {
			"type": "object",
			"properties": {
				"body": {
					"type": "string"
				},
				"code": {
					"type": "integer"
				},
				"dismissed": {
					"type": "boolean"
				},
				"error": {
					"type": "string"
				},
				"healthy": {
					"description": "Healthy is deprecated and left for backward compatibility purposes, use `Severity` instead.",
					"type": "boolean"
				},
				"severity": {
					"enum": ["ok", "warning", "error"],
					"allOf": [
						{
							"$ref": "#/definitions/health.Severity"
						}
					]
				},
				"warnings": {
					"type": "array",
					"items": {
						"$ref": "#/definitions/health.Message"
					}
				}
			}
		},
		"healthsdk.WorkspaceProxyReport": {
			"type": "object",
			"properties": {
				"dismissed": {
					"type": "boolean"
				},
				"error": {
					"type": "string"
				},
				"healthy": {
					"description": "Healthy is deprecated and left for backward compatibility purposes, use `Severity` instead.",
					"type": "boolean"
				},
				"severity": {
					"enum": ["ok", "warning", "error"],
					"allOf": [
						{
							"$ref": "#/definitions/health.Severity"
						}
					]
				},
				"warnings": {
					"type": "array",
					"items": {
						"$ref": "#/definitions/health.Message"
					}
				},
				"workspace_proxies": {
					"$ref": "#/definitions/codersdk.RegionsResponse-codersdk_WorkspaceProxy"
				}
			}
		},
		"key.NodePublic": {
			"type": "object"
		},
		"netcheck.Report": {
			"type": "object",
			"properties": {
				"captivePortal": {
					"description": "CaptivePortal is set when we think there's a captive portal that is\nintercepting HTTP traffic.",
					"type": "string"
				},
				"globalV4": {
					"description": "ip:port of global IPv4",
					"type": "string"
				},
				"globalV6": {
					"description": "[ip]:port of global IPv6",
					"type": "string"
				},
				"hairPinning": {
					"description": "HairPinning is whether the router supports communicating\nbetween two local devices through the NATted public IP address\n(on IPv4).",
					"type": "string"
				},
				"icmpv4": {
					"description": "an ICMPv4 round trip completed",
					"type": "boolean"
				},
				"ipv4": {
					"description": "an IPv4 STUN round trip completed",
					"type": "boolean"
				},
				"ipv4CanSend": {
					"description": "an IPv4 packet was able to be sent",
					"type": "boolean"
				},
				"ipv6": {
					"description": "an IPv6 STUN round trip completed",
					"type": "boolean"
				},
				"ipv6CanSend": {
					"description": "an IPv6 packet was able to be sent",
					"type": "boolean"
				},
				"mappingVariesByDestIP": {
					"description": "MappingVariesByDestIP is whether STUN results depend which\nSTUN server you're talking to (on IPv4).",
					"type": "string"
				},
				"oshasIPv6": {
					"description": "could bind a socket to ::1",
					"type": "boolean"
				},
				"pcp": {
					"description": "PCP is whether PCP appears present on the LAN.\nEmpty means not checked.",
					"type": "string"
				},
				"pmp": {
					"description": "PMP is whether NAT-PMP appears present on the LAN.\nEmpty means not checked.",
					"type": "string"
				},
				"preferredDERP": {
					"description": "or 0 for unknown",
					"type": "integer"
				},
				"regionLatency": {
					"description": "keyed by DERP Region ID",
					"type": "object",
					"additionalProperties": {
						"type": "integer"
					}
				},
				"regionV4Latency": {
					"description": "keyed by DERP Region ID",
					"type": "object",
					"additionalProperties": {
						"type": "integer"
					}
				},
				"regionV6Latency": {
					"description": "keyed by DERP Region ID",
					"type": "object",
					"additionalProperties": {
						"type": "integer"
					}
				},
				"udp": {
					"description": "a UDP STUN round trip completed",
					"type": "boolean"
				},
				"upnP": {
					"description": "UPnP is whether UPnP appears present on the LAN.\nEmpty means not checked.",
					"type": "string"
				}
			}
		},
		"oauth2.Token": {
			"type": "object",
			"properties": {
				"access_token": {
					"description": "AccessToken is the token that authorizes and authenticates\nthe requests.",
					"type": "string"
				},
				"expires_in": {
					"description": "ExpiresIn is the OAuth2 wire format \"expires_in\" field,\nwhich specifies how many seconds later the token expires,\nrelative to an unknown time base approximately around \"now\".\nIt is the application's responsibility to populate\n`Expiry` from `ExpiresIn` when required.",
					"type": "integer"
				},
				"expiry": {
					"description": "Expiry is the optional expiration time of the access token.\n\nIf zero, TokenSource implementations will reuse the same\ntoken forever and RefreshToken or equivalent\nmechanisms for that TokenSource will not be used.",
					"type": "string"
				},
				"refresh_token": {
					"description": "RefreshToken is a token that's used by the application\n(as opposed to the user) to refresh the access token\nif it expires.",
					"type": "string"
				},
				"token_type": {
					"description": "TokenType is the type of token.\nThe Type method returns either this or \"Bearer\", the default.",
					"type": "string"
				}
			}
		},
		"regexp.Regexp": {
			"type": "object"
		},
		"serpent.Annotations": {
			"type": "object",
			"additionalProperties": {
				"type": "string"
			}
		},
		"serpent.Group": {
			"type": "object",
			"properties": {
				"description": {
					"type": "string"
				},
				"name": {
					"type": "string"
				},
				"parent": {
					"$ref": "#/definitions/serpent.Group"
				},
				"yaml": {
					"type": "string"
				}
			}
		},
		"serpent.HostPort": {
			"type": "object",
			"properties": {
				"host": {
					"type": "string"
				},
				"port": {
					"type": "string"
				}
			}
		},
		"serpent.Option": {
			"type": "object",
			"properties": {
				"annotations": {
					"description": "Annotations enable extensions to serpent higher up in the stack. It's useful for\nhelp formatting and documentation generation.",
					"allOf": [
						{
							"$ref": "#/definitions/serpent.Annotations"
						}
					]
				},
				"default": {
					"description": "Default is parsed into Value if set.",
					"type": "string"
				},
				"description": {
					"type": "string"
				},
				"env": {
					"description": "Env is the environment variable used to configure this option. If unset,\nenvironment configuring is disabled.",
					"type": "string"
				},
				"flag": {
					"description": "Flag is the long name of the flag used to configure this option. If unset,\nflag configuring is disabled.",
					"type": "string"
				},
				"flag_shorthand": {
					"description": "FlagShorthand is the one-character shorthand for the flag. If unset, no\nshorthand is used.",
					"type": "string"
				},
				"group": {
					"description": "Group is a group hierarchy that helps organize this option in help, configs\nand other documentation.",
					"allOf": [
						{
							"$ref": "#/definitions/serpent.Group"
						}
					]
				},
				"hidden": {
					"type": "boolean"
				},
				"name": {
					"type": "string"
				},
				"required": {
					"description": "Required means this value must be set by some means. It requires\n`ValueSource != ValueSourceNone`\nIf `Default` is set, then `Required` is ignored.",
					"type": "boolean"
				},
				"use_instead": {
					"description": "UseInstead is a list of options that should be used instead of this one.\nThe field is used to generate a deprecation warning.",
					"type": "array",
					"items": {
						"$ref": "#/definitions/serpent.Option"
					}
				},
				"value": {
					"description": "Value includes the types listed in values.go."
				},
				"value_source": {
					"$ref": "#/definitions/serpent.ValueSource"
				},
				"yaml": {
					"description": "YAML is the YAML key used to configure this option. If unset, YAML\nconfiguring is disabled.",
					"type": "string"
				}
			}
		},
		"serpent.Regexp": {
			"type": "object"
		},
		"serpent.Struct-array_codersdk_ExternalAuthConfig": {
			"type": "object",
			"properties": {
				"value": {
					"type": "array",
					"items": {
						"$ref": "#/definitions/codersdk.ExternalAuthConfig"
					}
				}
			}
		},
		"serpent.Struct-array_codersdk_LinkConfig": {
			"type": "object",
			"properties": {
				"value": {
					"type": "array",
					"items": {
						"$ref": "#/definitions/codersdk.LinkConfig"
					}
				}
			}
		},
		"serpent.URL": {
			"type": "object",
			"properties": {
				"forceQuery": {
					"description": "append a query ('?') even if RawQuery is empty",
					"type": "boolean"
				},
				"fragment": {
					"description": "fragment for references, without '#'",
					"type": "string"
				},
				"host": {
					"description": "host or host:port (see Hostname and Port methods)",
					"type": "string"
				},
				"omitHost": {
					"description": "do not emit empty host (authority)",
					"type": "boolean"
				},
				"opaque": {
					"description": "encoded opaque data",
					"type": "string"
				},
				"path": {
					"description": "path (relative paths may omit leading slash)",
					"type": "string"
				},
				"rawFragment": {
					"description": "encoded fragment hint (see EscapedFragment method)",
					"type": "string"
				},
				"rawPath": {
					"description": "encoded path hint (see EscapedPath method)",
					"type": "string"
				},
				"rawQuery": {
					"description": "encoded query values, without '?'",
					"type": "string"
				},
				"scheme": {
					"type": "string"
				},
				"user": {
					"description": "username and password information",
					"allOf": [
						{
							"$ref": "#/definitions/url.Userinfo"
						}
					]
				}
			}
		},
		"serpent.ValueSource": {
			"type": "string",
			"enum": ["", "flag", "env", "yaml", "default"],
			"x-enum-varnames": [
				"ValueSourceNone",
				"ValueSourceFlag",
				"ValueSourceEnv",
				"ValueSourceYAML",
				"ValueSourceDefault"
			]
		},
		"tailcfg.DERPHomeParams": {
			"type": "object",
			"properties": {
				"regionScore": {
					"description": "RegionScore scales latencies of DERP regions by a given scaling\nfactor when determining which region to use as the home\n(\"preferred\") DERP. Scores in the range (0, 1) will cause this\nregion to be proportionally more preferred, and scores in the range\n(1, ∞) will penalize a region.\n\nIf a region is not present in this map, it is treated as having a\nscore of 1.0.\n\nScores should not be 0 or negative; such scores will be ignored.\n\nA nil map means no change from the previous value (if any); an empty\nnon-nil map can be sent to reset all scores back to 1.0.",
					"type": "object",
					"additionalProperties": {
						"type": "number"
					}
				}
			}
		},
		"tailcfg.DERPMap": {
			"type": "object",
			"properties": {
				"homeParams": {
					"description": "HomeParams, if non-nil, is a change in home parameters.\n\nThe rest of the DEPRMap fields, if zero, means unchanged.",
					"allOf": [
						{
							"$ref": "#/definitions/tailcfg.DERPHomeParams"
						}
					]
				},
				"omitDefaultRegions": {
					"description": "OmitDefaultRegions specifies to not use Tailscale's DERP servers, and only use those\nspecified in this DERPMap. If there are none set outside of the defaults, this is a noop.\n\nThis field is only meaningful if the Regions map is non-nil (indicating a change).",
					"type": "boolean"
				},
				"regions": {
					"description": "Regions is the set of geographic regions running DERP node(s).\n\nIt's keyed by the DERPRegion.RegionID.\n\nThe numbers are not necessarily contiguous.",
					"type": "object",
					"additionalProperties": {
						"$ref": "#/definitions/tailcfg.DERPRegion"
					}
				}
			}
		},
		"tailcfg.DERPNode": {
			"type": "object",
			"properties": {
				"canPort80": {
					"description": "CanPort80 specifies whether this DERP node is accessible over HTTP\non port 80 specifically. This is used for captive portal checks.",
					"type": "boolean"
				},
				"certName": {
					"description": "CertName optionally specifies the expected TLS cert common\nname. If empty, HostName is used. If CertName is non-empty,\nHostName is only used for the TCP dial (if IPv4/IPv6 are\nnot present) + TLS ClientHello.",
					"type": "string"
				},
				"derpport": {
					"description": "DERPPort optionally provides an alternate TLS port number\nfor the DERP HTTPS server.\n\nIf zero, 443 is used.",
					"type": "integer"
				},
				"forceHTTP": {
					"description": "ForceHTTP is used by unit tests to force HTTP.\nIt should not be set by users.",
					"type": "boolean"
				},
				"hostName": {
					"description": "HostName is the DERP node's hostname.\n\nIt is required but need not be unique; multiple nodes may\nhave the same HostName but vary in configuration otherwise.",
					"type": "string"
				},
				"insecureForTests": {
					"description": "InsecureForTests is used by unit tests to disable TLS verification.\nIt should not be set by users.",
					"type": "boolean"
				},
				"ipv4": {
					"description": "IPv4 optionally forces an IPv4 address to use, instead of using DNS.\nIf empty, A record(s) from DNS lookups of HostName are used.\nIf the string is not an IPv4 address, IPv4 is not used; the\nconventional string to disable IPv4 (and not use DNS) is\n\"none\".",
					"type": "string"
				},
				"ipv6": {
					"description": "IPv6 optionally forces an IPv6 address to use, instead of using DNS.\nIf empty, AAAA record(s) from DNS lookups of HostName are used.\nIf the string is not an IPv6 address, IPv6 is not used; the\nconventional string to disable IPv6 (and not use DNS) is\n\"none\".",
					"type": "string"
				},
				"name": {
					"description": "Name is a unique node name (across all regions).\nIt is not a host name.\nIt's typically of the form \"1b\", \"2a\", \"3b\", etc. (region\nID + suffix within that region)",
					"type": "string"
				},
				"regionID": {
					"description": "RegionID is the RegionID of the DERPRegion that this node\nis running in.",
					"type": "integer"
				},
				"stunonly": {
					"description": "STUNOnly marks a node as only a STUN server and not a DERP\nserver.",
					"type": "boolean"
				},
				"stunport": {
					"description": "Port optionally specifies a STUN port to use.\nZero means 3478.\nTo disable STUN on this node, use -1.",
					"type": "integer"
				},
				"stuntestIP": {
					"description": "STUNTestIP is used in tests to override the STUN server's IP.\nIf empty, it's assumed to be the same as the DERP server.",
					"type": "string"
				}
			}
		},
		"tailcfg.DERPRegion": {
			"type": "object",
			"properties": {
				"avoid": {
					"description": "Avoid is whether the client should avoid picking this as its home\nregion. The region should only be used if a peer is there.\nClients already using this region as their home should migrate\naway to a new region without Avoid set.",
					"type": "boolean"
				},
				"embeddedRelay": {
					"description": "EmbeddedRelay is true when the region is bundled with the Coder\ncontrol plane.",
					"type": "boolean"
				},
				"nodes": {
					"description": "Nodes are the DERP nodes running in this region, in\npriority order for the current client. Client TLS\nconnections should ideally only go to the first entry\n(falling back to the second if necessary). STUN packets\nshould go to the first 1 or 2.\n\nIf nodes within a region route packets amongst themselves,\nbut not to other regions. That said, each user/domain\nshould get a the same preferred node order, so if all nodes\nfor a user/network pick the first one (as they should, when\nthings are healthy), the inter-cluster routing is minimal\nto zero.",
					"type": "array",
					"items": {
						"$ref": "#/definitions/tailcfg.DERPNode"
					}
				},
				"regionCode": {
					"description": "RegionCode is a short name for the region. It's usually a popular\ncity or airport code in the region: \"nyc\", \"sf\", \"sin\",\n\"fra\", etc.",
					"type": "string"
				},
				"regionID": {
					"description": "RegionID is a unique integer for a geographic region.\n\nIt corresponds to the legacy derpN.tailscale.com hostnames\nused by older clients. (Older clients will continue to resolve\nderpN.tailscale.com when contacting peers, rather than use\nthe server-provided DERPMap)\n\nRegionIDs must be non-zero, positive, and guaranteed to fit\nin a JavaScript number.\n\nRegionIDs in range 900-999 are reserved for end users to run their\nown DERP nodes.",
					"type": "integer"
				},
				"regionName": {
					"description": "RegionName is a long English name for the region: \"New York City\",\n\"San Francisco\", \"Singapore\", \"Frankfurt\", etc.",
					"type": "string"
				}
			}
		},
		"url.Userinfo": {
			"type": "object"
		},
		"workspaceapps.AccessMethod": {
			"type": "string",
			"enum": ["path", "subdomain", "terminal"],
			"x-enum-varnames": [
				"AccessMethodPath",
				"AccessMethodSubdomain",
				"AccessMethodTerminal"
			]
		},
		"workspaceapps.IssueTokenRequest": {
			"type": "object",
			"properties": {
				"app_hostname": {
					"description": "AppHostname is the optional hostname for subdomain apps on the external\nproxy. It must start with an asterisk.",
					"type": "string"
				},
				"app_path": {
					"description": "AppPath is the path of the user underneath the app base path.",
					"type": "string"
				},
				"app_query": {
					"description": "AppQuery is the query parameters the user provided in the app request.",
					"type": "string"
				},
				"app_request": {
					"$ref": "#/definitions/workspaceapps.Request"
				},
				"path_app_base_url": {
					"description": "PathAppBaseURL is required.",
					"type": "string"
				},
				"session_token": {
					"description": "SessionToken is the session token provided by the user.",
					"type": "string"
				}
			}
		},
		"workspaceapps.Request": {
			"type": "object",
			"properties": {
				"access_method": {
					"$ref": "#/definitions/workspaceapps.AccessMethod"
				},
				"agent_name_or_id": {
					"description": "AgentNameOrID is not required if the workspace has only one agent.",
					"type": "string"
				},
				"app_prefix": {
					"description": "Prefix is the prefix of the subdomain app URL. Prefix should have a\ntrailing \"---\" if set.",
					"type": "string"
				},
				"app_slug_or_port": {
					"type": "string"
				},
				"base_path": {
					"description": "BasePath of the app. For path apps, this is the path prefix in the router\nfor this particular app. For subdomain apps, this should be \"/\". This is\nused for setting the cookie path.",
					"type": "string"
				},
				"username_or_id": {
					"description": "For the following fields, if the AccessMethod is AccessMethodTerminal,\nthen only AgentNameOrID may be set and it must be a UUID. The other\nfields must be left blank.",
					"type": "string"
				},
				"workspace_name_or_id": {
					"type": "string"
				}
			}
		},
		"workspaceapps.StatsReport": {
			"type": "object",
			"properties": {
				"access_method": {
					"$ref": "#/definitions/workspaceapps.AccessMethod"
				},
				"agent_id": {
					"type": "string"
				},
				"requests": {
					"type": "integer"
				},
				"session_ended_at": {
					"description": "Updated periodically while app is in use active and when the last connection is closed.",
					"type": "string"
				},
				"session_id": {
					"type": "string"
				},
				"session_started_at": {
					"type": "string"
				},
				"slug_or_port": {
					"type": "string"
				},
				"user_id": {
					"type": "string"
				},
				"workspace_id": {
					"type": "string"
				}
			}
		},
		"workspacesdk.AgentConnectionInfo": {
			"type": "object",
			"properties": {
				"derp_force_websockets": {
					"type": "boolean"
				},
				"derp_map": {
					"$ref": "#/definitions/tailcfg.DERPMap"
				},
				"disable_direct_connections": {
					"type": "boolean"
				}
			}
		},
		"wsproxysdk.CryptoKeysResponse": {
			"type": "object",
			"properties": {
				"crypto_keys": {
					"type": "array",
					"items": {
						"$ref": "#/definitions/codersdk.CryptoKey"
					}
				}
			}
		},
		"wsproxysdk.DeregisterWorkspaceProxyRequest": {
			"type": "object",
			"properties": {
				"replica_id": {
					"description": "ReplicaID is a unique identifier for the replica of the proxy that is\nderegistering. It should be generated by the client on startup and\nshould've already been passed to the register endpoint.",
					"type": "string"
				}
			}
		},
		"wsproxysdk.IssueSignedAppTokenResponse": {
			"type": "object",
			"properties": {
				"signed_token_str": {
					"description": "SignedTokenStr should be set as a cookie on the response.",
					"type": "string"
				}
			}
		},
		"wsproxysdk.RegisterWorkspaceProxyRequest": {
			"type": "object",
			"properties": {
				"access_url": {
					"description": "AccessURL that hits the workspace proxy api.",
					"type": "string"
				},
				"derp_enabled": {
					"description": "DerpEnabled indicates whether the proxy should be included in the DERP\nmap or not.",
					"type": "boolean"
				},
				"derp_only": {
					"description": "DerpOnly indicates whether the proxy should only be included in the DERP\nmap and should not be used for serving apps.",
					"type": "boolean"
				},
				"hostname": {
					"description": "ReplicaHostname is the OS hostname of the machine that the proxy is running\non.  This is only used for tracking purposes in the replicas table.",
					"type": "string"
				},
				"replica_error": {
					"description": "ReplicaError is the error that the replica encountered when trying to\ndial it's peers. This is stored in the replicas table for debugging\npurposes but does not affect the proxy's ability to register.\n\nThis value is only stored on subsequent requests to the register\nendpoint, not the first request.",
					"type": "string"
				},
				"replica_id": {
					"description": "ReplicaID is a unique identifier for the replica of the proxy that is\nregistering. It should be generated by the client on startup and\npersisted (in memory only) until the process is restarted.",
					"type": "string"
				},
				"replica_relay_address": {
					"description": "ReplicaRelayAddress is the DERP address of the replica that other\nreplicas may use to connect internally for DERP meshing.",
					"type": "string"
				},
				"version": {
					"description": "Version is the Coder version of the proxy.",
					"type": "string"
				},
				"wildcard_hostname": {
					"description": "WildcardHostname that the workspace proxy api is serving for subdomain apps.",
					"type": "string"
				}
			}
		},
		"wsproxysdk.RegisterWorkspaceProxyResponse": {
			"type": "object",
			"properties": {
				"derp_force_websockets": {
					"type": "boolean"
				},
				"derp_map": {
					"$ref": "#/definitions/tailcfg.DERPMap"
				},
				"derp_mesh_key": {
					"type": "string"
				},
				"derp_region_id": {
					"type": "integer"
				},
				"sibling_replicas": {
					"description": "SiblingReplicas is a list of all other replicas of the proxy that have\nnot timed out.",
					"type": "array",
					"items": {
						"$ref": "#/definitions/codersdk.Replica"
					}
				}
			}
		},
		"wsproxysdk.ReportAppStatsRequest": {
			"type": "object",
			"properties": {
				"stats": {
					"type": "array",
					"items": {
						"$ref": "#/definitions/workspaceapps.StatsReport"
					}
				}
			}
		}
	},
	"securityDefinitions": {
		"Authorization": {
			"type": "apiKey",
			"name": "Authorizaiton",
			"in": "header"
		},
		"CoderSessionToken": {
			"type": "apiKey",
			"name": "Coder-Session-Token",
			"in": "header"
		}
	}
}<|MERGE_RESOLUTION|>--- conflicted
+++ resolved
@@ -4985,43 +4985,6 @@
 				}
 			}
 		},
-<<<<<<< HEAD
-		"/templateversions/{templateversion}/presets/parameters": {
-			"get": {
-				"security": [
-					{
-						"CoderSessionToken": []
-					}
-				],
-				"produces": ["application/json"],
-				"tags": ["Templates"],
-				"summary": "Get template version preset parameters",
-				"operationId": "get-template-version-preset-parameters",
-				"parameters": [
-					{
-						"type": "string",
-						"format": "uuid",
-						"description": "Template version ID",
-						"name": "templateversion",
-						"in": "path",
-						"required": true
-					}
-				],
-				"responses": {
-					"200": {
-						"description": "OK",
-						"schema": {
-							"type": "array",
-							"items": {
-								"$ref": "#/definitions/codersdk.PresetParameter"
-							}
-						}
-					}
-				}
-			}
-		},
-=======
->>>>>>> af4eb7f7
 		"/templateversions/{templateversion}/resources": {
 			"get": {
 				"security": [
@@ -11779,15 +11742,12 @@
 				},
 				"name": {
 					"type": "string"
-<<<<<<< HEAD
-=======
 				},
 				"parameters": {
 					"type": "array",
 					"items": {
 						"$ref": "#/definitions/codersdk.PresetParameter"
 					}
->>>>>>> af4eb7f7
 				}
 			}
 		},
@@ -11797,12 +11757,6 @@
 				"name": {
 					"type": "string"
 				},
-<<<<<<< HEAD
-				"presetID": {
-					"type": "string"
-				},
-=======
->>>>>>> af4eb7f7
 				"value": {
 					"type": "string"
 				}
