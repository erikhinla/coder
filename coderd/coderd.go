package coderd

import (
	"context"
	"crypto/tls"
	"crypto/x509"
	"database/sql"
	"errors"
	"expvar"
	"flag"
	"fmt"
	"io"
	"net/http"
	"net/url"
	"path/filepath"
	"regexp"
	"runtime/pprof"
	"strings"
	"sync"
	"sync/atomic"
	"time"

	"github.com/coder/coder/v2/aibridged"
	"github.com/coder/coder/v2/aibridged/proto"
	"github.com/coder/coder/v2/coderd/oauth2provider"
	"github.com/coder/coder/v2/coderd/pproflabel"
	"github.com/coder/coder/v2/coderd/prebuilds"
	"github.com/coder/coder/v2/coderd/wsbuilder"

	"github.com/andybalholm/brotli"
	"github.com/go-chi/chi/v5"
	"github.com/go-chi/chi/v5/middleware"
	"github.com/google/uuid"
	"github.com/klauspost/compress/zstd"
	"github.com/prometheus/client_golang/prometheus"
	httpSwagger "github.com/swaggo/http-swagger/v2"
	"go.opentelemetry.io/otel/trace"
	"golang.org/x/xerrors"
	"google.golang.org/api/idtoken"
	"storj.io/drpc/drpcmux"
	"storj.io/drpc/drpcserver"
	"tailscale.com/derp"
	"tailscale.com/derp/derphttp"
	"tailscale.com/tailcfg"
	"tailscale.com/types/key"
	"tailscale.com/util/singleflight"

	"github.com/coder/coder/v2/coderd/aibridgedserver"
	provisionerdproto "github.com/coder/coder/v2/provisionerd/proto"

	"cdr.dev/slog"
	"github.com/coder/quartz"
	"github.com/coder/serpent"

	"github.com/coder/coder/v2/codersdk/drpcsdk"

	"github.com/coder/coder/v2/coderd/cryptokeys"
	"github.com/coder/coder/v2/coderd/entitlements"
	"github.com/coder/coder/v2/coderd/files"
	"github.com/coder/coder/v2/coderd/idpsync"
	"github.com/coder/coder/v2/coderd/runtimeconfig"
	"github.com/coder/coder/v2/coderd/webpush"

	agentproto "github.com/coder/coder/v2/agent/proto"
	"github.com/coder/coder/v2/buildinfo"
	_ "github.com/coder/coder/v2/coderd/apidoc" // Used for swagger docs.
	"github.com/coder/coder/v2/coderd/appearance"
	"github.com/coder/coder/v2/coderd/audit"
	"github.com/coder/coder/v2/coderd/awsidentity"
	"github.com/coder/coder/v2/coderd/connectionlog"
	"github.com/coder/coder/v2/coderd/database"
	"github.com/coder/coder/v2/coderd/database/dbauthz"
	"github.com/coder/coder/v2/coderd/database/dbrollup"
	"github.com/coder/coder/v2/coderd/database/dbtime"
	"github.com/coder/coder/v2/coderd/database/pubsub"
	"github.com/coder/coder/v2/coderd/externalauth"
	"github.com/coder/coder/v2/coderd/gitsshkey"
	"github.com/coder/coder/v2/coderd/healthcheck"
	"github.com/coder/coder/v2/coderd/healthcheck/derphealth"
	"github.com/coder/coder/v2/coderd/httpapi"
	"github.com/coder/coder/v2/coderd/httpmw"
	"github.com/coder/coder/v2/coderd/httpmw/loggermw"
	"github.com/coder/coder/v2/coderd/metricscache"
	"github.com/coder/coder/v2/coderd/notifications"
	"github.com/coder/coder/v2/coderd/portsharing"
	"github.com/coder/coder/v2/coderd/prometheusmetrics"
	"github.com/coder/coder/v2/coderd/provisionerdserver"
	"github.com/coder/coder/v2/coderd/proxyhealth"
	"github.com/coder/coder/v2/coderd/rbac"
	"github.com/coder/coder/v2/coderd/rbac/policy"
	"github.com/coder/coder/v2/coderd/rbac/rolestore"
	"github.com/coder/coder/v2/coderd/schedule"
	"github.com/coder/coder/v2/coderd/telemetry"
	"github.com/coder/coder/v2/coderd/tracing"
	"github.com/coder/coder/v2/coderd/updatecheck"
	"github.com/coder/coder/v2/coderd/util/slice"
	"github.com/coder/coder/v2/coderd/workspaceapps"
	"github.com/coder/coder/v2/coderd/workspaceapps/appurl"
	"github.com/coder/coder/v2/coderd/workspacestats"
	"github.com/coder/coder/v2/codersdk"
	"github.com/coder/coder/v2/codersdk/healthsdk"
	"github.com/coder/coder/v2/provisionersdk"
	"github.com/coder/coder/v2/site"
	"github.com/coder/coder/v2/tailnet"
)

// We must only ever instantiate one httpSwagger.Handler because of a data race
// inside the handler. This issue is triggered by tests that create multiple
// coderd instances.
//
// See https://github.com/swaggo/http-swagger/issues/78
var globalHTTPSwaggerHandler http.HandlerFunc

func init() {
	globalHTTPSwaggerHandler = httpSwagger.Handler(
		httpSwagger.URL("/swagger/doc.json"),
		// The swagger UI has an "Authorize" button that will input the
		// credentials into the Coder-Session-Token header. This bypasses
		// CSRF checks **if** there is no cookie auth also present.
		// (If the cookie matches, then it's ok too)
		//
		// Because swagger is hosted on the same domain, we have the cookie
		// auth and the header auth competing. This can cause CSRF errors,
		// and can be confusing what authentication is being used.
		//
		// So remove authenticating via a cookie, and rely on the authorization
		// header passed in.
		httpSwagger.UIConfig(map[string]string{
			// Pulled from https://swagger.io/docs/open-source-tools/swagger-ui/usage/configuration/
			// 'withCredentials' should disable fetch sending browser credentials, but
			// for whatever reason it does not.
			// So this `requestInterceptor` ensures browser credentials are
			// omitted from all requests.
			"requestInterceptor": `(a => {
				a.credentials = "omit";
				return a;
			})`,
			"withCredentials": "false",
		}))
}

var expDERPOnce = sync.Once{}

// Options are requires parameters for Coder to start.
type Options struct {
	AccessURL *url.URL
	// AppHostname should be the wildcard hostname to use for workspace
	// applications INCLUDING the asterisk, (optional) suffix and leading dot.
	// It will use the same scheme and port number as the access URL.
	// E.g. "*.apps.coder.com" or "*-apps.coder.com" or "*.apps.coder.com:8080".
	AppHostname string
	// AppHostnameRegex contains the regex version of options.AppHostname as
	// generated by appurl.CompileHostnamePattern(). It MUST be set if
	// options.AppHostname is set.
	AppHostnameRegex *regexp.Regexp
	Logger           slog.Logger
	Database         database.Store
	Pubsub           pubsub.Pubsub
	RuntimeConfig    *runtimeconfig.Manager

	// CacheDir is used for caching files served by the API.
	CacheDir string

	Auditor                        audit.Auditor
	ConnectionLogger               connectionlog.ConnectionLogger
	AgentConnectionUpdateFrequency time.Duration
	AgentInactiveDisconnectTimeout time.Duration
	AWSCertificates                awsidentity.Certificates
	Authorizer                     rbac.Authorizer
	AzureCertificates              x509.VerifyOptions
	GoogleTokenValidator           *idtoken.Validator
	GithubOAuth2Config             *GithubOAuth2Config
	OIDCConfig                     *OIDCConfig
	PrometheusRegistry             *prometheus.Registry
	StrictTransportSecurityCfg     httpmw.HSTSConfig
	SSHKeygenAlgorithm             gitsshkey.Algorithm
	Telemetry                      telemetry.Reporter
	TracerProvider                 trace.TracerProvider
	ExternalAuthConfigs            []*externalauth.Config
	RealIPConfig                   *httpmw.RealIPConfig
	TrialGenerator                 func(ctx context.Context, body codersdk.LicensorTrialRequest) error
	// RefreshEntitlements is used to set correct entitlements after creating first user and generating trial license.
	RefreshEntitlements func(ctx context.Context) error
	// Entitlements can come from the enterprise caller if enterprise code is
	// included.
	Entitlements *entitlements.Set
	// PostAuthAdditionalHeadersFunc is used to add additional headers to the response
	// after a successful authentication.
	// This is somewhat janky, but seemingly the only reasonable way to add a header
	// for all authenticated users under a condition, only in Enterprise.
	PostAuthAdditionalHeadersFunc func(auth rbac.Subject, header http.Header)

	// TLSCertificates is used to mesh DERP servers securely.
	TLSCertificates    []tls.Certificate
	TailnetCoordinator tailnet.Coordinator
	DERPServer         *derp.Server
	// BaseDERPMap is used as the base DERP map for all clients and agents.
	// Proxies are added to this list.
	BaseDERPMap                    *tailcfg.DERPMap
	DERPMapUpdateFrequency         time.Duration
	NetworkTelemetryBatchFrequency time.Duration
	NetworkTelemetryBatchMaxSize   int
	SwaggerEndpoint                bool
	TemplateScheduleStore          *atomic.Pointer[schedule.TemplateScheduleStore]
	UserQuietHoursScheduleStore    *atomic.Pointer[schedule.UserQuietHoursScheduleStore]
	AccessControlStore             *atomic.Pointer[dbauthz.AccessControlStore]
	// CoordinatorResumeTokenProvider is used to provide and validate resume
	// tokens issued by and passed to the coordinator DRPC API.
	CoordinatorResumeTokenProvider tailnet.ResumeTokenProvider

	HealthcheckFunc              func(ctx context.Context, apiKey string) *healthsdk.HealthcheckReport
	HealthcheckTimeout           time.Duration
	HealthcheckRefresh           time.Duration
	WorkspaceProxiesFetchUpdater *atomic.Pointer[healthcheck.WorkspaceProxiesFetchUpdater]

	// OAuthSigningKey is the crypto key used to sign and encrypt state strings
	// related to OAuth. This is a symmetric secret key using hmac to sign payloads.
	// So this secret should **never** be exposed to the client.
	OAuthSigningKey [32]byte

	// APIRateLimit is the minutely throughput rate limit per user or ip.
	// Setting a rate limit <0 will disable the rate limiter across the entire
	// app. Some specific routes have their own configurable rate limits.
	APIRateLimit   int
	LoginRateLimit int
	FilesRateLimit int

	MetricsCacheRefreshInterval time.Duration
	AgentStatsRefreshInterval   time.Duration
	DeploymentValues            *codersdk.DeploymentValues
	// DeploymentOptions do contain the copy of DeploymentValues, and contain
	// contextual information about how the values were set.
	// Do not use DeploymentOptions to retrieve values, use DeploymentValues instead.
	// All secrets values are stripped.
	DeploymentOptions  serpent.OptionSet
	UpdateCheckOptions *updatecheck.Options // Set non-nil to enable update checking.

	// SSHConfig is the response clients use to configure config-ssh locally.
	SSHConfig codersdk.SSHConfigResponse

	HTTPClient *http.Client

	UpdateAgentMetrics func(ctx context.Context, labels prometheusmetrics.AgentMetricLabels, metrics []*agentproto.Stats_Metric)
	StatsBatcher       workspacestats.Batcher

	// WorkspaceAppAuditSessionTimeout allows changing the timeout for audit
	// sessions. Raising or lowering this value will directly affect the write
	// load of the audit log table. This is used for testing. Default 1 hour.
	WorkspaceAppAuditSessionTimeout    time.Duration
	WorkspaceAppsStatsCollectorOptions workspaceapps.StatsCollectorOptions

	// This janky function is used in telemetry to parse fields out of the raw
	// JWT. It needs to be passed through like this because license parsing is
	// under the enterprise license, and can't be imported into AGPL.
	ParseLicenseClaims    func(rawJWT string) (email string, trial bool, err error)
	AllowWorkspaceRenames bool

	// NewTicker is used for unit tests to replace "time.NewTicker".
	NewTicker func(duration time.Duration) (tick <-chan time.Time, done func())

	// DatabaseRolluper rolls up template usage stats from raw agent and app
	// stats. This is used to provide insights in the WebUI.
	DatabaseRolluper *dbrollup.Rolluper
	// WorkspaceUsageTracker tracks workspace usage by the CLI.
	WorkspaceUsageTracker *workspacestats.UsageTracker
	// NotificationsEnqueuer handles enqueueing notifications for delivery by SMTP, webhook, etc.
	NotificationsEnqueuer notifications.Enqueuer

	// IDPSync holds all configured values for syncing external IDP users into Coder.
	IDPSync idpsync.IDPSync

	// OneTimePasscodeValidityPeriod specifies how long a one time passcode should be valid for.
	OneTimePasscodeValidityPeriod time.Duration

	// Keycaches
	AppSigningKeyCache    cryptokeys.SigningKeycache
	AppEncryptionKeyCache cryptokeys.EncryptionKeycache
	OIDCConvertKeyCache   cryptokeys.SigningKeycache
	Clock                 quartz.Clock

	// WebPushDispatcher is a way to send notifications over Web Push.
	WebPushDispatcher webpush.Dispatcher
}

// @title Coder API
// @version 2.0
// @description Coderd is the service created by running coder server. It is a thin API that connects workspaces, provisioners and users. coderd stores its state in Postgres and is the only service that communicates with Postgres.
// @termsOfService https://coder.com/legal/terms-of-service

// @contact.name API Support
// @contact.url https://coder.com
// @contact.email support@coder.com

// @license.name AGPL-3.0
// @license.url https://github.com/coder/coder/blob/main/LICENSE

// @BasePath /api/v2

// @securitydefinitions.apiKey Authorization
// @in header
// @name Authorizaiton

// @securitydefinitions.apiKey CoderSessionToken
// @in header
// @name Coder-Session-Token
// New constructs a Coder API handler.
func New(options *Options) *API {
	if options == nil {
		options = &Options{}
	}
	if options.Entitlements == nil {
		options.Entitlements = entitlements.New()
	}
	if options.NewTicker == nil {
		options.NewTicker = func(duration time.Duration) (tick <-chan time.Time, done func()) {
			ticker := time.NewTicker(duration)
			return ticker.C, ticker.Stop
		}
	}

	// Safety check: if we're not running a unit test, we *must* have a Prometheus registry.
	if options.PrometheusRegistry == nil && flag.Lookup("test.v") == nil {
		panic("developer error: options.PrometheusRegistry is nil and not running a unit test")
	}

	if options.DeploymentValues.DisableOwnerWorkspaceExec {
		rbac.ReloadBuiltinRoles(&rbac.RoleOptions{
			NoOwnerWorkspaceExec: true,
		})
	}

	if options.Authorizer == nil {
		options.Authorizer = rbac.NewCachingAuthorizer(options.PrometheusRegistry)
		if buildinfo.IsDev() {
			options.Authorizer = rbac.Recorder(options.Authorizer)
		}
	}

	if options.AccessControlStore == nil {
		options.AccessControlStore = &atomic.Pointer[dbauthz.AccessControlStore]{}
		var tacs dbauthz.AccessControlStore = dbauthz.AGPLTemplateAccessControlStore{}
		options.AccessControlStore.Store(&tacs)
	}

	options.Database = dbauthz.New(
		options.Database,
		options.Authorizer,
		options.Logger.Named("authz_querier"),
		options.AccessControlStore,
	)

	if options.IDPSync == nil {
		options.IDPSync = idpsync.NewAGPLSync(options.Logger, options.RuntimeConfig, idpsync.FromDeploymentValues(options.DeploymentValues))
	}

	experiments := ReadExperiments(
		options.Logger, options.DeploymentValues.Experiments.Value(),
	)
	if options.AppHostname != "" && options.AppHostnameRegex == nil || options.AppHostname == "" && options.AppHostnameRegex != nil {
		panic("coderd: both AppHostname and AppHostnameRegex must be set or unset")
	}
	if options.AgentConnectionUpdateFrequency == 0 {
		options.AgentConnectionUpdateFrequency = 15 * time.Second
	}
	if options.AgentInactiveDisconnectTimeout == 0 {
		// Multiply the update by two to allow for some lag-time.
		options.AgentInactiveDisconnectTimeout = options.AgentConnectionUpdateFrequency * 2
		// Set a minimum timeout to avoid disconnecting too soon.
		if options.AgentInactiveDisconnectTimeout < 2*time.Second {
			options.AgentInactiveDisconnectTimeout = 2 * time.Second
		}
	}
	if options.AgentStatsRefreshInterval == 0 {
		options.AgentStatsRefreshInterval = 5 * time.Minute
	}
	if options.MetricsCacheRefreshInterval == 0 {
		options.MetricsCacheRefreshInterval = time.Hour
	}
	if options.APIRateLimit == 0 {
		options.APIRateLimit = 512
	}
	if options.LoginRateLimit == 0 {
		options.LoginRateLimit = 60
	}
	if options.FilesRateLimit == 0 {
		options.FilesRateLimit = 12
	}
	if options.PrometheusRegistry == nil {
		options.PrometheusRegistry = prometheus.NewRegistry()
	}
	if options.Clock == nil {
		options.Clock = quartz.NewReal()
	}
	if options.DERPServer == nil && options.DeploymentValues.DERP.Server.Enable {
		options.DERPServer = derp.NewServer(key.NewNode(), tailnet.Logger(options.Logger.Named("derp")))
	}
	if options.DERPMapUpdateFrequency == 0 {
		options.DERPMapUpdateFrequency = 5 * time.Second
	}
	if options.NetworkTelemetryBatchFrequency == 0 {
		options.NetworkTelemetryBatchFrequency = 1 * time.Minute
	}
	if options.NetworkTelemetryBatchMaxSize == 0 {
		options.NetworkTelemetryBatchMaxSize = 1_000
	}
	if options.TailnetCoordinator == nil {
		options.TailnetCoordinator = tailnet.NewCoordinator(options.Logger)
	}
	if options.Auditor == nil {
		options.Auditor = audit.NewNop()
	}
	if options.ConnectionLogger == nil {
		options.ConnectionLogger = connectionlog.NewNop()
	}
	if options.SSHConfig.HostnamePrefix == "" {
		options.SSHConfig.HostnamePrefix = "coder."
	}
	if options.TracerProvider == nil {
		options.TracerProvider = trace.NewNoopTracerProvider()
	}
	if options.TemplateScheduleStore == nil {
		options.TemplateScheduleStore = &atomic.Pointer[schedule.TemplateScheduleStore]{}
	}
	if options.TemplateScheduleStore.Load() == nil {
		v := schedule.NewAGPLTemplateScheduleStore()
		options.TemplateScheduleStore.Store(&v)
	}
	if options.UserQuietHoursScheduleStore == nil {
		options.UserQuietHoursScheduleStore = &atomic.Pointer[schedule.UserQuietHoursScheduleStore]{}
	}
	if options.UserQuietHoursScheduleStore.Load() == nil {
		v := schedule.NewAGPLUserQuietHoursScheduleStore()
		options.UserQuietHoursScheduleStore.Store(&v)
	}
	if options.OneTimePasscodeValidityPeriod == 0 {
		options.OneTimePasscodeValidityPeriod = 20 * time.Minute
	}

	if options.StatsBatcher == nil {
		panic("developer error: options.StatsBatcher is nil")
	}

	siteCacheDir := options.CacheDir
	if siteCacheDir != "" {
		siteCacheDir = filepath.Join(siteCacheDir, "site")
	}
	binFS, binHashes, err := site.ExtractOrReadBinFS(siteCacheDir, site.FS())
	if err != nil {
		panic(xerrors.Errorf("read site bin failed: %w", err))
	}

	metricsCache := metricscache.New(
		options.Database,
		options.Logger.Named("metrics_cache"),
		options.Clock,
		metricscache.Intervals{
			TemplateBuildTimes: options.MetricsCacheRefreshInterval,
			DeploymentStats:    options.AgentStatsRefreshInterval,
		},
		experiments.Enabled(codersdk.ExperimentWorkspaceUsage),
	)

	oauthConfigs := &httpmw.OAuth2Configs{
		Github: options.GithubOAuth2Config,
		OIDC:   options.OIDCConfig,
	}

	if options.DatabaseRolluper == nil {
		options.DatabaseRolluper = dbrollup.New(options.Logger.Named("dbrollup"), options.Database)
	}

	if options.WorkspaceUsageTracker == nil {
		options.WorkspaceUsageTracker = workspacestats.NewTracker(options.Database,
			workspacestats.TrackerWithLogger(options.Logger.Named("workspace_usage_tracker")),
		)
	}

	if options.NotificationsEnqueuer == nil {
		options.NotificationsEnqueuer = notifications.NewNoopEnqueuer()
	}

	r := chi.NewRouter()
	// We add this middleware early, to make sure that authorization checks made
	// by other middleware get recorded.
	//nolint:revive,staticcheck // This block will be re-enabled, not going to remove it
	if buildinfo.IsDev() {
		// TODO: Find another solution to opt into these checks.
		//   If the header grows too large, it breaks `fetch()` requests.
		//   Temporarily disabling this until we can find a better solution.
		//	 One idea is to include checking the request for `X-Authz-Record=true`
		//   header. To opt in on a per-request basis.
		//   Some authz calls (like filtering lists) might be able to be
		//   summarized better to condense the header payload.
		// r.Use(httpmw.RecordAuthzChecks)
	}

	ctx, cancel := context.WithCancel(context.Background())

	// nolint:gocritic // Load deployment ID. This never changes
	depID, err := options.Database.GetDeploymentID(dbauthz.AsSystemRestricted(ctx))
	if err != nil {
		panic(xerrors.Errorf("get deployment ID: %w", err))
	}

	fetcher := &cryptokeys.DBFetcher{
		DB: options.Database,
	}

	if options.OIDCConvertKeyCache == nil {
		options.OIDCConvertKeyCache, err = cryptokeys.NewSigningCache(ctx,
			options.Logger.Named("oidc_convert_keycache"),
			fetcher,
			codersdk.CryptoKeyFeatureOIDCConvert,
		)
		if err != nil {
			options.Logger.Fatal(ctx, "failed to properly instantiate oidc convert signing cache", slog.Error(err))
		}
	}

	if options.AppSigningKeyCache == nil {
		options.AppSigningKeyCache, err = cryptokeys.NewSigningCache(ctx,
			options.Logger.Named("app_signing_keycache"),
			fetcher,
			codersdk.CryptoKeyFeatureWorkspaceAppsToken,
		)
		if err != nil {
			options.Logger.Fatal(ctx, "failed to properly instantiate app signing key cache", slog.Error(err))
		}
	}

	if options.AppEncryptionKeyCache == nil {
		options.AppEncryptionKeyCache, err = cryptokeys.NewEncryptionCache(ctx,
			options.Logger,
			fetcher,
			codersdk.CryptoKeyFeatureWorkspaceAppsAPIKey,
		)
		if err != nil {
			options.Logger.Fatal(ctx, "failed to properly instantiate app encryption key cache", slog.Error(err))
		}
	}

	if options.CoordinatorResumeTokenProvider == nil {
		fetcher := &cryptokeys.DBFetcher{
			DB: options.Database,
		}

		resumeKeycache, err := cryptokeys.NewSigningCache(ctx,
			options.Logger,
			fetcher,
			codersdk.CryptoKeyFeatureTailnetResume,
		)
		if err != nil {
			options.Logger.Fatal(ctx, "failed to properly instantiate tailnet resume signing cache", slog.Error(err))
		}
		options.CoordinatorResumeTokenProvider = tailnet.NewResumeTokenKeyProvider(
			resumeKeycache,
			options.Clock,
			tailnet.DefaultResumeTokenExpiry,
		)
	}

	updatesProvider := NewUpdatesProvider(options.Logger.Named("workspace_updates"), options.Pubsub, options.Database, options.Authorizer)

	// Start a background process that rotates keys. We intentionally start this after the caches
	// are created to force initial requests for a key to populate the caches. This helps catch
	// bugs that may only occur when a key isn't precached in tests and the latency cost is minimal.
	cryptokeys.StartRotator(ctx, options.Logger, options.Database)

	// AGPL uses a no-op build usage checker as there are no license
	// entitlements to enforce. This is swapped out in
	// enterprise/coderd/coderd.go.
	var buildUsageChecker atomic.Pointer[wsbuilder.UsageChecker]
	var noopUsageChecker wsbuilder.UsageChecker = wsbuilder.NoopUsageChecker{}
	buildUsageChecker.Store(&noopUsageChecker)

	api := &API{
		ctx:          ctx,
		cancel:       cancel,
		DeploymentID: depID,

		ID:          uuid.New(),
		Options:     options,
		RootHandler: r,
		HTTPAuth: &HTTPAuthorizer{
			Authorizer: options.Authorizer,
			Logger:     options.Logger,
		},
		metricsCache:                metricsCache,
		Auditor:                     atomic.Pointer[audit.Auditor]{},
		ConnectionLogger:            atomic.Pointer[connectionlog.ConnectionLogger]{},
		TailnetCoordinator:          atomic.Pointer[tailnet.Coordinator]{},
		UpdatesProvider:             updatesProvider,
		TemplateScheduleStore:       options.TemplateScheduleStore,
		UserQuietHoursScheduleStore: options.UserQuietHoursScheduleStore,
		AccessControlStore:          options.AccessControlStore,
		BuildUsageChecker:           &buildUsageChecker,
		FileCache:                   files.New(options.PrometheusRegistry, options.Authorizer),
		Experiments:                 experiments,
		WebpushDispatcher:           options.WebPushDispatcher,
		healthCheckGroup:            &singleflight.Group[string, *healthsdk.HealthcheckReport]{},
		Acquirer: provisionerdserver.NewAcquirer(
			ctx,
			options.Logger.Named("acquirer"),
			options.Database,
			options.Pubsub,
		),
		dbRolluper: options.DatabaseRolluper,
	}
	api.WorkspaceAppsProvider = workspaceapps.NewDBTokenProvider(
		options.Logger.Named("workspaceapps"),
		options.AccessURL,
		options.Authorizer,
		&api.ConnectionLogger,
		options.Database,
		options.DeploymentValues,
		oauthConfigs,
		options.AgentInactiveDisconnectTimeout,
		options.WorkspaceAppAuditSessionTimeout,
		options.AppSigningKeyCache,
	)

	f := appearance.NewDefaultFetcher(api.DeploymentValues.DocsURL.String())
	api.AppearanceFetcher.Store(&f)
	api.PortSharer.Store(&portsharing.DefaultPortSharer)
	api.PrebuildsClaimer.Store(&prebuilds.DefaultClaimer)
	api.PrebuildsReconciler.Store(&prebuilds.DefaultReconciler)
	buildInfo := codersdk.BuildInfoResponse{
		ExternalURL:           buildinfo.ExternalURL(),
		Version:               buildinfo.Version(),
		AgentAPIVersion:       AgentAPIVersionREST,
		ProvisionerAPIVersion: provisionerdproto.CurrentVersion.String(),
		DashboardURL:          api.AccessURL.String(),
		WorkspaceProxy:        false,
		UpgradeMessage:        api.DeploymentValues.CLIUpgradeMessage.String(),
		DeploymentID:          api.DeploymentID,
		WebPushPublicKey:      api.WebpushDispatcher.PublicKey(),
		Telemetry:             api.Telemetry.Enabled(),
	}
	api.SiteHandler = site.New(&site.Options{
		BinFS:             binFS,
		BinHashes:         binHashes,
		Database:          options.Database,
		SiteFS:            site.FS(),
		OAuth2Configs:     oauthConfigs,
		DocsURL:           options.DeploymentValues.DocsURL.String(),
		AppearanceFetcher: &api.AppearanceFetcher,
		BuildInfo:         buildInfo,
		Entitlements:      options.Entitlements,
		Telemetry:         options.Telemetry,
		Logger:            options.Logger.Named("site"),
		HideAITasks:       options.DeploymentValues.HideAITasks.Value(),
	})
	api.SiteHandler.Experiments.Store(&experiments)

	if options.UpdateCheckOptions != nil {
		api.updateChecker = updatecheck.New(
			options.Database,
			options.Logger.Named("update_checker"),
			*options.UpdateCheckOptions,
		)
	}

	if options.WorkspaceProxiesFetchUpdater == nil {
		options.WorkspaceProxiesFetchUpdater = &atomic.Pointer[healthcheck.WorkspaceProxiesFetchUpdater]{}
		var wpfu healthcheck.WorkspaceProxiesFetchUpdater = &healthcheck.AGPLWorkspaceProxiesFetchUpdater{}
		options.WorkspaceProxiesFetchUpdater.Store(&wpfu)
	}

	if options.HealthcheckFunc == nil {
		options.HealthcheckFunc = func(ctx context.Context, apiKey string) *healthsdk.HealthcheckReport {
			// NOTE: dismissed healthchecks are marked in formatHealthcheck.
			// Not here, as this result gets cached.
			return healthcheck.Run(ctx, &healthcheck.ReportOptions{
				Database: healthcheck.DatabaseReportOptions{
					DB:        options.Database,
					Threshold: options.DeploymentValues.Healthcheck.ThresholdDatabase.Value(),
				},
				Websocket: healthcheck.WebsocketReportOptions{
					AccessURL: options.AccessURL,
					APIKey:    apiKey,
				},
				AccessURL: healthcheck.AccessURLReportOptions{
					AccessURL: options.AccessURL,
				},
				DerpHealth: derphealth.ReportOptions{
					DERPMap: api.DERPMap(),
				},
				WorkspaceProxy: healthcheck.WorkspaceProxyReportOptions{
					WorkspaceProxiesFetchUpdater: *(options.WorkspaceProxiesFetchUpdater).Load(),
				},
				ProvisionerDaemons: healthcheck.ProvisionerDaemonsReportDeps{
					CurrentVersion:         buildinfo.Version(),
					CurrentAPIMajorVersion: provisionerdproto.CurrentMajor,
					Store:                  options.Database,
					StaleInterval:          provisionerdserver.StaleInterval,
					// TimeNow set to default, see healthcheck/provisioner.go
				},
			})
		}
	}

	if options.HealthcheckTimeout == 0 {
		options.HealthcheckTimeout = 30 * time.Second
	}
	if options.HealthcheckRefresh == 0 {
		options.HealthcheckRefresh = options.DeploymentValues.Healthcheck.Refresh.Value()
	}

	var oidcAuthURLParams map[string]string
	if options.OIDCConfig != nil {
		oidcAuthURLParams = options.OIDCConfig.AuthURLParams
	}

	api.Auditor.Store(&options.Auditor)
	api.ConnectionLogger.Store(&options.ConnectionLogger)
	api.TailnetCoordinator.Store(&options.TailnetCoordinator)
	dialer := &InmemTailnetDialer{
		CoordPtr:            &api.TailnetCoordinator,
		DERPFn:              api.DERPMap,
		Logger:              options.Logger,
		ClientID:            uuid.New(),
		DatabaseHealthCheck: api.Database,
	}
	stn, err := NewServerTailnet(api.ctx,
		options.Logger,
		options.DERPServer,
		dialer,
		options.DeploymentValues.DERP.Config.ForceWebSockets.Value(),
		options.DeploymentValues.DERP.Config.BlockDirect.Value(),
		api.TracerProvider,
	)
	if err != nil {
		panic("failed to setup server tailnet: " + err.Error())
	}
	api.agentProvider = stn
	if options.DeploymentValues.Prometheus.Enable {
		options.PrometheusRegistry.MustRegister(stn)
	}
	api.NetworkTelemetryBatcher = tailnet.NewNetworkTelemetryBatcher(
		quartz.NewReal(),
		api.Options.NetworkTelemetryBatchFrequency,
		api.Options.NetworkTelemetryBatchMaxSize,
		api.handleNetworkTelemetry,
	)
	if options.CoordinatorResumeTokenProvider == nil {
		panic("CoordinatorResumeTokenProvider is nil")
	}
	api.TailnetClientService, err = tailnet.NewClientService(tailnet.ClientServiceOptions{
		Logger:                   api.Logger.Named("tailnetclient"),
		CoordPtr:                 &api.TailnetCoordinator,
		DERPMapUpdateFrequency:   api.Options.DERPMapUpdateFrequency,
		DERPMapFn:                api.DERPMap,
		NetworkTelemetryHandler:  api.NetworkTelemetryBatcher.Handler,
		ResumeTokenProvider:      api.Options.CoordinatorResumeTokenProvider,
		WorkspaceUpdatesProvider: api.UpdatesProvider,
	})
	if err != nil {
		api.Logger.Fatal(context.Background(), "failed to initialize tailnet client service", slog.Error(err))
	}

	api.statsReporter = workspacestats.NewReporter(workspacestats.ReporterOptions{
		Database:              options.Database,
		Logger:                options.Logger.Named("workspacestats"),
		Pubsub:                options.Pubsub,
		TemplateScheduleStore: options.TemplateScheduleStore,
		StatsBatcher:          options.StatsBatcher,
		UsageTracker:          options.WorkspaceUsageTracker,
		UpdateAgentMetricsFn:  options.UpdateAgentMetrics,
		AppStatBatchSize:      workspaceapps.DefaultStatsDBReporterBatchSize,
	})
	workspaceAppsLogger := options.Logger.Named("workspaceapps")
	if options.WorkspaceAppsStatsCollectorOptions.Logger == nil {
		named := workspaceAppsLogger.Named("stats_collector")
		options.WorkspaceAppsStatsCollectorOptions.Logger = &named
	}
	if options.WorkspaceAppsStatsCollectorOptions.Reporter == nil {
		options.WorkspaceAppsStatsCollectorOptions.Reporter = api.statsReporter
	}

	api.workspaceAppServer = &workspaceapps.Server{
		Logger: workspaceAppsLogger,

		DashboardURL:  api.AccessURL,
		AccessURL:     api.AccessURL,
		Hostname:      api.AppHostname,
		HostnameRegex: api.AppHostnameRegex,
		RealIPConfig:  options.RealIPConfig,

		SignedTokenProvider: api.WorkspaceAppsProvider,
		AgentProvider:       api.agentProvider,
		StatsCollector:      workspaceapps.NewStatsCollector(options.WorkspaceAppsStatsCollectorOptions),

		DisablePathApps:          options.DeploymentValues.DisablePathApps.Value(),
		Cookies:                  options.DeploymentValues.HTTPCookies,
		APIKeyEncryptionKeycache: options.AppEncryptionKeyCache,
	}

	apiKeyMiddleware := httpmw.ExtractAPIKeyMW(httpmw.ExtractAPIKeyConfig{
		DB:                            options.Database,
		ActivateDormantUser:           ActivateDormantUser(options.Logger, &api.Auditor, options.Database),
		OAuth2Configs:                 oauthConfigs,
		RedirectToLogin:               false,
		DisableSessionExpiryRefresh:   options.DeploymentValues.Sessions.DisableExpiryRefresh.Value(),
		Optional:                      false,
		SessionTokenFunc:              nil, // Default behavior
		PostAuthAdditionalHeadersFunc: options.PostAuthAdditionalHeadersFunc,
		Logger:                        options.Logger,
		AccessURL:                     options.AccessURL,
	})
	// Same as above but it redirects to the login page.
	apiKeyMiddlewareRedirect := httpmw.ExtractAPIKeyMW(httpmw.ExtractAPIKeyConfig{
		DB:                            options.Database,
		OAuth2Configs:                 oauthConfigs,
		RedirectToLogin:               true,
		DisableSessionExpiryRefresh:   options.DeploymentValues.Sessions.DisableExpiryRefresh.Value(),
		Optional:                      false,
		SessionTokenFunc:              nil, // Default behavior
		PostAuthAdditionalHeadersFunc: options.PostAuthAdditionalHeadersFunc,
		Logger:                        options.Logger,
		AccessURL:                     options.AccessURL,
	})
	// Same as the first but it's optional.
	apiKeyMiddlewareOptional := httpmw.ExtractAPIKeyMW(httpmw.ExtractAPIKeyConfig{
		DB:                            options.Database,
		OAuth2Configs:                 oauthConfigs,
		RedirectToLogin:               false,
		DisableSessionExpiryRefresh:   options.DeploymentValues.Sessions.DisableExpiryRefresh.Value(),
		Optional:                      true,
		SessionTokenFunc:              nil, // Default behavior
		PostAuthAdditionalHeadersFunc: options.PostAuthAdditionalHeadersFunc,
		Logger:                        options.Logger,
		AccessURL:                     options.AccessURL,
	})

	workspaceAgentInfo := httpmw.ExtractWorkspaceAgentAndLatestBuild(httpmw.ExtractWorkspaceAgentAndLatestBuildConfig{
		DB:       options.Database,
		Optional: false,
	})

	// API rate limit middleware. The counter is local and not shared between
	// replicas or instances of this middleware.
	apiRateLimiter := httpmw.RateLimit(options.APIRateLimit, time.Minute)

	// Register DERP on expvar HTTP handler, which we serve below in the router, c.f. expvar.Handler()
	// These are the metrics the DERP server exposes.
	// TODO: export via prometheus
	expDERPOnce.Do(func() {
		// We need to do this via a global Once because expvar registry is global and panics if we
		// register multiple times.  In production there is only one Coderd and one DERP server per
		// process, but in testing, we create multiple of both, so the Once protects us from
		// panicking.
		if options.DERPServer != nil {
			expvar.Publish("derp", api.DERPServer.ExpVar())
		}
	})
	regularCors := httpmw.Cors(options.DeploymentValues.Dangerous.AllowAllCors.Value())
	permissiveCors := httpmw.PermissiveCors()
	cors := httpmw.ConditionalCors("/api/v2/aibridge", regularCors, permissiveCors)
	prometheusMW := httpmw.Prometheus(options.PrometheusRegistry)

	r.Use(
		httpmw.Recover(api.Logger),
		httpmw.WithProfilingLabels,
		tracing.StatusWriterMiddleware,
		tracing.Middleware(api.TracerProvider),
		httpmw.AttachRequestID,
		httpmw.ExtractRealIP(api.RealIPConfig),
		loggermw.Logger(api.Logger),
		singleSlashMW,
		rolestore.CustomRoleMW,
		prometheusMW,
		// Build-Version is helpful for debugging.
		func(next http.Handler) http.Handler {
			return http.HandlerFunc(func(w http.ResponseWriter, r *http.Request) {
				w.Header().Add(codersdk.BuildVersionHeader, buildinfo.Version())
				next.ServeHTTP(w, r)
			})
		},
		// SubdomainAppMW checks if the first subdomain is a valid app URL. If
		// it is, it will serve that application.
		//
		// Workspace apps do their own auth and CORS and must be BEFORE the auth
		// and CORS middleware.
		api.workspaceAppServer.HandleSubdomain(apiRateLimiter),
		cors,
		// This header stops a browser from trying to MIME-sniff the content type and
		// forces it to stick with the declared content-type. This is the only valid
		// value for this header.
		// See: https://github.com/coder/security/issues/12
		func(next http.Handler) http.Handler {
			return http.HandlerFunc(func(w http.ResponseWriter, r *http.Request) {
				w.Header().Add("X-Content-Type-Options", "nosniff")
				next.ServeHTTP(w, r)
			})
		},
		httpmw.CSRF(options.DeploymentValues.HTTPCookies),
	)

	// This incurs a performance hit from the middleware, but is required to make sure
	// we do not override subdomain app routes.
	r.Get("/latency-check", tracing.StatusWriterMiddleware(prometheusMW(LatencyCheck())).ServeHTTP)

	r.Get("/healthz", func(w http.ResponseWriter, _ *http.Request) { _, _ = w.Write([]byte("OK")) })

	// Attach workspace apps routes.
	r.Group(func(r chi.Router) {
		r.Use(apiRateLimiter)
		api.workspaceAppServer.Attach(r)
	})

	if options.DERPServer != nil {
		derpHandler := derphttp.Handler(api.DERPServer)
		derpHandler, api.derpCloseFunc = tailnet.WithWebsocketSupport(api.DERPServer, derpHandler)

		r.Route("/derp", func(r chi.Router) {
			r.Get("/", derpHandler.ServeHTTP)
			// This is used when UDP is blocked, and latency must be checked via HTTP(s).
			r.Get("/latency-check", func(w http.ResponseWriter, _ *http.Request) {
				w.WriteHeader(http.StatusOK)
			})
		})
	}

	// Register callback handlers for each OAuth2 provider.
	// We must support gitauth and externalauth for backwards compatibility.
	for _, route := range []string{"gitauth", "external-auth"} {
		r.Route("/"+route, func(r chi.Router) {
			for _, externalAuthConfig := range options.ExternalAuthConfigs {
				// We don't need to register a callback handler for device auth.
				if externalAuthConfig.DeviceAuth != nil {
					continue
				}
				r.Route(fmt.Sprintf("/%s/callback", externalAuthConfig.ID), func(r chi.Router) {
					r.Use(
						apiKeyMiddlewareRedirect,
						httpmw.ExtractOAuth2(externalAuthConfig, options.HTTPClient, options.DeploymentValues.HTTPCookies, nil),
					)
					r.Get("/", api.externalAuthCallback(externalAuthConfig))
				})
			}
		})
	}

	// OAuth2 metadata endpoint for RFC 8414 discovery
	r.Get("/.well-known/oauth-authorization-server", api.oauth2AuthorizationServerMetadata())
	// OAuth2 protected resource metadata endpoint for RFC 9728 discovery
	r.Get("/.well-known/oauth-protected-resource", api.oauth2ProtectedResourceMetadata())

	// OAuth2 linking routes do not make sense under the /api/v2 path.  These are
	// for an external application to use Coder as an OAuth2 provider, not for
	// logging into Coder with an external OAuth2 provider.
	r.Route("/oauth2", func(r chi.Router) {
		r.Use(
			httpmw.RequireExperimentWithDevBypass(api.Experiments, codersdk.ExperimentOAuth2),
		)
		r.Route("/authorize", func(r chi.Router) {
			r.Use(
				// Fetch the app as system for the authorize endpoint
				httpmw.AsAuthzSystem(httpmw.ExtractOAuth2ProviderAppWithOAuth2Errors(options.Database)),
				apiKeyMiddlewareRedirect,
			)
			// GET shows the consent page, POST processes the consent
			r.Get("/", api.getOAuth2ProviderAppAuthorize())
			r.Post("/", api.postOAuth2ProviderAppAuthorize())
		})
		r.Route("/tokens", func(r chi.Router) {
			r.Use(
				// Use OAuth2-compliant error responses for the tokens endpoint
				httpmw.AsAuthzSystem(httpmw.ExtractOAuth2ProviderAppWithOAuth2Errors(options.Database)),
			)
			r.Group(func(r chi.Router) {
				r.Use(apiKeyMiddleware)
				// DELETE on /tokens is not part of the OAuth2 spec.  It is our own
				// route used to revoke permissions from an application.  It is here for
				// parity with POST on /tokens.
				r.Delete("/", api.deleteOAuth2ProviderAppTokens())
			})
			// The POST /tokens endpoint will be called from an unauthorized client so
			// we cannot require an API key.
			r.Post("/", api.postOAuth2ProviderAppToken())
		})

		// RFC 7591 Dynamic Client Registration - Public endpoint
		r.Post("/register", api.postOAuth2ClientRegistration())

		// RFC 7592 Client Configuration Management - Protected by registration access token
		r.Route("/clients/{client_id}", func(r chi.Router) {
			r.Use(
				// Middleware to validate registration access token
				oauth2provider.RequireRegistrationAccessToken(api.Database),
			)
			r.Get("/", api.oauth2ClientConfiguration())          // Read client configuration
			r.Put("/", api.putOAuth2ClientConfiguration())       // Update client configuration
			r.Delete("/", api.deleteOAuth2ClientConfiguration()) // Delete client
		})
	})

	// Experimental routes are not guaranteed to be stable and may change at any time.
	r.Route("/api/experimental", func(r chi.Router) {
		r.Use(apiKeyMiddleware)
		r.Route("/aitasks", func(r chi.Router) {
			r.Get("/prompts", api.aiTasksPrompts)
		})
		r.Route("/tasks", func(r chi.Router) {
			r.Use(apiRateLimiter)

			r.Route("/{user}", func(r chi.Router) {
				r.Use(httpmw.ExtractOrganizationMembersParam(options.Database, api.HTTPAuth.Authorize))

				r.Post("/", api.tasksCreate)
			})
		})
		r.Route("/mcp", func(r chi.Router) {
			r.Use(
				httpmw.RequireExperimentWithDevBypass(api.Experiments, codersdk.ExperimentOAuth2, codersdk.ExperimentMCPServerHTTP),
			)
			// MCP HTTP transport endpoint with mandatory authentication
			r.Mount("/http", api.mcpHTTPHandler())
		})
	})

	r.Route("/api/v2", func(r chi.Router) {
		api.APIHandler = r

		r.NotFound(func(rw http.ResponseWriter, _ *http.Request) { httpapi.RouteNotFound(rw) })
		r.Use(
			// Specific routes can specify different limits, but every rate
			// limit must be configurable by the admin.
			apiRateLimiter,
			httpmw.ReportCLITelemetry(api.Logger, options.Telemetry),
		)
		r.Get("/", apiRoot)
		// All CSP errors will be logged
		r.Post("/csp/reports", api.logReportCSPViolations)

		r.Get("/buildinfo", buildInfoHandler(buildInfo))
		// /regions is overridden in the enterprise version
		r.Group(func(r chi.Router) {
			r.Use(apiKeyMiddleware)
			r.Get("/regions", api.regions)
		})
		r.Route("/derp-map", func(r chi.Router) {
			// r.Use(apiKeyMiddleware)
			r.Get("/", api.derpMapUpdates)
		})
		r.Route("/deployment", func(r chi.Router) {
			r.Use(apiKeyMiddleware)
			r.Get("/config", api.deploymentValues)
			r.Get("/stats", api.deploymentStats)
			r.Get("/ssh", api.sshConfig)
		})
		r.Route("/experiments", func(r chi.Router) {
			r.Use(apiKeyMiddleware)
			r.Get("/available", handleExperimentsAvailable)
			r.Get("/", api.handleExperimentsGet)
		})
		r.Get("/updatecheck", api.updateCheck)
		r.Route("/audit", func(r chi.Router) {
			r.Use(
				apiKeyMiddleware,
				// This middleware only checks the site and orgs for the audit_log read
				// permission.
				// In the future if it makes sense to have this permission on the user as
				// well we will need to update this middleware to include that check.
				func(next http.Handler) http.Handler {
					return http.HandlerFunc(func(rw http.ResponseWriter, r *http.Request) {
						if api.Authorize(r, policy.ActionRead, rbac.ResourceAuditLog) {
							next.ServeHTTP(rw, r)
							return
						}

						if api.Authorize(r, policy.ActionRead, rbac.ResourceAuditLog.AnyOrganization()) {
							next.ServeHTTP(rw, r)
							return
						}

						httpapi.Forbidden(rw)
					})
				},
			)

			r.Get("/", api.auditLogs)
			r.Post("/testgenerate", api.generateFakeAuditLog)
		})
		r.Route("/files", func(r chi.Router) {
			r.Use(
				apiKeyMiddleware,
				httpmw.RateLimit(options.FilesRateLimit, time.Minute),
			)
			r.Get("/{fileID}", api.fileByID)
			r.Post("/", api.postFile)
		})
		r.Route("/external-auth", func(r chi.Router) {
			r.Use(
				apiKeyMiddleware,
			)
			// Get without a specific external auth ID will return all external auths.
			r.Get("/", api.listUserExternalAuths)
			r.Route("/{externalauth}", func(r chi.Router) {
				r.Use(
					httpmw.ExtractExternalAuthParam(options.ExternalAuthConfigs),
				)
				r.Delete("/", api.deleteExternalAuthByID)
				r.Get("/", api.externalAuthByID)
				r.Post("/device", api.postExternalAuthDeviceByID)
				r.Get("/device", api.externalAuthDeviceByID)
			})
		})
		r.Route("/organizations", func(r chi.Router) {
			r.Use(
				apiKeyMiddleware,
			)
			r.Get("/", api.organizations)
			r.Route("/{organization}", func(r chi.Router) {
				r.Use(
					httpmw.ExtractOrganizationParam(options.Database),
				)
				r.Get("/", api.organization)
				r.Post("/templateversions", api.postTemplateVersionsByOrganization)
				r.Route("/templates", func(r chi.Router) {
					r.Post("/", api.postTemplateByOrganization)
					r.Get("/", api.templatesByOrganization())
					r.Get("/examples", api.templateExamplesByOrganization)
					r.Route("/{templatename}", func(r chi.Router) {
						r.Get("/", api.templateByOrganizationAndName)
						r.Route("/versions/{templateversionname}", func(r chi.Router) {
							r.Get("/", api.templateVersionByOrganizationTemplateAndName)
							r.Get("/previous", api.previousTemplateVersionByOrganizationTemplateAndName)
						})
					})
				})
				r.Get("/paginated-members", api.paginatedMembers)
				r.Route("/members", func(r chi.Router) {
					r.Get("/", api.listMembers)
					r.Route("/roles", func(r chi.Router) {
						r.Get("/", api.assignableOrgRoles)
					})

					r.Route("/{user}", func(r chi.Router) {
						r.Group(func(r chi.Router) {
							r.Use(
								// Adding a member requires "read" permission
								// on the site user. So limited to owners and user-admins.
								// TODO: Allow org-admins to add users via some new permission? Or give them
								// 	read on site users.
								httpmw.ExtractUserParam(options.Database),
							)
							r.Post("/", api.postOrganizationMember)
						})

						r.Group(func(r chi.Router) {
							r.Use(
								httpmw.ExtractOrganizationMemberParam(options.Database),
							)
							r.Delete("/", api.deleteOrganizationMember)
							r.Put("/roles", api.putMemberRoles)
							r.Post("/workspaces", api.postWorkspacesByOrganization)
						})
					})
				})
				r.Route("/provisionerdaemons", func(r chi.Router) {
					r.Get("/", api.provisionerDaemons)
				})
				r.Route("/provisionerjobs", func(r chi.Router) {
					r.Get("/{job}", api.provisionerJob)
					r.Get("/", api.provisionerJobs)
				})
			})
		})
		r.Route("/templates", func(r chi.Router) {
			r.Use(
				apiKeyMiddleware,
			)
			r.Get("/", api.fetchTemplates(nil))
			r.Get("/examples", api.templateExamples)
			r.Route("/{template}", func(r chi.Router) {
				r.Use(
					httpmw.ExtractTemplateParam(options.Database),
				)
				r.Get("/daus", api.templateDAUs)
				r.Get("/", api.template)
				r.Delete("/", api.deleteTemplate)
				r.Patch("/", api.patchTemplateMeta)
				r.Route("/versions", func(r chi.Router) {
					r.Post("/archive", api.postArchiveTemplateVersions)
					r.Get("/", api.templateVersionsByTemplate)
					r.Patch("/", api.patchActiveTemplateVersion)
					r.Get("/{templateversionname}", api.templateVersionByName)
				})
			})
		})

		r.Route("/templateversions/{templateversion}", func(r chi.Router) {
			r.Use(
				apiKeyMiddleware,
				httpmw.ExtractTemplateVersionParam(options.Database),
			)
			r.Get("/", api.templateVersion)
			r.Patch("/", api.patchTemplateVersion)
			r.Patch("/cancel", api.patchCancelTemplateVersion)
			r.Post("/archive", api.postArchiveTemplateVersion())
			r.Post("/unarchive", api.postUnarchiveTemplateVersion())
			// Old agents may expect a non-error response from /schema and /parameters endpoints.
			// The idea is to return an empty [], so that the coder CLI won't get blocked accidentally.
			r.Get("/schema", templateVersionSchemaDeprecated)
			r.Get("/parameters", templateVersionParametersDeprecated)
			r.Get("/rich-parameters", api.templateVersionRichParameters)
			r.Get("/external-auth", api.templateVersionExternalAuth)
			r.Get("/variables", api.templateVersionVariables)
			r.Get("/presets", api.templateVersionPresets)
			r.Get("/resources", api.templateVersionResources)
			r.Get("/logs", api.templateVersionLogs)
			r.Route("/dry-run", func(r chi.Router) {
				r.Post("/", api.postTemplateVersionDryRun)
				r.Get("/{jobID}", api.templateVersionDryRun)
				r.Get("/{jobID}/resources", api.templateVersionDryRunResources)
				r.Get("/{jobID}/logs", api.templateVersionDryRunLogs)
				r.Get("/{jobID}/matched-provisioners", api.templateVersionDryRunMatchedProvisioners)
				r.Patch("/{jobID}/cancel", api.patchTemplateVersionDryRunCancel)
			})

			r.Group(func(r chi.Router) {
				r.Route("/dynamic-parameters", func(r chi.Router) {
					r.Post("/evaluate", api.templateVersionDynamicParametersEvaluate)
					r.Get("/", api.templateVersionDynamicParametersWebsocket)
				})
			})
		})
		r.Route("/users", func(r chi.Router) {
			r.Get("/first", api.firstUser)
			r.Post("/first", api.postFirstUser)
			r.Get("/authmethods", api.userAuthMethods)

			r.Group(func(r chi.Router) {
				// We use a tight limit for password login to protect against
				// audit-log write DoS, pbkdf2 DoS, and simple brute-force
				// attacks.
				//
				// This value is intentionally increased during tests.
				r.Use(httpmw.RateLimit(options.LoginRateLimit, time.Minute))
				r.Post("/login", api.postLogin)
				r.Post("/otp/request", api.postRequestOneTimePasscode)
				r.Post("/validate-password", api.validateUserPassword)
				r.Post("/otp/change-password", api.postChangePasswordWithOneTimePasscode)
				r.Route("/oauth2", func(r chi.Router) {
					r.Get("/github/device", api.userOAuth2GithubDevice)
					r.Route("/github", func(r chi.Router) {
						r.Use(
							httpmw.ExtractOAuth2(options.GithubOAuth2Config, options.HTTPClient, options.DeploymentValues.HTTPCookies, nil),
						)
						r.Get("/callback", api.userOAuth2Github)
					})
				})
				r.Route("/oidc/callback", func(r chi.Router) {
					r.Use(
						httpmw.ExtractOAuth2(options.OIDCConfig, options.HTTPClient, options.DeploymentValues.HTTPCookies, oidcAuthURLParams),
					)
					r.Get("/", api.userOIDC)
				})
			})
			r.Group(func(r chi.Router) {
				r.Use(
					apiKeyMiddleware,
				)
				r.Post("/", api.postUser)
				r.Get("/", api.users)
				r.Post("/logout", api.postLogout)
				// These routes query information about site wide roles.
				r.Route("/roles", func(r chi.Router) {
					r.Get("/", api.AssignableSiteRoles)
				})
				r.Route("/{user}", func(r chi.Router) {
					r.Group(func(r chi.Router) {
						r.Use(httpmw.ExtractOrganizationMembersParam(options.Database, api.HTTPAuth.Authorize))
						// Creating workspaces does not require permissions on the user, only the
						// organization member. This endpoint should match the authz story of
						// postWorkspacesByOrganization
						r.Post("/workspaces", api.postUserWorkspaces)
						r.Route("/workspace/{workspacename}", func(r chi.Router) {
							r.Get("/", api.workspaceByOwnerAndName)
							r.Get("/builds/{buildnumber}", api.workspaceBuildByBuildNumber)
						})
					})

					r.Group(func(r chi.Router) {
						r.Use(httpmw.ExtractUserParam(options.Database))

						r.Post("/convert-login", api.postConvertLoginType)
						r.Delete("/", api.deleteUser)
						r.Get("/", api.userByName)
						r.Get("/autofill-parameters", api.userAutofillParameters)
						r.Get("/login-type", api.userLoginType)
						r.Put("/profile", api.putUserProfile)
						r.Route("/status", func(r chi.Router) {
							r.Put("/suspend", api.putSuspendUserAccount())
							r.Put("/activate", api.putActivateUserAccount())
						})
						r.Get("/appearance", api.userAppearanceSettings)
						r.Put("/appearance", api.putUserAppearanceSettings)
						r.Route("/password", func(r chi.Router) {
							r.Use(httpmw.RateLimit(options.LoginRateLimit, time.Minute))
							r.Put("/", api.putUserPassword)
						})
						// These roles apply to the site wide permissions.
						r.Put("/roles", api.putUserRoles)
						r.Get("/roles", api.userRoles)

						r.Route("/keys", func(r chi.Router) {
							r.Post("/", api.postAPIKey)
							r.Route("/tokens", func(r chi.Router) {
								r.Post("/", api.postToken)
								r.Get("/", api.tokens)
								r.Get("/tokenconfig", api.tokenConfig)
								r.Route("/{keyname}", func(r chi.Router) {
									r.Get("/", api.apiKeyByName)
								})
							})
							r.Route("/{keyid}", func(r chi.Router) {
								r.Get("/", api.apiKeyByID)
								r.Delete("/", api.deleteAPIKey)
							})
						})

						r.Route("/organizations", func(r chi.Router) {
							r.Get("/", api.organizationsByUser)
							r.Get("/{organizationname}", api.organizationByUserAndName)
						})

						r.Get("/gitsshkey", api.gitSSHKey)
						r.Put("/gitsshkey", api.regenerateGitSSHKey)
						r.Route("/notifications", func(r chi.Router) {
							r.Route("/preferences", func(r chi.Router) {
								r.Get("/", api.userNotificationPreferences)
								r.Put("/", api.putUserNotificationPreferences)
							})
						})
						r.Route("/webpush", func(r chi.Router) {
							r.Post("/subscription", api.postUserWebpushSubscription)
							r.Delete("/subscription", api.deleteUserWebpushSubscription)
							r.Post("/test", api.postUserPushNotificationTest)
						})
					})
				})
			})
		})
		r.Route("/workspaceagents", func(r chi.Router) {
			r.Post("/azure-instance-identity", api.postWorkspaceAuthAzureInstanceIdentity)
			r.Post("/aws-instance-identity", api.postWorkspaceAuthAWSInstanceIdentity)
			r.Post("/google-instance-identity", api.postWorkspaceAuthGoogleInstanceIdentity)
			r.With(
				apiKeyMiddlewareOptional,
				httpmw.ExtractWorkspaceProxy(httpmw.ExtractWorkspaceProxyConfig{
					DB:       options.Database,
					Optional: true,
				}),
				httpmw.RequireAPIKeyOrWorkspaceProxyAuth(),
			).Get("/connection", api.workspaceAgentConnectionGeneric)
			r.Route("/me", func(r chi.Router) {
				r.Use(workspaceAgentInfo)
				r.Group(func(r chi.Router) {
					r.Use(
						// Override the request_type for agent rpc traffic.
						httpmw.WithStaticProfilingLabels(pprof.Labels(pproflabel.RequestTypeTag, "agent-rpc")),
					)
					r.Get("/rpc", api.workspaceAgentRPC)
				})
				r.Patch("/logs", api.patchWorkspaceAgentLogs)
				r.Patch("/app-status", api.patchWorkspaceAgentAppStatus)
				// Deprecated: Required to support legacy agents
				r.Get("/gitauth", api.workspaceAgentsGitAuth)
				r.Get("/external-auth", api.workspaceAgentsExternalAuth)
				r.Get("/gitsshkey", api.agentGitSSHKey)
				r.Post("/log-source", api.workspaceAgentPostLogSource)
				r.Get("/reinit", api.workspaceAgentReinit)
			})
			r.Route("/{workspaceagent}", func(r chi.Router) {
				r.Use(
					// Allow either API key or external workspace proxy auth and require it.
					apiKeyMiddlewareOptional,
					httpmw.ExtractWorkspaceProxy(httpmw.ExtractWorkspaceProxyConfig{
						DB:       options.Database,
						Optional: true,
					}),
					httpmw.RequireAPIKeyOrWorkspaceProxyAuth(),

					httpmw.ExtractWorkspaceAgentParam(options.Database),
					httpmw.ExtractWorkspaceParam(options.Database),
				)
				r.Get("/", api.workspaceAgent)
				r.Get("/watch-metadata", api.watchWorkspaceAgentMetadataSSE)
				r.Get("/watch-metadata-ws", api.watchWorkspaceAgentMetadataWS)
				r.Get("/startup-logs", api.workspaceAgentLogsDeprecated)
				r.Get("/logs", api.workspaceAgentLogs)
				r.Get("/listening-ports", api.workspaceAgentListeningPorts)
				r.Get("/connection", api.workspaceAgentConnection)
				r.Get("/containers", api.workspaceAgentListContainers)
				r.Get("/containers/watch", api.watchWorkspaceAgentContainers)
				r.Post("/containers/devcontainers/{devcontainer}/recreate", api.workspaceAgentRecreateDevcontainer)
				r.Get("/coordinate", api.workspaceAgentClientCoordinate)

				// PTY is part of workspaceAppServer.
			})
		})
		r.Route("/workspaces", func(r chi.Router) {
			r.Use(
				apiKeyMiddleware,
			)
			r.Get("/", api.workspaces)
			r.Route("/{workspace}", func(r chi.Router) {
				r.Use(
					httpmw.ExtractWorkspaceParam(options.Database),
				)
				r.Get("/", api.workspace)
				r.Patch("/", api.patchWorkspace)
				r.Route("/builds", func(r chi.Router) {
					r.Get("/", api.workspaceBuilds)
					r.Post("/", api.postWorkspaceBuilds)
				})
				r.Route("/autostart", func(r chi.Router) {
					r.Put("/", api.putWorkspaceAutostart)
				})
				r.Route("/ttl", func(r chi.Router) {
					r.Put("/", api.putWorkspaceTTL)
				})
				r.Get("/watch", api.watchWorkspaceSSE)
				r.Get("/watch-ws", api.watchWorkspaceWS)
				r.Put("/extend", api.putExtendWorkspace)
				r.Post("/usage", api.postWorkspaceUsage)
				r.Put("/dormant", api.putWorkspaceDormant)
				r.Put("/favorite", api.putFavoriteWorkspace)
				r.Delete("/favorite", api.deleteFavoriteWorkspace)
				r.Put("/autoupdates", api.putWorkspaceAutoupdates)
				r.Get("/resolve-autostart", api.resolveAutostart)
				r.Route("/port-share", func(r chi.Router) {
					r.Get("/", api.workspaceAgentPortShares)
					r.Post("/", api.postWorkspaceAgentPortShare)
					r.Delete("/", api.deleteWorkspaceAgentPortShare)
				})
				r.Get("/timings", api.workspaceTimings)
				r.Route("/acl", func(r chi.Router) {
					r.Use(
						httpmw.RequireExperiment(api.Experiments, codersdk.ExperimentWorkspaceSharing),
					)

					r.Patch("/", api.patchWorkspaceACL)
				})
			})
		})
		r.Route("/workspacebuilds/{workspacebuild}", func(r chi.Router) {
			r.Use(
				apiKeyMiddleware,
				httpmw.ExtractWorkspaceBuildParam(options.Database),
				httpmw.ExtractWorkspaceParam(options.Database),
			)
			r.Get("/", api.workspaceBuild)
			r.Patch("/cancel", api.patchCancelWorkspaceBuild)
			r.Get("/logs", api.workspaceBuildLogs)
			r.Get("/parameters", api.workspaceBuildParameters)
			r.Get("/resources", api.workspaceBuildResourcesDeprecated)
			r.Get("/state", api.workspaceBuildState)
			r.Get("/timings", api.workspaceBuildTimings)
		})
		r.Route("/authcheck", func(r chi.Router) {
			r.Use(apiKeyMiddleware)
			r.Post("/", api.checkAuthorization)
		})
		r.Route("/applications", func(r chi.Router) {
			r.Route("/host", func(r chi.Router) {
				// Don't leak the hostname to unauthenticated users.
				r.Use(apiKeyMiddleware)
				r.Get("/", api.appHost)
			})
			r.Route("/auth-redirect", func(r chi.Router) {
				// We want to redirect to login if they are not authenticated.
				r.Use(apiKeyMiddlewareRedirect)

				// This is a GET request as it's redirected to by the subdomain app
				// handler and the login page.
				r.Get("/", api.workspaceApplicationAuth)
			})
		})
		r.Route("/insights", func(r chi.Router) {
			r.Use(apiKeyMiddleware)
			r.Get("/daus", api.deploymentDAUs)
			r.Get("/user-activity", api.insightsUserActivity)
			r.Get("/user-status-counts", api.insightsUserStatusCounts)
			r.Get("/user-latency", api.insightsUserLatency)
			r.Get("/templates", api.insightsTemplates)
		})
		r.Route("/debug", func(r chi.Router) {
			r.Use(
				apiKeyMiddleware,
				// Ensure only owners can access debug endpoints.
				func(next http.Handler) http.Handler {
					return http.HandlerFunc(func(rw http.ResponseWriter, r *http.Request) {
						if !api.Authorize(r, policy.ActionRead, rbac.ResourceDebugInfo) {
							httpapi.Forbidden(rw)
							return
						}

						next.ServeHTTP(rw, r)
					})
				},
			)

			r.Get("/coordinator", api.debugCoordinator)
			r.Get("/tailnet", api.debugTailnet)
			r.Route("/health", func(r chi.Router) {
				r.Get("/", api.debugDeploymentHealth)
				r.Route("/settings", func(r chi.Router) {
					r.Get("/", api.deploymentHealthSettings)
					r.Put("/", api.putDeploymentHealthSettings)
				})
			})
			r.Get("/ws", (&healthcheck.WebsocketEchoServer{}).ServeHTTP)
			r.Route("/{user}", func(r chi.Router) {
				r.Use(httpmw.ExtractUserParam(options.Database))
				r.Get("/debug-link", api.userDebugOIDC)
			})
			if options.DERPServer != nil {
				r.Route("/derp", func(r chi.Router) {
					r.Get("/traffic", options.DERPServer.ServeDebugTraffic)
				})
			}
			r.Method("GET", "/expvar", expvar.Handler()) // contains DERP metrics as well as cmdline and memstats
		})
		// Manage OAuth2 applications that can use Coder as an OAuth2 provider.
		r.Route("/oauth2-provider", func(r chi.Router) {
			r.Use(
				apiKeyMiddleware,
				httpmw.RequireExperimentWithDevBypass(api.Experiments, codersdk.ExperimentOAuth2),
			)
			r.Route("/apps", func(r chi.Router) {
				r.Get("/", api.oAuth2ProviderApps())
				r.Post("/", api.postOAuth2ProviderApp())

				r.Route("/{app}", func(r chi.Router) {
					r.Use(httpmw.ExtractOAuth2ProviderApp(options.Database))
					r.Get("/", api.oAuth2ProviderApp())
					r.Put("/", api.putOAuth2ProviderApp())
					r.Delete("/", api.deleteOAuth2ProviderApp())

					r.Route("/secrets", func(r chi.Router) {
						r.Get("/", api.oAuth2ProviderAppSecrets())
						r.Post("/", api.postOAuth2ProviderAppSecret())

						r.Route("/{secretID}", func(r chi.Router) {
							r.Use(httpmw.ExtractOAuth2ProviderAppSecret(options.Database))
							r.Delete("/", api.deleteOAuth2ProviderAppSecret())
						})
					})
				})
			})
		})
		r.Route("/notifications", func(r chi.Router) {
			r.Use(apiKeyMiddleware)
			r.Route("/inbox", func(r chi.Router) {
				r.Get("/", api.listInboxNotifications)
				r.Put("/mark-all-as-read", api.markAllInboxNotificationsAsRead)
				r.Get("/watch", api.watchInboxNotifications)
				r.Put("/{id}/read-status", api.updateInboxNotificationReadStatus)
			})
			r.Get("/settings", api.notificationsSettings)
			r.Put("/settings", api.putNotificationsSettings)
			r.Route("/templates", func(r chi.Router) {
				r.Get("/system", api.systemNotificationTemplates)
			})
			r.Get("/dispatch-methods", api.notificationDispatchMethods)
			r.Post("/test", api.postTestNotification)
		})
		r.Route("/tailnet", func(r chi.Router) {
			r.Use(apiKeyMiddleware)
			r.Get("/", api.tailnetRPCConn)
		})
<<<<<<< HEAD
		r.Route("/aibridge", func(r chi.Router) {
			r.Use(aibridged.AuthMiddleware(api.Database))
			r.HandleFunc("/openai/*", api.bridgeAIRequest)
			r.HandleFunc("/anthropic/*", api.bridgeAIRequest)
=======
		r.Route("/init-script", func(r chi.Router) {
			r.Get("/{os}/{arch}", api.initScript)
>>>>>>> 65537716
		})
	})

	if options.SwaggerEndpoint {
		// Swagger UI requires the URL trailing slash. Otherwise, the browser tries to load /assets
		// from http://localhost:8080/assets instead of http://localhost:8080/swagger/assets.
		r.Get("/swagger", http.RedirectHandler("/swagger/", http.StatusTemporaryRedirect).ServeHTTP)
		// See globalHTTPSwaggerHandler comment as to why we use a package
		// global variable here.
		r.Get("/swagger/*", globalHTTPSwaggerHandler)
	} else {
		swaggerDisabled := http.HandlerFunc(func(rw http.ResponseWriter, _ *http.Request) {
			httpapi.Write(context.Background(), rw, http.StatusNotFound, codersdk.Response{
				Message: "Swagger documentation is disabled.",
			})
		})
		r.Get("/swagger", swaggerDisabled)
		r.Get("/swagger/*", swaggerDisabled)
	}

	additionalCSPHeaders := make(map[httpmw.CSPFetchDirective][]string, len(api.DeploymentValues.AdditionalCSPPolicy))
	var cspParseErrors error
	for _, v := range api.DeploymentValues.AdditionalCSPPolicy {
		// Format is "<directive> <value> <value> ..."
		v = strings.TrimSpace(v)
		parts := strings.Split(v, " ")
		if len(parts) < 2 {
			cspParseErrors = errors.Join(cspParseErrors, xerrors.Errorf("invalid CSP header %q, not enough parts to be valid", v))
			continue
		}
		additionalCSPHeaders[httpmw.CSPFetchDirective(strings.ToLower(parts[0]))] = parts[1:]
	}

	if cspParseErrors != nil {
		// Do not fail Coder deployment startup because of this. Just log an error
		// and continue
		api.Logger.Error(context.Background(),
			"parsing additional CSP headers", slog.Error(cspParseErrors))
	}

	// Add CSP headers to all static assets and pages. CSP headers only affect
	// browsers, so these don't make sense on api routes.
	cspMW := httpmw.CSPHeaders(
		options.Telemetry.Enabled(), func() []*proxyhealth.ProxyHost {
			if api.DeploymentValues.Dangerous.AllowAllCors {
				// In this mode, allow all external requests.
				return []*proxyhealth.ProxyHost{
					{
						Host:    "*",
						AppHost: "*",
					},
				}
			}
			// Always add the primary, since the app host may be on a sub-domain.
			proxies := []*proxyhealth.ProxyHost{
				{
					Host:    api.AccessURL.Host,
					AppHost: appurl.ConvertAppHostForCSP(api.AccessURL.Host, api.AppHostname),
				},
			}
			if f := api.WorkspaceProxyHostsFn.Load(); f != nil {
				proxies = append(proxies, (*f)()...)
			}
			return proxies
		}, additionalCSPHeaders)

	// Static file handler must be wrapped with HSTS handler if the
	// StrictTransportSecurityAge is set. We only need to set this header on
	// static files since it only affects browsers.
	r.NotFound(cspMW(compressHandler(httpmw.HSTS(api.SiteHandler, options.StrictTransportSecurityCfg))).ServeHTTP)

	api.RootHandler = r

	return api
}

type API struct {
	// ctx is canceled immediately on shutdown, it can be used to abort
	// interruptible tasks.
	ctx    context.Context
	cancel context.CancelFunc

	// DeploymentID is loaded from the database on startup.
	DeploymentID string

	*Options
	// ID is a uniquely generated ID on initialization.
	// This is used to associate objects with a specific
	// Coder API instance, like workspace agents to a
	// specific replica.
	ID                                uuid.UUID
	Auditor                           atomic.Pointer[audit.Auditor]
	ConnectionLogger                  atomic.Pointer[connectionlog.ConnectionLogger]
	WorkspaceClientCoordinateOverride atomic.Pointer[func(rw http.ResponseWriter) bool]
	TailnetCoordinator                atomic.Pointer[tailnet.Coordinator]
	NetworkTelemetryBatcher           *tailnet.NetworkTelemetryBatcher
	TailnetClientService              *tailnet.ClientService
	// WebpushDispatcher is a way to send notifications to users via Web Push.
	WebpushDispatcher webpush.Dispatcher
	QuotaCommitter    atomic.Pointer[provisionerdproto.QuotaCommitter]
	AppearanceFetcher atomic.Pointer[appearance.Fetcher]
	// WorkspaceProxyHostsFn returns the hosts of healthy workspace proxies
	// for header reasons.
	WorkspaceProxyHostsFn atomic.Pointer[func() []*proxyhealth.ProxyHost]
	// TemplateScheduleStore is a pointer to an atomic pointer because this is
	// passed to another struct, and we want them all to be the same reference.
	TemplateScheduleStore *atomic.Pointer[schedule.TemplateScheduleStore]
	// UserQuietHoursScheduleStore is a pointer to an atomic pointer for the
	// same reason as TemplateScheduleStore.
	UserQuietHoursScheduleStore *atomic.Pointer[schedule.UserQuietHoursScheduleStore]
	// DERPMapper mutates the DERPMap to include workspace proxies.
	DERPMapper atomic.Pointer[func(derpMap *tailcfg.DERPMap) *tailcfg.DERPMap]
	// AccessControlStore is a pointer to an atomic pointer since it is
	// passed to dbauthz.
	AccessControlStore  *atomic.Pointer[dbauthz.AccessControlStore]
	PortSharer          atomic.Pointer[portsharing.PortSharer]
	FileCache           *files.Cache
	PrebuildsClaimer    atomic.Pointer[prebuilds.Claimer]
	PrebuildsReconciler atomic.Pointer[prebuilds.ReconciliationOrchestrator]
	// BuildUsageChecker is a pointer as it's passed around to multiple
	// components.
	BuildUsageChecker *atomic.Pointer[wsbuilder.UsageChecker]

	UpdatesProvider tailnet.WorkspaceUpdatesProvider

	HTTPAuth *HTTPAuthorizer

	// APIHandler serves "/api/v2"
	APIHandler chi.Router
	// RootHandler serves "/"
	RootHandler chi.Router

	// SiteHandler serves static files for the dashboard.
	SiteHandler *site.Handler

	WebsocketWaitMutex sync.Mutex
	WebsocketWaitGroup sync.WaitGroup
	derpCloseFunc      func()

	metricsCache          *metricscache.Cache
	updateChecker         *updatecheck.Checker
	WorkspaceAppsProvider workspaceapps.SignedTokenProvider
	workspaceAppServer    *workspaceapps.Server
	agentProvider         workspaceapps.AgentProvider

	// Experiments contains the list of experiments currently enabled.
	// This is used to gate features that are not yet ready for production.
	Experiments codersdk.Experiments

	healthCheckGroup *singleflight.Group[string, *healthsdk.HealthcheckReport]
	healthCheckCache atomic.Pointer[healthsdk.HealthcheckReport]

	statsReporter *workspacestats.Reporter

	Acquirer *provisionerdserver.Acquirer
	// dbRolluper rolls up template usage stats from raw agent and app
	// stats. This is used to provide insights in the WebUI.
	dbRolluper *dbrollup.Rolluper

	AIBridgeDaemons []*aibridged.Server
	AIBridgeManager *AIBridgeManager
}

// Close waits for all WebSocket connections to drain before returning.
func (api *API) Close() error {
	select {
	case <-api.ctx.Done():
		return xerrors.New("API already closed")
	default:
		api.cancel()
	}

	wsDone := make(chan struct{})
	timer := time.NewTimer(10 * time.Second)
	defer timer.Stop()
	go func() {
		api.WebsocketWaitMutex.Lock()
		defer api.WebsocketWaitMutex.Unlock()
		api.WebsocketWaitGroup.Wait()
		close(wsDone)
	}()
	// This will technically leak the above func if the timer fires, but this is
	// maintly a last ditch effort to un-stuck coderd on shutdown. This
	// shouldn't affect tests at all.
	select {
	case <-wsDone:
	case <-timer.C:
		api.Logger.Warn(api.ctx, "websocket shutdown timed out after 10 seconds")
	}

	api.dbRolluper.Close()
	api.metricsCache.Close()
	if api.updateChecker != nil {
		api.updateChecker.Close()
	}
	_ = api.workspaceAppServer.Close()
	_ = api.agentProvider.Close()
	if api.derpCloseFunc != nil {
		api.derpCloseFunc()
	}
	// The coordinator should be closed after the agent provider, and the DERP
	// handler.
	coordinator := api.TailnetCoordinator.Load()
	if coordinator != nil {
		_ = (*coordinator).Close()
	}
	_ = api.statsReporter.Close()
	_ = api.NetworkTelemetryBatcher.Close()
	_ = api.OIDCConvertKeyCache.Close()
	_ = api.AppSigningKeyCache.Close()
	_ = api.AppEncryptionKeyCache.Close()
	_ = api.UpdatesProvider.Close()

	if current := api.PrebuildsReconciler.Load(); current != nil {
		ctx, giveUp := context.WithTimeoutCause(context.Background(), time.Second*30, xerrors.New("gave up waiting for reconciler to stop before shutdown"))
		defer giveUp()
		(*current).Stop(ctx, nil)
	}

	return nil
}

func compressHandler(h http.Handler) http.Handler {
	level := 5
	if flag.Lookup("test.v") != nil {
		level = 1
	}

	cmp := middleware.NewCompressor(level,
		"text/*",
		"application/*",
		"image/*",
	)
	cmp.SetEncoder("br", func(w io.Writer, level int) io.Writer {
		return brotli.NewWriterLevel(w, level)
	})
	cmp.SetEncoder("zstd", func(w io.Writer, level int) io.Writer {
		zw, err := zstd.NewWriter(w, zstd.WithEncoderLevel(zstd.EncoderLevelFromZstd(level)))
		if err != nil {
			panic("invalid zstd compressor: " + err.Error())
		}
		return zw
	})

	return cmp.Handler(h)
}

type MemoryProvisionerDaemonOption func(*memoryProvisionerDaemonOptions)

func MemoryProvisionerWithVersionOverride(version string) MemoryProvisionerDaemonOption {
	return func(opts *memoryProvisionerDaemonOptions) {
		opts.versionOverride = version
	}
}

type memoryProvisionerDaemonOptions struct {
	versionOverride string
}

// CreateInMemoryProvisionerDaemon is an in-memory connection to a provisionerd.
// Useful when starting coderd and provisionerd in the same process.
func (api *API) CreateInMemoryProvisionerDaemon(dialCtx context.Context, name string, provisionerTypes []codersdk.ProvisionerType) (client provisionerdproto.DRPCProvisionerDaemonClient, err error) {
	return api.CreateInMemoryTaggedProvisionerDaemon(dialCtx, name, provisionerTypes, nil)
}

func (api *API) CreateInMemoryTaggedProvisionerDaemon(dialCtx context.Context, name string, provisionerTypes []codersdk.ProvisionerType, provisionerTags map[string]string, opts ...MemoryProvisionerDaemonOption) (client provisionerdproto.DRPCProvisionerDaemonClient, err error) {
	options := &memoryProvisionerDaemonOptions{}
	for _, opt := range opts {
		opt(options)
	}

	tracer := api.TracerProvider.Tracer(tracing.TracerName)
	clientSession, serverSession := drpcsdk.MemTransportPipe()
	defer func() {
		if err != nil {
			_ = clientSession.Close()
			_ = serverSession.Close()
		}
	}()

	// All in memory provisioners will be part of the default org for now.
	//nolint:gocritic // in-memory provisioners are owned by system
	defaultOrg, err := api.Database.GetDefaultOrganization(dbauthz.AsSystemRestricted(dialCtx))
	if err != nil {
		return nil, xerrors.Errorf("unable to fetch default org for in memory provisioner: %w", err)
	}

	dbTypes := make([]database.ProvisionerType, 0, len(provisionerTypes))
	for _, tp := range provisionerTypes {
		dbTypes = append(dbTypes, database.ProvisionerType(tp))
	}

	keyID, err := uuid.Parse(string(codersdk.ProvisionerKeyIDBuiltIn))
	if err != nil {
		return nil, xerrors.Errorf("failed to parse built-in provisioner key ID: %w", err)
	}

	apiVersion := provisionerdproto.CurrentVersion.String()
	if options.versionOverride != "" && flag.Lookup("test.v") != nil {
		// This should only be usable for unit testing. To fake a different provisioner version
		apiVersion = options.versionOverride
	}

	//nolint:gocritic // in-memory provisioners are owned by system
	daemon, err := api.Database.UpsertProvisionerDaemon(dbauthz.AsSystemRestricted(dialCtx), database.UpsertProvisionerDaemonParams{
		Name:           name,
		OrganizationID: defaultOrg.ID,
		CreatedAt:      dbtime.Now(),
		Provisioners:   dbTypes,
		Tags:           provisionersdk.MutateTags(uuid.Nil, provisionerTags),
		LastSeenAt:     sql.NullTime{Time: dbtime.Now(), Valid: true},
		Version:        buildinfo.Version(),
		APIVersion:     apiVersion,
		KeyID:          keyID,
	})
	if err != nil {
		return nil, xerrors.Errorf("failed to create in-memory provisioner daemon: %w", err)
	}

	mux := drpcmux.New()
	api.Logger.Debug(dialCtx, "starting in-memory provisioner daemon", slog.F("name", name))
	logger := api.Logger.Named(fmt.Sprintf("inmem-provisionerd-%s", name))
	srv, err := provisionerdserver.NewServer(
		api.ctx, // use the same ctx as the API
		daemon.APIVersion,
		api.AccessURL,
		daemon.ID,
		defaultOrg.ID,
		logger,
		daemon.Provisioners,
		provisionerdserver.Tags(daemon.Tags),
		api.Database,
		api.Pubsub,
		api.Acquirer,
		api.Telemetry,
		tracer,
		&api.QuotaCommitter,
		&api.Auditor,
		api.TemplateScheduleStore,
		api.UserQuietHoursScheduleStore,
		api.DeploymentValues,
		provisionerdserver.Options{
			OIDCConfig:          api.OIDCConfig,
			ExternalAuthConfigs: api.ExternalAuthConfigs,
			Clock:               api.Clock,
		},
		api.NotificationsEnqueuer,
		&api.PrebuildsReconciler,
	)
	if err != nil {
		return nil, err
	}
	err = provisionerdproto.DRPCRegisterProvisionerDaemon(mux, srv)
	if err != nil {
		return nil, err
	}
	server := drpcserver.NewWithOptions(&tracing.DRPCHandler{Handler: mux},
		drpcserver.Options{
			Manager: drpcsdk.DefaultDRPCOptions(nil),
			Log: func(err error) {
				if xerrors.Is(err, io.EOF) {
					return
				}
				logger.Debug(dialCtx, "drpc server error", slog.Error(err))
			},
		},
	)
	// in-mem pipes aren't technically "websockets" but they have the same properties as far as the
	// API is concerned: they are long-lived connections that we need to close before completing
	// shutdown of the API.
	api.WebsocketWaitMutex.Lock()
	api.WebsocketWaitGroup.Add(1)
	api.WebsocketWaitMutex.Unlock()
	go func() {
		defer api.WebsocketWaitGroup.Done()
		// here we pass the background context, since we want the server to keep serving until the
		// client hangs up.  If we, say, pass the API context, then when it is canceled, we could
		// drop a job that we locked in the database but never passed to the provisionerd.  The
		// provisionerd is local, in-mem, so there isn't a danger of losing contact with it and
		// having a dead connection we don't know the status of.
		err := server.Serve(context.Background(), serverSession)
		logger.Info(dialCtx, "provisioner daemon disconnected", slog.Error(err))
		// close the sessions, so we don't leak goroutines serving them.
		_ = clientSession.Close()
		_ = serverSession.Close()
	}()

	return provisionerdproto.NewDRPCProvisionerDaemonClient(clientSession), nil
}

func (api *API) CreateInMemoryAIBridgeDaemon(dialCtx context.Context, name string) (client proto.DRPCRecorderClient, err error) {
	// TODO(dannyk): implement options.
	// TODO(dannyk): implement tracing.

	clientSession, serverSession := drpcsdk.MemTransportPipe()
	defer func() {
		if err != nil {
			_ = clientSession.Close()
			_ = serverSession.Close()
		}
	}()

	// TODO(dannyk): implement API versioning.
	// TODO(dannyk): implement database tracking of daemons.

	mux := drpcmux.New()
	api.Logger.Debug(dialCtx, "starting in-memory AI bridge daemon", slog.F("name", name))
	logger := api.Logger.Named(fmt.Sprintf("inmem-aibridged-%s", name))
	srv, err := aibridgedserver.NewServer(api.ctx, api.Database, api.Logger)
	if err != nil {
		return nil, err
	}
	err = proto.DRPCRegisterRecorder(mux, srv)
	if err != nil {
		return nil, err
	}
	server := drpcserver.NewWithOptions(&tracing.DRPCHandler{Handler: mux},
		drpcserver.Options{
			Manager: drpcsdk.DefaultDRPCOptions(nil),
			Log: func(err error) {
				if xerrors.Is(err, io.EOF) {
					return
				}
				logger.Debug(dialCtx, "drpc server error", slog.Error(err))
			},
		},
	)
	// in-mem pipes aren't technically "websockets" but they have the same properties as far as the
	// API is concerned: they are long-lived connections that we need to close before completing
	// shutdown of the API.
	api.WebsocketWaitMutex.Lock()
	api.WebsocketWaitGroup.Add(1)
	api.WebsocketWaitMutex.Unlock()
	go func() {
		defer api.WebsocketWaitGroup.Done()
		// Here we pass the background context, since we want the server to keep serving until the
		// client hangs up. The aibridged is local, in-mem, so there isn't a danger of losing contact with it and
		// having a dead connection we don't know the status of.
		err := server.Serve(context.Background(), serverSession)
		logger.Info(dialCtx, "AI bridge daemon disconnected", slog.Error(err))
		// close the sessions, so we don't leak goroutines serving them.
		_ = clientSession.Close()
		_ = serverSession.Close()
	}()

	return proto.NewDRPCRecorderClient(clientSession), nil
}

func (api *API) DERPMap() *tailcfg.DERPMap {
	fn := api.DERPMapper.Load()
	if fn != nil {
		return (*fn)(api.Options.BaseDERPMap)
	}

	return api.Options.BaseDERPMap
}

// nolint:revive
func ReadExperiments(log slog.Logger, raw []string) codersdk.Experiments {
	exps := make([]codersdk.Experiment, 0, len(raw))
	for _, v := range raw {
		switch v {
		case "*":
			exps = append(exps, codersdk.ExperimentsSafe...)
		default:
			ex := codersdk.Experiment(strings.ToLower(v))
			if !slice.Contains(codersdk.ExperimentsKnown, ex) {
				log.Warn(context.Background(), "ignoring unknown experiment", slog.F("experiment", ex))
			} else if !slice.Contains(codersdk.ExperimentsSafe, ex) {
				log.Warn(context.Background(), "🐉 HERE BE DRAGONS: opting into hidden experiment", slog.F("experiment", ex))
			}
			exps = append(exps, ex)
		}
	}
	return exps
}

var multipleSlashesRe = regexp.MustCompile(`/+`)

func singleSlashMW(next http.Handler) http.Handler {
	fn := func(w http.ResponseWriter, r *http.Request) {
		var path string
		rctx := chi.RouteContext(r.Context())
		if rctx != nil && rctx.RoutePath != "" {
			path = rctx.RoutePath
		} else {
			path = r.URL.Path
		}

		// Normalize multiple slashes to a single slash
		newPath := multipleSlashesRe.ReplaceAllString(path, "/")

		// Apply the cleaned path
		// The approach is consistent with: https://github.com/go-chi/chi/blob/e846b8304c769c4f1a51c9de06bebfaa4576bd88/middleware/strip.go#L24-L28
		if rctx != nil {
			rctx.RoutePath = newPath
		} else {
			r.URL.Path = newPath
		}

		next.ServeHTTP(w, r)
	}
	return http.HandlerFunc(fn)
}<|MERGE_RESOLUTION|>--- conflicted
+++ resolved
@@ -1572,15 +1572,13 @@
 			r.Use(apiKeyMiddleware)
 			r.Get("/", api.tailnetRPCConn)
 		})
-<<<<<<< HEAD
+		r.Route("/init-script", func(r chi.Router) {
+			r.Get("/{os}/{arch}", api.initScript)
+		})
 		r.Route("/aibridge", func(r chi.Router) {
 			r.Use(aibridged.AuthMiddleware(api.Database))
 			r.HandleFunc("/openai/*", api.bridgeAIRequest)
 			r.HandleFunc("/anthropic/*", api.bridgeAIRequest)
-=======
-		r.Route("/init-script", func(r chi.Router) {
-			r.Get("/{os}/{arch}", api.initScript)
->>>>>>> 65537716
 		})
 	})
 
