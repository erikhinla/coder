package dbauthz_test

import (
	"context"
	"database/sql"
	"encoding/json"
	"fmt"
	"net"
	"reflect"
	"strings"
	"testing"
	"time"

	"github.com/google/uuid"
	"github.com/sqlc-dev/pqtype"
	"github.com/stretchr/testify/require"
	"golang.org/x/xerrors"

	"cdr.dev/slog"

	"github.com/coder/coder/v2/coderd/database/db2sdk"
	"github.com/coder/coder/v2/coderd/database/dbmem"
	"github.com/coder/coder/v2/coderd/notifications"
	"github.com/coder/coder/v2/coderd/rbac/policy"
	"github.com/coder/coder/v2/codersdk"

	"github.com/coder/coder/v2/coderd/coderdtest"
	"github.com/coder/coder/v2/coderd/database"
	"github.com/coder/coder/v2/coderd/database/dbauthz"
	"github.com/coder/coder/v2/coderd/database/dbgen"
	"github.com/coder/coder/v2/coderd/database/dbtestutil"
	"github.com/coder/coder/v2/coderd/database/dbtime"
	"github.com/coder/coder/v2/coderd/rbac"
	"github.com/coder/coder/v2/coderd/util/slice"
	"github.com/coder/coder/v2/provisionersdk"
	"github.com/coder/coder/v2/testutil"
)

func TestAsNoActor(t *testing.T) {
	t.Parallel()

	t.Run("NoError", func(t *testing.T) {
		t.Parallel()
		require.False(t, dbauthz.IsNotAuthorizedError(nil), "no error")
	})

	t.Run("AsRemoveActor", func(t *testing.T) {
		t.Parallel()
		_, ok := dbauthz.ActorFromContext(context.Background())
		require.False(t, ok, "no actor should be present")
	})

	t.Run("AsActor", func(t *testing.T) {
		t.Parallel()
		ctx := dbauthz.As(context.Background(), coderdtest.RandomRBACSubject())
		_, ok := dbauthz.ActorFromContext(ctx)
		require.True(t, ok, "actor present")
	})

	t.Run("DeleteActor", func(t *testing.T) {
		t.Parallel()
		// First set an actor
		ctx := dbauthz.As(context.Background(), coderdtest.RandomRBACSubject())
		_, ok := dbauthz.ActorFromContext(ctx)
		require.True(t, ok, "actor present")

		// Delete the actor
		ctx = dbauthz.As(ctx, dbauthz.AsRemoveActor)
		_, ok = dbauthz.ActorFromContext(ctx)
		require.False(t, ok, "actor should be deleted")
	})
}

func TestPing(t *testing.T) {
	t.Parallel()

	db, _ := dbtestutil.NewDB(t)
	q := dbauthz.New(db, &coderdtest.RecordingAuthorizer{}, slog.Make(), coderdtest.AccessControlStorePointer())
	_, err := q.Ping(context.Background())
	require.NoError(t, err, "must not error")
}

// TestInTX is not perfect, just checks that it properly checks auth.
func TestInTX(t *testing.T) {
	t.Parallel()

	db, _ := dbtestutil.NewDB(t)
	q := dbauthz.New(db, &coderdtest.RecordingAuthorizer{
		Wrapped: (&coderdtest.FakeAuthorizer{}).AlwaysReturn(xerrors.New("custom error")),
	}, slog.Make(), coderdtest.AccessControlStorePointer())
	actor := rbac.Subject{
		ID:     uuid.NewString(),
		Roles:  rbac.RoleIdentifiers{rbac.RoleOwner()},
		Groups: []string{},
		Scope:  rbac.ScopeAll,
	}
	u := dbgen.User(t, db, database.User{})
	o := dbgen.Organization(t, db, database.Organization{})
	tpl := dbgen.Template(t, db, database.Template{
		CreatedBy:      u.ID,
		OrganizationID: o.ID,
	})
	w := dbgen.Workspace(t, db, database.WorkspaceTable{
		OwnerID:        u.ID,
		TemplateID:     tpl.ID,
		OrganizationID: o.ID,
	})
	ctx := dbauthz.As(context.Background(), actor)
	err := q.InTx(func(tx database.Store) error {
		// The inner tx should use the parent's authz
		_, err := tx.GetWorkspaceByID(ctx, w.ID)
		return err
	}, nil)
	require.Error(t, err, "must error")
	require.ErrorAs(t, err, &dbauthz.NotAuthorizedError{}, "must be an authorized error")
	require.True(t, dbauthz.IsNotAuthorizedError(err), "must be an authorized error")
}

// TestNew should not double wrap a querier.
func TestNew(t *testing.T) {
	t.Parallel()

	var (
		db, _ = dbtestutil.NewDB(t)
		rec   = &coderdtest.RecordingAuthorizer{
			Wrapped: &coderdtest.FakeAuthorizer{},
		}
		subj = rbac.Subject{}
		ctx  = dbauthz.As(context.Background(), rbac.Subject{})
	)
	u := dbgen.User(t, db, database.User{})
	org := dbgen.Organization(t, db, database.Organization{})
	tpl := dbgen.Template(t, db, database.Template{
		OrganizationID: org.ID,
		CreatedBy:      u.ID,
	})
	exp := dbgen.Workspace(t, db, database.WorkspaceTable{
		OwnerID:        u.ID,
		OrganizationID: org.ID,
		TemplateID:     tpl.ID,
	})
	// Double wrap should not cause an actual double wrap. So only 1 rbac call
	// should be made.
	az := dbauthz.New(db, rec, slog.Make(), coderdtest.AccessControlStorePointer())
	az = dbauthz.New(az, rec, slog.Make(), coderdtest.AccessControlStorePointer())

	w, err := az.GetWorkspaceByID(ctx, exp.ID)
	require.NoError(t, err, "must not error")
	require.Equal(t, exp, w.WorkspaceTable(), "must be equal")

	rec.AssertActor(t, subj, rec.Pair(policy.ActionRead, exp))
	require.NoError(t, rec.AllAsserted(), "should only be 1 rbac call")
}

// TestDBAuthzRecursive is a simple test to search for infinite recursion
// bugs. It isn't perfect, and only catches a subset of the possible bugs
// as only the first db call will be made. But it is better than nothing.
func TestDBAuthzRecursive(t *testing.T) {
	t.Parallel()
	db, _ := dbtestutil.NewDB(t)
	q := dbauthz.New(db, &coderdtest.RecordingAuthorizer{
		Wrapped: &coderdtest.FakeAuthorizer{},
	}, slog.Make(), coderdtest.AccessControlStorePointer())
	actor := rbac.Subject{
		ID:     uuid.NewString(),
		Roles:  rbac.RoleIdentifiers{rbac.RoleOwner()},
		Groups: []string{},
		Scope:  rbac.ScopeAll,
	}
	for i := 0; i < reflect.TypeOf(q).NumMethod(); i++ {
		var ins []reflect.Value
		ctx := dbauthz.As(context.Background(), actor)

		ins = append(ins, reflect.ValueOf(ctx))
		method := reflect.TypeOf(q).Method(i)
		for i := 2; i < method.Type.NumIn(); i++ {
			ins = append(ins, reflect.New(method.Type.In(i)).Elem())
		}
		if method.Name == "InTx" ||
			method.Name == "Ping" ||
			method.Name == "Wrappers" ||
			method.Name == "PGLocks" {
			continue
		}
		// Log the name of the last method, so if there is a panic, it is
		// easy to know which method failed.
		// t.Log(method.Name)
		// Call the function. Any infinite recursion will stack overflow.
		reflect.ValueOf(q).Method(i).Call(ins)
	}
}

func must[T any](value T, err error) T {
	if err != nil {
		panic(err)
	}
	return value
}

func defaultIPAddress() pqtype.Inet {
	return pqtype.Inet{
		IPNet: net.IPNet{
			IP:   net.IPv4(127, 0, 0, 1),
			Mask: net.IPv4Mask(255, 255, 255, 255),
		},
		Valid: true,
	}
}

func (s *MethodTestSuite) TestAPIKey() {
	s.Run("DeleteAPIKeyByID", s.Subtest(func(db database.Store, check *expects) {
		dbtestutil.DisableForeignKeysAndTriggers(s.T(), db)
		key, _ := dbgen.APIKey(s.T(), db, database.APIKey{})
		check.Args(key.ID).Asserts(key, policy.ActionDelete).Returns()
	}))
	s.Run("GetAPIKeyByID", s.Subtest(func(db database.Store, check *expects) {
		dbtestutil.DisableForeignKeysAndTriggers(s.T(), db)
		key, _ := dbgen.APIKey(s.T(), db, database.APIKey{})
		check.Args(key.ID).Asserts(key, policy.ActionRead).Returns(key)
	}))
	s.Run("GetAPIKeyByName", s.Subtest(func(db database.Store, check *expects) {
		dbtestutil.DisableForeignKeysAndTriggers(s.T(), db)
		key, _ := dbgen.APIKey(s.T(), db, database.APIKey{
			TokenName: "marge-cat",
			LoginType: database.LoginTypeToken,
		})
		check.Args(database.GetAPIKeyByNameParams{
			TokenName: key.TokenName,
			UserID:    key.UserID,
		}).Asserts(key, policy.ActionRead).Returns(key)
	}))
	s.Run("GetAPIKeysByLoginType", s.Subtest(func(db database.Store, check *expects) {
		dbtestutil.DisableForeignKeysAndTriggers(s.T(), db)
		a, _ := dbgen.APIKey(s.T(), db, database.APIKey{LoginType: database.LoginTypePassword})
		b, _ := dbgen.APIKey(s.T(), db, database.APIKey{LoginType: database.LoginTypePassword})
		_, _ = dbgen.APIKey(s.T(), db, database.APIKey{LoginType: database.LoginTypeGithub})
		check.Args(database.LoginTypePassword).
			Asserts(a, policy.ActionRead, b, policy.ActionRead).
			Returns(slice.New(a, b))
	}))
	s.Run("GetAPIKeysByUserID", s.Subtest(func(db database.Store, check *expects) {
		u1 := dbgen.User(s.T(), db, database.User{})
		u2 := dbgen.User(s.T(), db, database.User{})

		keyA, _ := dbgen.APIKey(s.T(), db, database.APIKey{UserID: u1.ID, LoginType: database.LoginTypeToken, TokenName: "key-a"})
		keyB, _ := dbgen.APIKey(s.T(), db, database.APIKey{UserID: u1.ID, LoginType: database.LoginTypeToken, TokenName: "key-b"})
		_, _ = dbgen.APIKey(s.T(), db, database.APIKey{UserID: u2.ID, LoginType: database.LoginTypeToken})

		check.Args(database.GetAPIKeysByUserIDParams{LoginType: database.LoginTypeToken, UserID: u1.ID}).
			Asserts(keyA, policy.ActionRead, keyB, policy.ActionRead).
			Returns(slice.New(keyA, keyB))
	}))
	s.Run("GetAPIKeysLastUsedAfter", s.Subtest(func(db database.Store, check *expects) {
		dbtestutil.DisableForeignKeysAndTriggers(s.T(), db)
		a, _ := dbgen.APIKey(s.T(), db, database.APIKey{LastUsed: time.Now().Add(time.Hour)})
		b, _ := dbgen.APIKey(s.T(), db, database.APIKey{LastUsed: time.Now().Add(time.Hour)})
		_, _ = dbgen.APIKey(s.T(), db, database.APIKey{LastUsed: time.Now().Add(-time.Hour)})
		check.Args(time.Now()).
			Asserts(a, policy.ActionRead, b, policy.ActionRead).
			Returns(slice.New(a, b))
	}))
	s.Run("InsertAPIKey", s.Subtest(func(db database.Store, check *expects) {
		u := dbgen.User(s.T(), db, database.User{})

		check.Args(database.InsertAPIKeyParams{
			UserID:    u.ID,
			LoginType: database.LoginTypePassword,
			Scope:     database.APIKeyScopeAll,
			IPAddress: defaultIPAddress(),
		}).Asserts(rbac.ResourceApiKey.WithOwner(u.ID.String()), policy.ActionCreate)
	}))
	s.Run("UpdateAPIKeyByID", s.Subtest(func(db database.Store, check *expects) {
		u := dbgen.User(s.T(), db, database.User{})
		a, _ := dbgen.APIKey(s.T(), db, database.APIKey{UserID: u.ID, IPAddress: defaultIPAddress()})
		check.Args(database.UpdateAPIKeyByIDParams{
			ID:        a.ID,
			IPAddress: defaultIPAddress(),
			LastUsed:  time.Now(),
			ExpiresAt: time.Now().Add(time.Hour),
		}).Asserts(a, policy.ActionUpdate).Returns()
	}))
	s.Run("DeleteApplicationConnectAPIKeysByUserID", s.Subtest(func(db database.Store, check *expects) {
		dbtestutil.DisableForeignKeysAndTriggers(s.T(), db)
		a, _ := dbgen.APIKey(s.T(), db, database.APIKey{
			Scope: database.APIKeyScopeApplicationConnect,
		})
		check.Args(a.UserID).Asserts(rbac.ResourceApiKey.WithOwner(a.UserID.String()), policy.ActionDelete).Returns()
	}))
	s.Run("DeleteExternalAuthLink", s.Subtest(func(db database.Store, check *expects) {
		a := dbgen.ExternalAuthLink(s.T(), db, database.ExternalAuthLink{})
		check.Args(database.DeleteExternalAuthLinkParams{
			ProviderID: a.ProviderID,
			UserID:     a.UserID,
		}).Asserts(rbac.ResourceUserObject(a.UserID), policy.ActionUpdatePersonal).Returns()
	}))
	s.Run("GetExternalAuthLinksByUserID", s.Subtest(func(db database.Store, check *expects) {
		a := dbgen.ExternalAuthLink(s.T(), db, database.ExternalAuthLink{})
		b := dbgen.ExternalAuthLink(s.T(), db, database.ExternalAuthLink{
			UserID: a.UserID,
		})
		check.Args(a.UserID).Asserts(
			rbac.ResourceUserObject(a.UserID), policy.ActionReadPersonal,
			rbac.ResourceUserObject(b.UserID), policy.ActionReadPersonal)
	}))
}

func (s *MethodTestSuite) TestAuditLogs() {
	s.Run("InsertAuditLog", s.Subtest(func(db database.Store, check *expects) {
		check.Args(database.InsertAuditLogParams{
			ResourceType:     database.ResourceTypeOrganization,
			Action:           database.AuditActionCreate,
			Diff:             json.RawMessage("{}"),
			AdditionalFields: json.RawMessage("{}"),
		}).Asserts(rbac.ResourceAuditLog, policy.ActionCreate)
	}))
	s.Run("GetAuditLogsOffset", s.Subtest(func(db database.Store, check *expects) {
		_ = dbgen.AuditLog(s.T(), db, database.AuditLog{})
		_ = dbgen.AuditLog(s.T(), db, database.AuditLog{})
		check.Args(database.GetAuditLogsOffsetParams{
			LimitOpt: 10,
		}).Asserts(rbac.ResourceAuditLog, policy.ActionRead).WithNotAuthorized("nil")
	}))
	s.Run("GetAuthorizedAuditLogsOffset", s.Subtest(func(db database.Store, check *expects) {
		dbtestutil.DisableForeignKeysAndTriggers(s.T(), db)
		_ = dbgen.AuditLog(s.T(), db, database.AuditLog{})
		_ = dbgen.AuditLog(s.T(), db, database.AuditLog{})
		check.Args(database.GetAuditLogsOffsetParams{
			LimitOpt: 10,
		}, emptyPreparedAuthorized{}).Asserts(rbac.ResourceAuditLog, policy.ActionRead)
	}))
}

func (s *MethodTestSuite) TestFile() {
	s.Run("GetFileByHashAndCreator", s.Subtest(func(db database.Store, check *expects) {
		f := dbgen.File(s.T(), db, database.File{})
		check.Args(database.GetFileByHashAndCreatorParams{
			Hash:      f.Hash,
			CreatedBy: f.CreatedBy,
		}).Asserts(f, policy.ActionRead).Returns(f)
	}))
	s.Run("GetFileByID", s.Subtest(func(db database.Store, check *expects) {
		f := dbgen.File(s.T(), db, database.File{})
		check.Args(f.ID).Asserts(f, policy.ActionRead).Returns(f)
	}))
	s.Run("InsertFile", s.Subtest(func(db database.Store, check *expects) {
		u := dbgen.User(s.T(), db, database.User{})
		check.Args(database.InsertFileParams{
			CreatedBy: u.ID,
		}).Asserts(rbac.ResourceFile.WithOwner(u.ID.String()), policy.ActionCreate)
	}))
}

func (s *MethodTestSuite) TestGroup() {
	s.Run("DeleteGroupByID", s.Subtest(func(db database.Store, check *expects) {
		dbtestutil.DisableForeignKeysAndTriggers(s.T(), db)
		g := dbgen.Group(s.T(), db, database.Group{})
		check.Args(g.ID).Asserts(g, policy.ActionDelete).Returns()
	}))
	s.Run("DeleteGroupMemberFromGroup", s.Subtest(func(db database.Store, check *expects) {
		dbtestutil.DisableForeignKeysAndTriggers(s.T(), db)
		g := dbgen.Group(s.T(), db, database.Group{})
		u := dbgen.User(s.T(), db, database.User{})
		m := dbgen.GroupMember(s.T(), db, database.GroupMemberTable{
			GroupID: g.ID,
			UserID:  u.ID,
		})
		check.Args(database.DeleteGroupMemberFromGroupParams{
			UserID:  m.UserID,
			GroupID: g.ID,
		}).Asserts(g, policy.ActionUpdate).Returns()
	}))
	s.Run("GetGroupByID", s.Subtest(func(db database.Store, check *expects) {
		dbtestutil.DisableForeignKeysAndTriggers(s.T(), db)
		g := dbgen.Group(s.T(), db, database.Group{})
		check.Args(g.ID).Asserts(g, policy.ActionRead).Returns(g)
	}))
	s.Run("GetGroupByOrgAndName", s.Subtest(func(db database.Store, check *expects) {
		dbtestutil.DisableForeignKeysAndTriggers(s.T(), db)
		g := dbgen.Group(s.T(), db, database.Group{})
		check.Args(database.GetGroupByOrgAndNameParams{
			OrganizationID: g.OrganizationID,
			Name:           g.Name,
		}).Asserts(g, policy.ActionRead).Returns(g)
	}))
	s.Run("GetGroupMembersByGroupID", s.Subtest(func(db database.Store, check *expects) {
		dbtestutil.DisableForeignKeysAndTriggers(s.T(), db)
		g := dbgen.Group(s.T(), db, database.Group{})
		u := dbgen.User(s.T(), db, database.User{})
		gm := dbgen.GroupMember(s.T(), db, database.GroupMemberTable{GroupID: g.ID, UserID: u.ID})
		check.Args(g.ID).Asserts(gm, policy.ActionRead)
	}))
	s.Run("GetGroupMembersCountByGroupID", s.Subtest(func(db database.Store, check *expects) {
		dbtestutil.DisableForeignKeysAndTriggers(s.T(), db)
		g := dbgen.Group(s.T(), db, database.Group{})
		check.Args(g.ID).Asserts(g, policy.ActionRead)
	}))
	s.Run("GetGroupMembers", s.Subtest(func(db database.Store, check *expects) {
		dbtestutil.DisableForeignKeysAndTriggers(s.T(), db)
		g := dbgen.Group(s.T(), db, database.Group{})
		u := dbgen.User(s.T(), db, database.User{})
		dbgen.GroupMember(s.T(), db, database.GroupMemberTable{GroupID: g.ID, UserID: u.ID})
		check.Asserts(rbac.ResourceSystem, policy.ActionRead)
	}))
	s.Run("System/GetGroups", s.Subtest(func(db database.Store, check *expects) {
		dbtestutil.DisableForeignKeysAndTriggers(s.T(), db)
		_ = dbgen.Group(s.T(), db, database.Group{})
		check.Args(database.GetGroupsParams{}).
			Asserts(rbac.ResourceSystem, policy.ActionRead)
	}))
	s.Run("GetGroups", s.Subtest(func(db database.Store, check *expects) {
		o := dbgen.Organization(s.T(), db, database.Organization{})
		g := dbgen.Group(s.T(), db, database.Group{OrganizationID: o.ID})
		u := dbgen.User(s.T(), db, database.User{})
		gm := dbgen.GroupMember(s.T(), db, database.GroupMemberTable{GroupID: g.ID, UserID: u.ID})
		check.Args(database.GetGroupsParams{
			OrganizationID: g.OrganizationID,
			HasMemberID:    gm.UserID,
		}).Asserts(rbac.ResourceSystem, policy.ActionRead, g, policy.ActionRead).
			// Fail the system resource skip
			FailSystemObjectChecks()
	}))
	s.Run("InsertAllUsersGroup", s.Subtest(func(db database.Store, check *expects) {
		o := dbgen.Organization(s.T(), db, database.Organization{})
		check.Args(o.ID).Asserts(rbac.ResourceGroup.InOrg(o.ID), policy.ActionCreate)
	}))
	s.Run("InsertGroup", s.Subtest(func(db database.Store, check *expects) {
		o := dbgen.Organization(s.T(), db, database.Organization{})
		check.Args(database.InsertGroupParams{
			OrganizationID: o.ID,
			Name:           "test",
		}).Asserts(rbac.ResourceGroup.InOrg(o.ID), policy.ActionCreate)
	}))
	s.Run("InsertGroupMember", s.Subtest(func(db database.Store, check *expects) {
		dbtestutil.DisableForeignKeysAndTriggers(s.T(), db)
		g := dbgen.Group(s.T(), db, database.Group{})
		check.Args(database.InsertGroupMemberParams{
			UserID:  uuid.New(),
			GroupID: g.ID,
		}).Asserts(g, policy.ActionUpdate).Returns()
	}))
	s.Run("InsertUserGroupsByName", s.Subtest(func(db database.Store, check *expects) {
		o := dbgen.Organization(s.T(), db, database.Organization{})
		u1 := dbgen.User(s.T(), db, database.User{})
		g1 := dbgen.Group(s.T(), db, database.Group{OrganizationID: o.ID})
		g2 := dbgen.Group(s.T(), db, database.Group{OrganizationID: o.ID})
		check.Args(database.InsertUserGroupsByNameParams{
			OrganizationID: o.ID,
			UserID:         u1.ID,
			GroupNames:     slice.New(g1.Name, g2.Name),
		}).Asserts(rbac.ResourceGroup.InOrg(o.ID), policy.ActionUpdate).Returns()
	}))
	s.Run("InsertUserGroupsByID", s.Subtest(func(db database.Store, check *expects) {
		o := dbgen.Organization(s.T(), db, database.Organization{})
		u1 := dbgen.User(s.T(), db, database.User{})
		g1 := dbgen.Group(s.T(), db, database.Group{OrganizationID: o.ID})
		g2 := dbgen.Group(s.T(), db, database.Group{OrganizationID: o.ID})
		g3 := dbgen.Group(s.T(), db, database.Group{OrganizationID: o.ID})
		_ = dbgen.GroupMember(s.T(), db, database.GroupMemberTable{GroupID: g1.ID, UserID: u1.ID})
		returns := slice.New(g2.ID, g3.ID)
		if !dbtestutil.WillUsePostgres() {
			returns = slice.New(g1.ID, g2.ID, g3.ID)
		}
		check.Args(database.InsertUserGroupsByIDParams{
			UserID:   u1.ID,
			GroupIds: slice.New(g1.ID, g2.ID, g3.ID),
		}).Asserts(rbac.ResourceSystem, policy.ActionUpdate).Returns(returns)
	}))
	s.Run("RemoveUserFromAllGroups", s.Subtest(func(db database.Store, check *expects) {
		o := dbgen.Organization(s.T(), db, database.Organization{})
		u1 := dbgen.User(s.T(), db, database.User{})
		g1 := dbgen.Group(s.T(), db, database.Group{OrganizationID: o.ID})
		g2 := dbgen.Group(s.T(), db, database.Group{OrganizationID: o.ID})
		_ = dbgen.GroupMember(s.T(), db, database.GroupMemberTable{GroupID: g1.ID, UserID: u1.ID})
		_ = dbgen.GroupMember(s.T(), db, database.GroupMemberTable{GroupID: g2.ID, UserID: u1.ID})
		check.Args(u1.ID).Asserts(rbac.ResourceSystem, policy.ActionUpdate).Returns()
	}))
	s.Run("RemoveUserFromGroups", s.Subtest(func(db database.Store, check *expects) {
		o := dbgen.Organization(s.T(), db, database.Organization{})
		u1 := dbgen.User(s.T(), db, database.User{})
		g1 := dbgen.Group(s.T(), db, database.Group{OrganizationID: o.ID})
		g2 := dbgen.Group(s.T(), db, database.Group{OrganizationID: o.ID})
		_ = dbgen.GroupMember(s.T(), db, database.GroupMemberTable{GroupID: g1.ID, UserID: u1.ID})
		_ = dbgen.GroupMember(s.T(), db, database.GroupMemberTable{GroupID: g2.ID, UserID: u1.ID})
		check.Args(database.RemoveUserFromGroupsParams{
			UserID:   u1.ID,
			GroupIds: []uuid.UUID{g1.ID, g2.ID},
		}).Asserts(rbac.ResourceSystem, policy.ActionUpdate).Returns(slice.New(g1.ID, g2.ID))
	}))
	s.Run("UpdateGroupByID", s.Subtest(func(db database.Store, check *expects) {
		dbtestutil.DisableForeignKeysAndTriggers(s.T(), db)
		g := dbgen.Group(s.T(), db, database.Group{})
		check.Args(database.UpdateGroupByIDParams{
			ID: g.ID,
		}).Asserts(g, policy.ActionUpdate)
	}))
}

func (s *MethodTestSuite) TestProvisionerJob() {
	s.Run("ArchiveUnusedTemplateVersions", s.Subtest(func(db database.Store, check *expects) {
		dbtestutil.DisableForeignKeysAndTriggers(s.T(), db)
		j := dbgen.ProvisionerJob(s.T(), db, nil, database.ProvisionerJob{
			Type: database.ProvisionerJobTypeTemplateVersionImport,
			Error: sql.NullString{
				String: "failed",
				Valid:  true,
			},
		})
		tpl := dbgen.Template(s.T(), db, database.Template{})
		v := dbgen.TemplateVersion(s.T(), db, database.TemplateVersion{
			TemplateID: uuid.NullUUID{UUID: tpl.ID, Valid: true},
			JobID:      j.ID,
		})
		check.Args(database.ArchiveUnusedTemplateVersionsParams{
			UpdatedAt:         dbtime.Now(),
			TemplateID:        tpl.ID,
			TemplateVersionID: uuid.Nil,
			JobStatus:         database.NullProvisionerJobStatus{},
		}).Asserts(v.RBACObject(tpl), policy.ActionUpdate)
	}))
	s.Run("UnarchiveTemplateVersion", s.Subtest(func(db database.Store, check *expects) {
		dbtestutil.DisableForeignKeysAndTriggers(s.T(), db)
		j := dbgen.ProvisionerJob(s.T(), db, nil, database.ProvisionerJob{
			Type: database.ProvisionerJobTypeTemplateVersionImport,
		})
		tpl := dbgen.Template(s.T(), db, database.Template{})
		v := dbgen.TemplateVersion(s.T(), db, database.TemplateVersion{
			TemplateID: uuid.NullUUID{UUID: tpl.ID, Valid: true},
			JobID:      j.ID,
			Archived:   true,
		})
		check.Args(database.UnarchiveTemplateVersionParams{
			UpdatedAt:         dbtime.Now(),
			TemplateVersionID: v.ID,
		}).Asserts(v.RBACObject(tpl), policy.ActionUpdate)
	}))
	s.Run("Build/GetProvisionerJobByID", s.Subtest(func(db database.Store, check *expects) {
		u := dbgen.User(s.T(), db, database.User{})
		o := dbgen.Organization(s.T(), db, database.Organization{})
		tpl := dbgen.Template(s.T(), db, database.Template{
			OrganizationID: o.ID,
			CreatedBy:      u.ID,
		})
		w := dbgen.Workspace(s.T(), db, database.WorkspaceTable{
			OwnerID:        u.ID,
			OrganizationID: o.ID,
			TemplateID:     tpl.ID,
		})
		j := dbgen.ProvisionerJob(s.T(), db, nil, database.ProvisionerJob{
			Type: database.ProvisionerJobTypeWorkspaceBuild,
		})
		tv := dbgen.TemplateVersion(s.T(), db, database.TemplateVersion{
			TemplateID:     uuid.NullUUID{UUID: tpl.ID, Valid: true},
			JobID:          j.ID,
			OrganizationID: o.ID,
			CreatedBy:      u.ID,
		})
		_ = dbgen.WorkspaceBuild(s.T(), db, database.WorkspaceBuild{
			JobID:             j.ID,
			WorkspaceID:       w.ID,
			TemplateVersionID: tv.ID,
		})
		check.Args(j.ID).Asserts(w, policy.ActionRead).Returns(j)
	}))
	s.Run("TemplateVersion/GetProvisionerJobByID", s.Subtest(func(db database.Store, check *expects) {
		dbtestutil.DisableForeignKeysAndTriggers(s.T(), db)
		j := dbgen.ProvisionerJob(s.T(), db, nil, database.ProvisionerJob{
			Type: database.ProvisionerJobTypeTemplateVersionImport,
		})
		tpl := dbgen.Template(s.T(), db, database.Template{})
		v := dbgen.TemplateVersion(s.T(), db, database.TemplateVersion{
			TemplateID: uuid.NullUUID{UUID: tpl.ID, Valid: true},
			JobID:      j.ID,
		})
		check.Args(j.ID).Asserts(v.RBACObject(tpl), policy.ActionRead).Returns(j)
	}))
	s.Run("TemplateVersionDryRun/GetProvisionerJobByID", s.Subtest(func(db database.Store, check *expects) {
		dbtestutil.DisableForeignKeysAndTriggers(s.T(), db)
		tpl := dbgen.Template(s.T(), db, database.Template{})
		v := dbgen.TemplateVersion(s.T(), db, database.TemplateVersion{
			TemplateID: uuid.NullUUID{UUID: tpl.ID, Valid: true},
		})
		j := dbgen.ProvisionerJob(s.T(), db, nil, database.ProvisionerJob{
			Type: database.ProvisionerJobTypeTemplateVersionDryRun,
			Input: must(json.Marshal(struct {
				TemplateVersionID uuid.UUID `json:"template_version_id"`
			}{TemplateVersionID: v.ID})),
		})
		check.Args(j.ID).Asserts(v.RBACObject(tpl), policy.ActionRead).Returns(j)
	}))
	s.Run("Build/UpdateProvisionerJobWithCancelByID", s.Subtest(func(db database.Store, check *expects) {
		u := dbgen.User(s.T(), db, database.User{})
		o := dbgen.Organization(s.T(), db, database.Organization{})
		tpl := dbgen.Template(s.T(), db, database.Template{
			OrganizationID:               o.ID,
			CreatedBy:                    u.ID,
			AllowUserCancelWorkspaceJobs: true,
		})
		tv := dbgen.TemplateVersion(s.T(), db, database.TemplateVersion{
			TemplateID:     uuid.NullUUID{UUID: tpl.ID, Valid: true},
			OrganizationID: o.ID,
			CreatedBy:      u.ID,
		})
		w := dbgen.Workspace(s.T(), db, database.WorkspaceTable{
			TemplateID:     tpl.ID,
			OrganizationID: o.ID,
			OwnerID:        u.ID,
		})
		j := dbgen.ProvisionerJob(s.T(), db, nil, database.ProvisionerJob{
			Type: database.ProvisionerJobTypeWorkspaceBuild,
		})
		_ = dbgen.WorkspaceBuild(s.T(), db, database.WorkspaceBuild{
			JobID:             j.ID,
			WorkspaceID:       w.ID,
			TemplateVersionID: tv.ID,
		})
		check.Args(database.UpdateProvisionerJobWithCancelByIDParams{ID: j.ID}).Asserts(w, policy.ActionUpdate).Returns()
	}))
	s.Run("BuildFalseCancel/UpdateProvisionerJobWithCancelByID", s.Subtest(func(db database.Store, check *expects) {
		u := dbgen.User(s.T(), db, database.User{})
		o := dbgen.Organization(s.T(), db, database.Organization{})
		tpl := dbgen.Template(s.T(), db, database.Template{
			OrganizationID:               o.ID,
			CreatedBy:                    u.ID,
			AllowUserCancelWorkspaceJobs: false,
		})
		tv := dbgen.TemplateVersion(s.T(), db, database.TemplateVersion{
			TemplateID:     uuid.NullUUID{UUID: tpl.ID, Valid: true},
			OrganizationID: o.ID,
			CreatedBy:      u.ID,
		})
		w := dbgen.Workspace(s.T(), db, database.WorkspaceTable{TemplateID: tpl.ID, OrganizationID: o.ID, OwnerID: u.ID})
		j := dbgen.ProvisionerJob(s.T(), db, nil, database.ProvisionerJob{
			Type: database.ProvisionerJobTypeWorkspaceBuild,
		})
		_ = dbgen.WorkspaceBuild(s.T(), db, database.WorkspaceBuild{
			JobID:             j.ID,
			WorkspaceID:       w.ID,
			TemplateVersionID: tv.ID,
		})
		check.Args(database.UpdateProvisionerJobWithCancelByIDParams{ID: j.ID}).Asserts(w, policy.ActionUpdate).Returns()
	}))
	s.Run("TemplateVersion/UpdateProvisionerJobWithCancelByID", s.Subtest(func(db database.Store, check *expects) {
		dbtestutil.DisableForeignKeysAndTriggers(s.T(), db)
		j := dbgen.ProvisionerJob(s.T(), db, nil, database.ProvisionerJob{
			Type: database.ProvisionerJobTypeTemplateVersionImport,
		})
		tpl := dbgen.Template(s.T(), db, database.Template{})
		v := dbgen.TemplateVersion(s.T(), db, database.TemplateVersion{
			TemplateID: uuid.NullUUID{UUID: tpl.ID, Valid: true},
			JobID:      j.ID,
		})
		check.Args(database.UpdateProvisionerJobWithCancelByIDParams{ID: j.ID}).
			Asserts(v.RBACObject(tpl), []policy.Action{policy.ActionRead, policy.ActionUpdate}).Returns()
	}))
	s.Run("TemplateVersionNoTemplate/UpdateProvisionerJobWithCancelByID", s.Subtest(func(db database.Store, check *expects) {
		dbtestutil.DisableForeignKeysAndTriggers(s.T(), db)
		j := dbgen.ProvisionerJob(s.T(), db, nil, database.ProvisionerJob{
			Type: database.ProvisionerJobTypeTemplateVersionImport,
		})
		v := dbgen.TemplateVersion(s.T(), db, database.TemplateVersion{
			TemplateID: uuid.NullUUID{UUID: uuid.Nil, Valid: false},
			JobID:      j.ID,
		})
		check.Args(database.UpdateProvisionerJobWithCancelByIDParams{ID: j.ID}).
			Asserts(v.RBACObjectNoTemplate(), []policy.Action{policy.ActionRead, policy.ActionUpdate}).Returns()
	}))
	s.Run("TemplateVersionDryRun/UpdateProvisionerJobWithCancelByID", s.Subtest(func(db database.Store, check *expects) {
		dbtestutil.DisableForeignKeysAndTriggers(s.T(), db)
		tpl := dbgen.Template(s.T(), db, database.Template{})
		v := dbgen.TemplateVersion(s.T(), db, database.TemplateVersion{
			TemplateID: uuid.NullUUID{UUID: tpl.ID, Valid: true},
		})
		j := dbgen.ProvisionerJob(s.T(), db, nil, database.ProvisionerJob{
			Type: database.ProvisionerJobTypeTemplateVersionDryRun,
			Input: must(json.Marshal(struct {
				TemplateVersionID uuid.UUID `json:"template_version_id"`
			}{TemplateVersionID: v.ID})),
		})
		check.Args(database.UpdateProvisionerJobWithCancelByIDParams{ID: j.ID}).
			Asserts(v.RBACObject(tpl), []policy.Action{policy.ActionRead, policy.ActionUpdate}).Returns()
	}))
	s.Run("GetProvisionerJobsByIDs", s.Subtest(func(db database.Store, check *expects) {
		a := dbgen.ProvisionerJob(s.T(), db, nil, database.ProvisionerJob{})
		b := dbgen.ProvisionerJob(s.T(), db, nil, database.ProvisionerJob{})
		check.Args([]uuid.UUID{a.ID, b.ID}).Asserts().Returns(slice.New(a, b))
	}))
	s.Run("GetProvisionerLogsAfterID", s.Subtest(func(db database.Store, check *expects) {
		u := dbgen.User(s.T(), db, database.User{})
		o := dbgen.Organization(s.T(), db, database.Organization{})
		tpl := dbgen.Template(s.T(), db, database.Template{
			OrganizationID: o.ID,
			CreatedBy:      u.ID,
		})
		w := dbgen.Workspace(s.T(), db, database.WorkspaceTable{
			OrganizationID: o.ID,
			OwnerID:        u.ID,
			TemplateID:     tpl.ID,
		})
		tv := dbgen.TemplateVersion(s.T(), db, database.TemplateVersion{
			TemplateID:     uuid.NullUUID{UUID: tpl.ID, Valid: true},
			OrganizationID: o.ID,
			CreatedBy:      u.ID,
		})
		j := dbgen.ProvisionerJob(s.T(), db, nil, database.ProvisionerJob{
			Type: database.ProvisionerJobTypeWorkspaceBuild,
		})
		_ = dbgen.WorkspaceBuild(s.T(), db, database.WorkspaceBuild{
			JobID:             j.ID,
			WorkspaceID:       w.ID,
			TemplateVersionID: tv.ID,
		})
		check.Args(database.GetProvisionerLogsAfterIDParams{
			JobID: j.ID,
		}).Asserts(w, policy.ActionRead).Returns([]database.ProvisionerJobLog{})
	}))
}

func (s *MethodTestSuite) TestLicense() {
	s.Run("GetLicenses", s.Subtest(func(db database.Store, check *expects) {
		l, err := db.InsertLicense(context.Background(), database.InsertLicenseParams{
			UUID: uuid.New(),
		})
		require.NoError(s.T(), err)
		check.Args().Asserts(l, policy.ActionRead).
			Returns([]database.License{l})
	}))
	s.Run("InsertLicense", s.Subtest(func(db database.Store, check *expects) {
		check.Args(database.InsertLicenseParams{}).
			Asserts(rbac.ResourceLicense, policy.ActionCreate)
	}))
	s.Run("UpsertLogoURL", s.Subtest(func(db database.Store, check *expects) {
		check.Args("value").Asserts(rbac.ResourceDeploymentConfig, policy.ActionUpdate)
	}))
	s.Run("UpsertAnnouncementBanners", s.Subtest(func(db database.Store, check *expects) {
		check.Args("value").Asserts(rbac.ResourceDeploymentConfig, policy.ActionUpdate)
	}))
	s.Run("GetLicenseByID", s.Subtest(func(db database.Store, check *expects) {
		l, err := db.InsertLicense(context.Background(), database.InsertLicenseParams{
			UUID: uuid.New(),
		})
		require.NoError(s.T(), err)
		check.Args(l.ID).Asserts(l, policy.ActionRead).Returns(l)
	}))
	s.Run("DeleteLicense", s.Subtest(func(db database.Store, check *expects) {
		l, err := db.InsertLicense(context.Background(), database.InsertLicenseParams{
			UUID: uuid.New(),
		})
		require.NoError(s.T(), err)
		check.Args(l.ID).Asserts(l, policy.ActionDelete)
	}))
	s.Run("GetDeploymentID", s.Subtest(func(db database.Store, check *expects) {
		db.InsertDeploymentID(context.Background(), "value")
		check.Args().Asserts().Returns("value")
	}))
	s.Run("GetDefaultProxyConfig", s.Subtest(func(db database.Store, check *expects) {
		check.Args().Asserts().Returns(database.GetDefaultProxyConfigRow{
			DisplayName: "Default",
			IconUrl:     "/emojis/1f3e1.png",
		})
	}))
	s.Run("GetLogoURL", s.Subtest(func(db database.Store, check *expects) {
		err := db.UpsertLogoURL(context.Background(), "value")
		require.NoError(s.T(), err)
		check.Args().Asserts().Returns("value")
	}))
	s.Run("GetAnnouncementBanners", s.Subtest(func(db database.Store, check *expects) {
		err := db.UpsertAnnouncementBanners(context.Background(), "value")
		require.NoError(s.T(), err)
		check.Args().Asserts().Returns("value")
	}))
}

func (s *MethodTestSuite) TestOrganization() {
	s.Run("Deployment/OIDCClaimFields", s.Subtest(func(db database.Store, check *expects) {
		check.Args(uuid.Nil).Asserts(rbac.ResourceIdpsyncSettings, policy.ActionRead).Returns([]string{})
	}))
	s.Run("Organization/OIDCClaimFields", s.Subtest(func(db database.Store, check *expects) {
		id := uuid.New()
		check.Args(id).Asserts(rbac.ResourceIdpsyncSettings.InOrg(id), policy.ActionRead).Returns([]string{})
	}))
	s.Run("Deployment/OIDCClaimFieldValues", s.Subtest(func(db database.Store, check *expects) {
		check.Args(database.OIDCClaimFieldValuesParams{
			ClaimField:     "claim-field",
			OrganizationID: uuid.Nil,
		}).Asserts(rbac.ResourceIdpsyncSettings, policy.ActionRead).Returns([]string{})
	}))
	s.Run("Organization/OIDCClaimFieldValues", s.Subtest(func(db database.Store, check *expects) {
		id := uuid.New()
		check.Args(database.OIDCClaimFieldValuesParams{
			ClaimField:     "claim-field",
			OrganizationID: id,
		}).Asserts(rbac.ResourceIdpsyncSettings.InOrg(id), policy.ActionRead).Returns([]string{})
	}))
	s.Run("ByOrganization/GetGroups", s.Subtest(func(db database.Store, check *expects) {
		o := dbgen.Organization(s.T(), db, database.Organization{})
		a := dbgen.Group(s.T(), db, database.Group{OrganizationID: o.ID})
		b := dbgen.Group(s.T(), db, database.Group{OrganizationID: o.ID})
		check.Args(database.GetGroupsParams{
			OrganizationID: o.ID,
		}).Asserts(rbac.ResourceSystem, policy.ActionRead, a, policy.ActionRead, b, policy.ActionRead).
			Returns([]database.GetGroupsRow{
				{Group: a, OrganizationName: o.Name, OrganizationDisplayName: o.DisplayName},
				{Group: b, OrganizationName: o.Name, OrganizationDisplayName: o.DisplayName},
			}).
			// Fail the system check shortcut
			FailSystemObjectChecks()
	}))
	s.Run("GetOrganizationByID", s.Subtest(func(db database.Store, check *expects) {
		o := dbgen.Organization(s.T(), db, database.Organization{})
		check.Args(o.ID).Asserts(o, policy.ActionRead).Returns(o)
	}))
	s.Run("GetDefaultOrganization", s.Subtest(func(db database.Store, check *expects) {
		o, _ := db.GetDefaultOrganization(context.Background())
		check.Args().Asserts(o, policy.ActionRead).Returns(o)
	}))
	s.Run("GetOrganizationByName", s.Subtest(func(db database.Store, check *expects) {
		o := dbgen.Organization(s.T(), db, database.Organization{})
		check.Args(database.GetOrganizationByNameParams{Name: o.Name, Deleted: o.Deleted}).Asserts(o, policy.ActionRead).Returns(o)
	}))
	s.Run("GetOrganizationIDsByMemberIDs", s.Subtest(func(db database.Store, check *expects) {
		oa := dbgen.Organization(s.T(), db, database.Organization{})
		ob := dbgen.Organization(s.T(), db, database.Organization{})
		ua := dbgen.User(s.T(), db, database.User{})
		ub := dbgen.User(s.T(), db, database.User{})
		ma := dbgen.OrganizationMember(s.T(), db, database.OrganizationMember{OrganizationID: oa.ID, UserID: ua.ID})
		mb := dbgen.OrganizationMember(s.T(), db, database.OrganizationMember{OrganizationID: ob.ID, UserID: ub.ID})
		check.Args([]uuid.UUID{ma.UserID, mb.UserID}).
			Asserts(rbac.ResourceUserObject(ma.UserID), policy.ActionRead, rbac.ResourceUserObject(mb.UserID), policy.ActionRead).OutOfOrder()
	}))
	s.Run("GetOrganizations", s.Subtest(func(db database.Store, check *expects) {
		def, _ := db.GetDefaultOrganization(context.Background())
		a := dbgen.Organization(s.T(), db, database.Organization{})
		b := dbgen.Organization(s.T(), db, database.Organization{})
		check.Args(database.GetOrganizationsParams{}).Asserts(def, policy.ActionRead, a, policy.ActionRead, b, policy.ActionRead).Returns(slice.New(def, a, b))
	}))
	s.Run("GetOrganizationsByUserID", s.Subtest(func(db database.Store, check *expects) {
		u := dbgen.User(s.T(), db, database.User{})
		a := dbgen.Organization(s.T(), db, database.Organization{})
		_ = dbgen.OrganizationMember(s.T(), db, database.OrganizationMember{UserID: u.ID, OrganizationID: a.ID})
		b := dbgen.Organization(s.T(), db, database.Organization{})
		_ = dbgen.OrganizationMember(s.T(), db, database.OrganizationMember{UserID: u.ID, OrganizationID: b.ID})
		check.Args(database.GetOrganizationsByUserIDParams{UserID: u.ID, Deleted: false}).Asserts(a, policy.ActionRead, b, policy.ActionRead).Returns(slice.New(a, b))
	}))
	s.Run("InsertOrganization", s.Subtest(func(db database.Store, check *expects) {
		check.Args(database.InsertOrganizationParams{
			ID:   uuid.New(),
			Name: "new-org",
		}).Asserts(rbac.ResourceOrganization, policy.ActionCreate)
	}))
	s.Run("InsertOrganizationMember", s.Subtest(func(db database.Store, check *expects) {
		o := dbgen.Organization(s.T(), db, database.Organization{})
		u := dbgen.User(s.T(), db, database.User{})

		check.Args(database.InsertOrganizationMemberParams{
			OrganizationID: o.ID,
			UserID:         u.ID,
			Roles:          []string{codersdk.RoleOrganizationAdmin},
		}).Asserts(
			rbac.ResourceAssignOrgRole.InOrg(o.ID), policy.ActionAssign,
			rbac.ResourceOrganizationMember.InOrg(o.ID).WithID(u.ID), policy.ActionCreate)
	}))
	s.Run("InsertPreset", s.Subtest(func(db database.Store, check *expects) {
		org := dbgen.Organization(s.T(), db, database.Organization{})
		user := dbgen.User(s.T(), db, database.User{})
		template := dbgen.Template(s.T(), db, database.Template{
			CreatedBy:      user.ID,
			OrganizationID: org.ID,
		})
		templateVersion := dbgen.TemplateVersion(s.T(), db, database.TemplateVersion{
			TemplateID:     uuid.NullUUID{UUID: template.ID, Valid: true},
			OrganizationID: org.ID,
			CreatedBy:      user.ID,
		})
		workspace := dbgen.Workspace(s.T(), db, database.WorkspaceTable{
			OrganizationID: org.ID,
			OwnerID:        user.ID,
			TemplateID:     template.ID,
		})
		job := dbgen.ProvisionerJob(s.T(), db, nil, database.ProvisionerJob{
			OrganizationID: org.ID,
		})
		workspaceBuild := dbgen.WorkspaceBuild(s.T(), db, database.WorkspaceBuild{
			WorkspaceID:       workspace.ID,
			TemplateVersionID: templateVersion.ID,
			InitiatorID:       user.ID,
			JobID:             job.ID,
		})
		insertPresetParams := database.InsertPresetParams{
			TemplateVersionID: workspaceBuild.TemplateVersionID,
			Name:              "test",
		}
		check.Args(insertPresetParams).Asserts(rbac.ResourceTemplate, policy.ActionUpdate)
	}))
	s.Run("InsertPresetParameters", s.Subtest(func(db database.Store, check *expects) {
		org := dbgen.Organization(s.T(), db, database.Organization{})
		user := dbgen.User(s.T(), db, database.User{})
		template := dbgen.Template(s.T(), db, database.Template{
			CreatedBy:      user.ID,
			OrganizationID: org.ID,
		})
		templateVersion := dbgen.TemplateVersion(s.T(), db, database.TemplateVersion{
			TemplateID:     uuid.NullUUID{UUID: template.ID, Valid: true},
			OrganizationID: org.ID,
			CreatedBy:      user.ID,
		})
		workspace := dbgen.Workspace(s.T(), db, database.WorkspaceTable{
			OrganizationID: org.ID,
			OwnerID:        user.ID,
			TemplateID:     template.ID,
		})
		job := dbgen.ProvisionerJob(s.T(), db, nil, database.ProvisionerJob{
			OrganizationID: org.ID,
		})
		workspaceBuild := dbgen.WorkspaceBuild(s.T(), db, database.WorkspaceBuild{
			WorkspaceID:       workspace.ID,
			TemplateVersionID: templateVersion.ID,
			InitiatorID:       user.ID,
			JobID:             job.ID,
		})
		insertPresetParams := database.InsertPresetParams{
			TemplateVersionID: workspaceBuild.TemplateVersionID,
			Name:              "test",
		}
		preset, err := db.InsertPreset(context.Background(), insertPresetParams)
		require.NoError(s.T(), err)
		insertPresetParametersParams := database.InsertPresetParametersParams{
			TemplateVersionPresetID: preset.ID,
			Names:                   []string{"test"},
			Values:                  []string{"test"},
		}
		check.Args(insertPresetParametersParams).Asserts(rbac.ResourceTemplate, policy.ActionUpdate)
	}))
	s.Run("DeleteOrganizationMember", s.Subtest(func(db database.Store, check *expects) {
		o := dbgen.Organization(s.T(), db, database.Organization{})
		u := dbgen.User(s.T(), db, database.User{})
		member := dbgen.OrganizationMember(s.T(), db, database.OrganizationMember{UserID: u.ID, OrganizationID: o.ID})

		cancelledErr := "fetch object: context canceled"
		if !dbtestutil.WillUsePostgres() {
			cancelledErr = sql.ErrNoRows.Error()
		}

		check.Args(database.DeleteOrganizationMemberParams{
			OrganizationID: o.ID,
			UserID:         u.ID,
		}).Asserts(
			// Reads the org member before it tries to delete it
			member, policy.ActionRead,
			member, policy.ActionDelete).
			WithNotAuthorized("no rows").
			WithCancelled(cancelledErr).
			ErrorsWithInMemDB(sql.ErrNoRows)
	}))
	s.Run("UpdateOrganization", s.Subtest(func(db database.Store, check *expects) {
		o := dbgen.Organization(s.T(), db, database.Organization{
			Name: "something-unique",
		})
		check.Args(database.UpdateOrganizationParams{
			ID:   o.ID,
			Name: "something-different",
		}).Asserts(o, policy.ActionUpdate)
	}))
	s.Run("UpdateOrganizationDeletedByID", s.Subtest(func(db database.Store, check *expects) {
		o := dbgen.Organization(s.T(), db, database.Organization{
			Name: "doomed",
		})
		check.Args(database.UpdateOrganizationDeletedByIDParams{
			ID:        o.ID,
			UpdatedAt: o.UpdatedAt,
		}).Asserts(o, policy.ActionDelete).Returns()
	}))
	s.Run("OrganizationMembers", s.Subtest(func(db database.Store, check *expects) {
		o := dbgen.Organization(s.T(), db, database.Organization{})
		u := dbgen.User(s.T(), db, database.User{})
		mem := dbgen.OrganizationMember(s.T(), db, database.OrganizationMember{
			OrganizationID: o.ID,
			UserID:         u.ID,
			Roles:          []string{rbac.RoleOrgAdmin()},
		})

		check.Args(database.OrganizationMembersParams{
			OrganizationID: o.ID,
			UserID:         u.ID,
		}).Asserts(
			mem, policy.ActionRead,
		)
	}))
	s.Run("PaginatedOrganizationMembers", s.Subtest(func(db database.Store, check *expects) {
		o := dbgen.Organization(s.T(), db, database.Organization{})
		u := dbgen.User(s.T(), db, database.User{})
		mem := dbgen.OrganizationMember(s.T(), db, database.OrganizationMember{
			OrganizationID: o.ID,
			UserID:         u.ID,
			Roles:          []string{rbac.RoleOrgAdmin()},
		})

		check.Args(database.PaginatedOrganizationMembersParams{
			OrganizationID: o.ID,
			LimitOpt:       0,
		}).Asserts(
			rbac.ResourceOrganizationMember.InOrg(o.ID), policy.ActionRead,
		).Returns([]database.PaginatedOrganizationMembersRow{
			{
				OrganizationMember: mem,
				Username:           u.Username,
				AvatarURL:          u.AvatarURL,
				Name:               u.Name,
				Email:              u.Email,
				GlobalRoles:        u.RBACRoles,
				Count:              1,
			},
		})
	}))
	s.Run("UpdateMemberRoles", s.Subtest(func(db database.Store, check *expects) {
		o := dbgen.Organization(s.T(), db, database.Organization{})
		u := dbgen.User(s.T(), db, database.User{})
		mem := dbgen.OrganizationMember(s.T(), db, database.OrganizationMember{
			OrganizationID: o.ID,
			UserID:         u.ID,
			Roles:          []string{codersdk.RoleOrganizationAdmin},
		})
		out := mem
		out.Roles = []string{}

		cancelledErr := "fetch object: context canceled"
		if !dbtestutil.WillUsePostgres() {
			cancelledErr = sql.ErrNoRows.Error()
		}

		check.Args(database.UpdateMemberRolesParams{
			GrantedRoles: []string{},
			UserID:       u.ID,
			OrgID:        o.ID,
		}).
			WithNotAuthorized(sql.ErrNoRows.Error()).
			WithCancelled(cancelledErr).
			Asserts(
				mem, policy.ActionRead,
				rbac.ResourceAssignOrgRole.InOrg(o.ID), policy.ActionAssign, // org-mem
				rbac.ResourceAssignOrgRole.InOrg(o.ID), policy.ActionUnassign, // org-admin
			).Returns(out)
	}))
}

func (s *MethodTestSuite) TestWorkspaceProxy() {
	s.Run("InsertWorkspaceProxy", s.Subtest(func(db database.Store, check *expects) {
		check.Args(database.InsertWorkspaceProxyParams{
			ID: uuid.New(),
		}).Asserts(rbac.ResourceWorkspaceProxy, policy.ActionCreate)
	}))
	s.Run("RegisterWorkspaceProxy", s.Subtest(func(db database.Store, check *expects) {
		p, _ := dbgen.WorkspaceProxy(s.T(), db, database.WorkspaceProxy{})
		check.Args(database.RegisterWorkspaceProxyParams{
			ID: p.ID,
		}).Asserts(p, policy.ActionUpdate)
	}))
	s.Run("GetWorkspaceProxyByID", s.Subtest(func(db database.Store, check *expects) {
		p, _ := dbgen.WorkspaceProxy(s.T(), db, database.WorkspaceProxy{})
		check.Args(p.ID).Asserts(p, policy.ActionRead).Returns(p)
	}))
	s.Run("GetWorkspaceProxyByName", s.Subtest(func(db database.Store, check *expects) {
		p, _ := dbgen.WorkspaceProxy(s.T(), db, database.WorkspaceProxy{})
		check.Args(p.Name).Asserts(p, policy.ActionRead).Returns(p)
	}))
	s.Run("UpdateWorkspaceProxyDeleted", s.Subtest(func(db database.Store, check *expects) {
		p, _ := dbgen.WorkspaceProxy(s.T(), db, database.WorkspaceProxy{})
		check.Args(database.UpdateWorkspaceProxyDeletedParams{
			ID:      p.ID,
			Deleted: true,
		}).Asserts(p, policy.ActionDelete)
	}))
	s.Run("UpdateWorkspaceProxy", s.Subtest(func(db database.Store, check *expects) {
		p, _ := dbgen.WorkspaceProxy(s.T(), db, database.WorkspaceProxy{})
		check.Args(database.UpdateWorkspaceProxyParams{
			ID: p.ID,
		}).Asserts(p, policy.ActionUpdate)
	}))
	s.Run("GetWorkspaceProxies", s.Subtest(func(db database.Store, check *expects) {
		p1, _ := dbgen.WorkspaceProxy(s.T(), db, database.WorkspaceProxy{})
		p2, _ := dbgen.WorkspaceProxy(s.T(), db, database.WorkspaceProxy{})
		check.Args().Asserts(p1, policy.ActionRead, p2, policy.ActionRead).Returns(slice.New(p1, p2))
	}))
}

func (s *MethodTestSuite) TestTemplate() {
	s.Run("GetPreviousTemplateVersion", s.Subtest(func(db database.Store, check *expects) {
		tvid := uuid.New()
		now := time.Now()
		u := dbgen.User(s.T(), db, database.User{})
		o1 := dbgen.Organization(s.T(), db, database.Organization{})
		t1 := dbgen.Template(s.T(), db, database.Template{
			OrganizationID:  o1.ID,
			ActiveVersionID: tvid,
			CreatedBy:       u.ID,
		})
		_ = dbgen.TemplateVersion(s.T(), db, database.TemplateVersion{
			CreatedAt:      now.Add(-time.Hour),
			ID:             tvid,
			Name:           t1.Name,
			OrganizationID: o1.ID,
			TemplateID:     uuid.NullUUID{UUID: t1.ID, Valid: true},
			CreatedBy:      u.ID,
		})
		b := dbgen.TemplateVersion(s.T(), db, database.TemplateVersion{
			CreatedAt:      now.Add(-2 * time.Hour),
			Name:           t1.Name + "b",
			OrganizationID: o1.ID,
			TemplateID:     uuid.NullUUID{UUID: t1.ID, Valid: true},
			CreatedBy:      u.ID,
		})
		check.Args(database.GetPreviousTemplateVersionParams{
			Name:           t1.Name,
			OrganizationID: o1.ID,
			TemplateID:     uuid.NullUUID{UUID: t1.ID, Valid: true},
		}).Asserts(t1, policy.ActionRead).Returns(b)
	}))
	s.Run("GetTemplateByID", s.Subtest(func(db database.Store, check *expects) {
		dbtestutil.DisableForeignKeysAndTriggers(s.T(), db)
		t1 := dbgen.Template(s.T(), db, database.Template{})
		check.Args(t1.ID).Asserts(t1, policy.ActionRead).Returns(t1)
	}))
	s.Run("GetTemplateByOrganizationAndName", s.Subtest(func(db database.Store, check *expects) {
		dbtestutil.DisableForeignKeysAndTriggers(s.T(), db)
		o1 := dbgen.Organization(s.T(), db, database.Organization{})
		t1 := dbgen.Template(s.T(), db, database.Template{
			OrganizationID: o1.ID,
		})
		check.Args(database.GetTemplateByOrganizationAndNameParams{
			Name:           t1.Name,
			OrganizationID: o1.ID,
		}).Asserts(t1, policy.ActionRead).Returns(t1)
	}))
	s.Run("GetTemplateVersionByJobID", s.Subtest(func(db database.Store, check *expects) {
		dbtestutil.DisableForeignKeysAndTriggers(s.T(), db)
		t1 := dbgen.Template(s.T(), db, database.Template{})
		tv := dbgen.TemplateVersion(s.T(), db, database.TemplateVersion{
			TemplateID: uuid.NullUUID{UUID: t1.ID, Valid: true},
		})
		check.Args(tv.JobID).Asserts(t1, policy.ActionRead).Returns(tv)
	}))
	s.Run("GetTemplateVersionByTemplateIDAndName", s.Subtest(func(db database.Store, check *expects) {
		dbtestutil.DisableForeignKeysAndTriggers(s.T(), db)
		t1 := dbgen.Template(s.T(), db, database.Template{})
		tv := dbgen.TemplateVersion(s.T(), db, database.TemplateVersion{
			TemplateID: uuid.NullUUID{UUID: t1.ID, Valid: true},
		})
		check.Args(database.GetTemplateVersionByTemplateIDAndNameParams{
			Name:       tv.Name,
			TemplateID: uuid.NullUUID{UUID: t1.ID, Valid: true},
		}).Asserts(t1, policy.ActionRead).Returns(tv)
	}))
	s.Run("GetTemplateVersionParameters", s.Subtest(func(db database.Store, check *expects) {
		dbtestutil.DisableForeignKeysAndTriggers(s.T(), db)
		t1 := dbgen.Template(s.T(), db, database.Template{})
		tv := dbgen.TemplateVersion(s.T(), db, database.TemplateVersion{
			TemplateID: uuid.NullUUID{UUID: t1.ID, Valid: true},
		})
		check.Args(tv.ID).Asserts(t1, policy.ActionRead).Returns([]database.TemplateVersionParameter{})
	}))
	s.Run("GetTemplateVersionVariables", s.Subtest(func(db database.Store, check *expects) {
		dbtestutil.DisableForeignKeysAndTriggers(s.T(), db)
		t1 := dbgen.Template(s.T(), db, database.Template{})
		tv := dbgen.TemplateVersion(s.T(), db, database.TemplateVersion{
			TemplateID: uuid.NullUUID{UUID: t1.ID, Valid: true},
		})
		tvv1 := dbgen.TemplateVersionVariable(s.T(), db, database.TemplateVersionVariable{
			TemplateVersionID: tv.ID,
		})
		check.Args(tv.ID).Asserts(t1, policy.ActionRead).Returns([]database.TemplateVersionVariable{tvv1})
	}))
	s.Run("GetTemplateVersionWorkspaceTags", s.Subtest(func(db database.Store, check *expects) {
		dbtestutil.DisableForeignKeysAndTriggers(s.T(), db)
		t1 := dbgen.Template(s.T(), db, database.Template{})
		tv := dbgen.TemplateVersion(s.T(), db, database.TemplateVersion{
			TemplateID: uuid.NullUUID{UUID: t1.ID, Valid: true},
		})
		wt1 := dbgen.TemplateVersionWorkspaceTag(s.T(), db, database.TemplateVersionWorkspaceTag{
			TemplateVersionID: tv.ID,
		})
		check.Args(tv.ID).Asserts(t1, policy.ActionRead).Returns([]database.TemplateVersionWorkspaceTag{wt1})
	}))
	s.Run("GetTemplateGroupRoles", s.Subtest(func(db database.Store, check *expects) {
		dbtestutil.DisableForeignKeysAndTriggers(s.T(), db)
		t1 := dbgen.Template(s.T(), db, database.Template{})
		check.Args(t1.ID).Asserts(t1, policy.ActionUpdate)
	}))
	s.Run("GetTemplateUserRoles", s.Subtest(func(db database.Store, check *expects) {
		dbtestutil.DisableForeignKeysAndTriggers(s.T(), db)
		t1 := dbgen.Template(s.T(), db, database.Template{})
		check.Args(t1.ID).Asserts(t1, policy.ActionUpdate)
	}))
	s.Run("GetTemplateVersionByID", s.Subtest(func(db database.Store, check *expects) {
		dbtestutil.DisableForeignKeysAndTriggers(s.T(), db)
		t1 := dbgen.Template(s.T(), db, database.Template{})
		tv := dbgen.TemplateVersion(s.T(), db, database.TemplateVersion{
			TemplateID: uuid.NullUUID{UUID: t1.ID, Valid: true},
		})
		check.Args(tv.ID).Asserts(t1, policy.ActionRead).Returns(tv)
	}))
	s.Run("GetTemplateVersionsByTemplateID", s.Subtest(func(db database.Store, check *expects) {
		dbtestutil.DisableForeignKeysAndTriggers(s.T(), db)
		t1 := dbgen.Template(s.T(), db, database.Template{})
		a := dbgen.TemplateVersion(s.T(), db, database.TemplateVersion{
			TemplateID: uuid.NullUUID{UUID: t1.ID, Valid: true},
		})
		b := dbgen.TemplateVersion(s.T(), db, database.TemplateVersion{
			TemplateID: uuid.NullUUID{UUID: t1.ID, Valid: true},
		})
		check.Args(database.GetTemplateVersionsByTemplateIDParams{
			TemplateID: t1.ID,
		}).Asserts(t1, policy.ActionRead).
			Returns(slice.New(a, b))
	}))
	s.Run("GetTemplateVersionsCreatedAfter", s.Subtest(func(db database.Store, check *expects) {
		dbtestutil.DisableForeignKeysAndTriggers(s.T(), db)
		now := time.Now()
		t1 := dbgen.Template(s.T(), db, database.Template{})
		_ = dbgen.TemplateVersion(s.T(), db, database.TemplateVersion{
			TemplateID: uuid.NullUUID{UUID: t1.ID, Valid: true},
			CreatedAt:  now.Add(-time.Hour),
		})
		_ = dbgen.TemplateVersion(s.T(), db, database.TemplateVersion{
			TemplateID: uuid.NullUUID{UUID: t1.ID, Valid: true},
			CreatedAt:  now.Add(-2 * time.Hour),
		})
		check.Args(now.Add(-time.Hour)).Asserts(rbac.ResourceTemplate.All(), policy.ActionRead)
	}))
	s.Run("GetTemplatesWithFilter", s.Subtest(func(db database.Store, check *expects) {
		o := dbgen.Organization(s.T(), db, database.Organization{})
		u := dbgen.User(s.T(), db, database.User{})
		a := dbgen.Template(s.T(), db, database.Template{
			OrganizationID: o.ID,
			CreatedBy:      u.ID,
		})
		// No asserts because SQLFilter.
		check.Args(database.GetTemplatesWithFilterParams{}).
			Asserts().Returns(slice.New(a))
	}))
	s.Run("GetAuthorizedTemplates", s.Subtest(func(db database.Store, check *expects) {
		dbtestutil.DisableForeignKeysAndTriggers(s.T(), db)
		a := dbgen.Template(s.T(), db, database.Template{})
		// No asserts because SQLFilter.
		check.Args(database.GetTemplatesWithFilterParams{}, emptyPreparedAuthorized{}).
			Asserts().
			Returns(slice.New(a))
	}))
	s.Run("InsertTemplate", s.Subtest(func(db database.Store, check *expects) {
		dbtestutil.DisableForeignKeysAndTriggers(s.T(), db)
		orgID := uuid.New()
		check.Args(database.InsertTemplateParams{
			Provisioner:         "echo",
			OrganizationID:      orgID,
			MaxPortSharingLevel: database.AppSharingLevelOwner,
		}).Asserts(rbac.ResourceTemplate.InOrg(orgID), policy.ActionCreate)
	}))
	s.Run("InsertTemplateVersion", s.Subtest(func(db database.Store, check *expects) {
		dbtestutil.DisableForeignKeysAndTriggers(s.T(), db)
		t1 := dbgen.Template(s.T(), db, database.Template{})
		check.Args(database.InsertTemplateVersionParams{
			TemplateID:     uuid.NullUUID{UUID: t1.ID, Valid: true},
			OrganizationID: t1.OrganizationID,
		}).Asserts(t1, policy.ActionRead, t1, policy.ActionCreate)
	}))
	s.Run("SoftDeleteTemplateByID", s.Subtest(func(db database.Store, check *expects) {
		dbtestutil.DisableForeignKeysAndTriggers(s.T(), db)
		t1 := dbgen.Template(s.T(), db, database.Template{})
		check.Args(t1.ID).Asserts(t1, policy.ActionDelete)
	}))
	s.Run("UpdateTemplateACLByID", s.Subtest(func(db database.Store, check *expects) {
		dbtestutil.DisableForeignKeysAndTriggers(s.T(), db)
		t1 := dbgen.Template(s.T(), db, database.Template{})
		check.Args(database.UpdateTemplateACLByIDParams{
			ID: t1.ID,
		}).Asserts(t1, policy.ActionCreate)
	}))
	s.Run("UpdateTemplateAccessControlByID", s.Subtest(func(db database.Store, check *expects) {
		dbtestutil.DisableForeignKeysAndTriggers(s.T(), db)
		t1 := dbgen.Template(s.T(), db, database.Template{})
		check.Args(database.UpdateTemplateAccessControlByIDParams{
			ID: t1.ID,
		}).Asserts(t1, policy.ActionUpdate)
	}))
	s.Run("UpdateTemplateScheduleByID", s.Subtest(func(db database.Store, check *expects) {
		dbtestutil.DisableForeignKeysAndTriggers(s.T(), db)
		t1 := dbgen.Template(s.T(), db, database.Template{})
		check.Args(database.UpdateTemplateScheduleByIDParams{
			ID: t1.ID,
		}).Asserts(t1, policy.ActionUpdate)
	}))
	s.Run("UpdateTemplateWorkspacesLastUsedAt", s.Subtest(func(db database.Store, check *expects) {
		dbtestutil.DisableForeignKeysAndTriggers(s.T(), db)
		t1 := dbgen.Template(s.T(), db, database.Template{})
		check.Args(database.UpdateTemplateWorkspacesLastUsedAtParams{
			TemplateID: t1.ID,
		}).Asserts(t1, policy.ActionUpdate)
	}))
	s.Run("UpdateWorkspacesDormantDeletingAtByTemplateID", s.Subtest(func(db database.Store, check *expects) {
		dbtestutil.DisableForeignKeysAndTriggers(s.T(), db)
		t1 := dbgen.Template(s.T(), db, database.Template{})
		check.Args(database.UpdateWorkspacesDormantDeletingAtByTemplateIDParams{
			TemplateID: t1.ID,
		}).Asserts(t1, policy.ActionUpdate)
	}))
	s.Run("UpdateWorkspacesTTLByTemplateID", s.Subtest(func(db database.Store, check *expects) {
		dbtestutil.DisableForeignKeysAndTriggers(s.T(), db)
		t1 := dbgen.Template(s.T(), db, database.Template{})
		check.Args(database.UpdateWorkspacesTTLByTemplateIDParams{
			TemplateID: t1.ID,
		}).Asserts(t1, policy.ActionUpdate)
	}))
	s.Run("UpdateTemplateActiveVersionByID", s.Subtest(func(db database.Store, check *expects) {
		dbtestutil.DisableForeignKeysAndTriggers(s.T(), db)
		t1 := dbgen.Template(s.T(), db, database.Template{
			ActiveVersionID: uuid.New(),
		})
		tv := dbgen.TemplateVersion(s.T(), db, database.TemplateVersion{
			ID:         t1.ActiveVersionID,
			TemplateID: uuid.NullUUID{UUID: t1.ID, Valid: true},
		})
		check.Args(database.UpdateTemplateActiveVersionByIDParams{
			ID:              t1.ID,
			ActiveVersionID: tv.ID,
		}).Asserts(t1, policy.ActionUpdate).Returns()
	}))
	s.Run("UpdateTemplateDeletedByID", s.Subtest(func(db database.Store, check *expects) {
		dbtestutil.DisableForeignKeysAndTriggers(s.T(), db)
		t1 := dbgen.Template(s.T(), db, database.Template{})
		check.Args(database.UpdateTemplateDeletedByIDParams{
			ID:      t1.ID,
			Deleted: true,
		}).Asserts(t1, policy.ActionDelete).Returns()
	}))
	s.Run("UpdateTemplateMetaByID", s.Subtest(func(db database.Store, check *expects) {
		dbtestutil.DisableForeignKeysAndTriggers(s.T(), db)
		t1 := dbgen.Template(s.T(), db, database.Template{})
		check.Args(database.UpdateTemplateMetaByIDParams{
			ID:                  t1.ID,
			MaxPortSharingLevel: "owner",
		}).Asserts(t1, policy.ActionUpdate)
	}))
	s.Run("UpdateTemplateVersionByID", s.Subtest(func(db database.Store, check *expects) {
		dbtestutil.DisableForeignKeysAndTriggers(s.T(), db)
		t1 := dbgen.Template(s.T(), db, database.Template{})
		tv := dbgen.TemplateVersion(s.T(), db, database.TemplateVersion{
			TemplateID: uuid.NullUUID{UUID: t1.ID, Valid: true},
		})
		check.Args(database.UpdateTemplateVersionByIDParams{
			ID:         tv.ID,
			TemplateID: uuid.NullUUID{UUID: t1.ID, Valid: true},
			Name:       tv.Name,
			UpdatedAt:  tv.UpdatedAt,
		}).Asserts(t1, policy.ActionUpdate)
	}))
	s.Run("UpdateTemplateVersionDescriptionByJobID", s.Subtest(func(db database.Store, check *expects) {
		dbtestutil.DisableForeignKeysAndTriggers(s.T(), db)
		jobID := uuid.New()
		t1 := dbgen.Template(s.T(), db, database.Template{})
		_ = dbgen.TemplateVersion(s.T(), db, database.TemplateVersion{
			TemplateID: uuid.NullUUID{UUID: t1.ID, Valid: true},
			JobID:      jobID,
		})
		check.Args(database.UpdateTemplateVersionDescriptionByJobIDParams{
			JobID:  jobID,
			Readme: "foo",
		}).Asserts(t1, policy.ActionUpdate).Returns()
	}))
	s.Run("UpdateTemplateVersionExternalAuthProvidersByJobID", s.Subtest(func(db database.Store, check *expects) {
		jobID := uuid.New()
		u := dbgen.User(s.T(), db, database.User{})
		o := dbgen.Organization(s.T(), db, database.Organization{})
		t1 := dbgen.Template(s.T(), db, database.Template{
			OrganizationID: o.ID,
			CreatedBy:      u.ID,
		})
		_ = dbgen.TemplateVersion(s.T(), db, database.TemplateVersion{
			TemplateID:     uuid.NullUUID{UUID: t1.ID, Valid: true},
			CreatedBy:      u.ID,
			OrganizationID: o.ID,
			JobID:          jobID,
		})
		check.Args(database.UpdateTemplateVersionExternalAuthProvidersByJobIDParams{
			JobID:                 jobID,
			ExternalAuthProviders: json.RawMessage("{}"),
		}).Asserts(t1, policy.ActionUpdate).Returns()
	}))
	s.Run("GetTemplateInsights", s.Subtest(func(db database.Store, check *expects) {
		check.Args(database.GetTemplateInsightsParams{}).Asserts(rbac.ResourceTemplate, policy.ActionViewInsights)
	}))
	s.Run("GetUserLatencyInsights", s.Subtest(func(db database.Store, check *expects) {
		check.Args(database.GetUserLatencyInsightsParams{}).Asserts(rbac.ResourceTemplate, policy.ActionViewInsights)
	}))
	s.Run("GetUserActivityInsights", s.Subtest(func(db database.Store, check *expects) {
		check.Args(database.GetUserActivityInsightsParams{}).Asserts(rbac.ResourceTemplate, policy.ActionViewInsights).
			ErrorsWithInMemDB(sql.ErrNoRows).
			Returns([]database.GetUserActivityInsightsRow{})
	}))
	s.Run("GetTemplateParameterInsights", s.Subtest(func(db database.Store, check *expects) {
		check.Args(database.GetTemplateParameterInsightsParams{}).Asserts(rbac.ResourceTemplate, policy.ActionViewInsights)
	}))
	s.Run("GetTemplateInsightsByInterval", s.Subtest(func(db database.Store, check *expects) {
		check.Args(database.GetTemplateInsightsByIntervalParams{
			IntervalDays: 7,
			StartTime:    dbtime.Now().Add(-time.Hour * 24 * 7),
			EndTime:      dbtime.Now(),
		}).Asserts(rbac.ResourceTemplate, policy.ActionViewInsights)
	}))
	s.Run("GetTemplateInsightsByTemplate", s.Subtest(func(db database.Store, check *expects) {
		check.Args(database.GetTemplateInsightsByTemplateParams{}).Asserts(rbac.ResourceTemplate, policy.ActionViewInsights)
	}))
	s.Run("GetTemplateAppInsights", s.Subtest(func(db database.Store, check *expects) {
		check.Args(database.GetTemplateAppInsightsParams{}).Asserts(rbac.ResourceTemplate, policy.ActionViewInsights)
	}))
	s.Run("GetTemplateAppInsightsByTemplate", s.Subtest(func(db database.Store, check *expects) {
		check.Args(database.GetTemplateAppInsightsByTemplateParams{}).Asserts(rbac.ResourceTemplate, policy.ActionViewInsights)
	}))
	s.Run("GetTemplateUsageStats", s.Subtest(func(db database.Store, check *expects) {
		check.Args(database.GetTemplateUsageStatsParams{}).Asserts(rbac.ResourceTemplate, policy.ActionViewInsights).
			ErrorsWithInMemDB(sql.ErrNoRows).
			Returns([]database.TemplateUsageStat{})
	}))
	s.Run("UpsertTemplateUsageStats", s.Subtest(func(db database.Store, check *expects) {
		check.Asserts(rbac.ResourceSystem, policy.ActionUpdate)
	}))
}

func (s *MethodTestSuite) TestUser() {
	s.Run("GetAuthorizedUsers", s.Subtest(func(db database.Store, check *expects) {
		dbtestutil.DisableForeignKeysAndTriggers(s.T(), db)
		dbgen.User(s.T(), db, database.User{})
		// No asserts because SQLFilter.
		check.Args(database.GetUsersParams{}, emptyPreparedAuthorized{}).
			Asserts()
	}))
	s.Run("DeleteAPIKeysByUserID", s.Subtest(func(db database.Store, check *expects) {
		u := dbgen.User(s.T(), db, database.User{})
		check.Args(u.ID).Asserts(rbac.ResourceApiKey.WithOwner(u.ID.String()), policy.ActionDelete).Returns()
	}))
	s.Run("GetQuotaAllowanceForUser", s.Subtest(func(db database.Store, check *expects) {
		u := dbgen.User(s.T(), db, database.User{})
		check.Args(database.GetQuotaAllowanceForUserParams{
			UserID:         u.ID,
			OrganizationID: uuid.New(),
		}).Asserts(u, policy.ActionRead).Returns(int64(0))
	}))
	s.Run("GetQuotaConsumedForUser", s.Subtest(func(db database.Store, check *expects) {
		u := dbgen.User(s.T(), db, database.User{})
		check.Args(database.GetQuotaConsumedForUserParams{
			OwnerID:        u.ID,
			OrganizationID: uuid.New(),
		}).Asserts(u, policy.ActionRead).Returns(int64(0))
	}))
	s.Run("GetUserByEmailOrUsername", s.Subtest(func(db database.Store, check *expects) {
		u := dbgen.User(s.T(), db, database.User{})
		check.Args(database.GetUserByEmailOrUsernameParams{
			Username: u.Username,
			Email:    u.Email,
		}).Asserts(u, policy.ActionRead).Returns(u)
	}))
	s.Run("GetUserByID", s.Subtest(func(db database.Store, check *expects) {
		u := dbgen.User(s.T(), db, database.User{})
		check.Args(u.ID).Asserts(u, policy.ActionRead).Returns(u)
	}))
	s.Run("GetUsersByIDs", s.Subtest(func(db database.Store, check *expects) {
		a := dbgen.User(s.T(), db, database.User{CreatedAt: dbtime.Now().Add(-time.Hour)})
		b := dbgen.User(s.T(), db, database.User{CreatedAt: dbtime.Now()})
		check.Args([]uuid.UUID{a.ID, b.ID}).
			Asserts(a, policy.ActionRead, b, policy.ActionRead).
			Returns(slice.New(a, b))
	}))
	s.Run("GetUsers", s.Subtest(func(db database.Store, check *expects) {
		dbtestutil.DisableForeignKeysAndTriggers(s.T(), db)
		dbgen.User(s.T(), db, database.User{Username: "GetUsers-a-user"})
		dbgen.User(s.T(), db, database.User{Username: "GetUsers-b-user"})
		check.Args(database.GetUsersParams{}).
			// Asserts are done in a SQL filter
			Asserts()
	}))
	s.Run("InsertUser", s.Subtest(func(db database.Store, check *expects) {
		check.Args(database.InsertUserParams{
			ID:        uuid.New(),
			LoginType: database.LoginTypePassword,
			RBACRoles: []string{},
		}).Asserts(rbac.ResourceAssignRole, policy.ActionAssign, rbac.ResourceUser, policy.ActionCreate)
	}))
	s.Run("InsertUserLink", s.Subtest(func(db database.Store, check *expects) {
		u := dbgen.User(s.T(), db, database.User{})
		check.Args(database.InsertUserLinkParams{
			UserID:    u.ID,
			LoginType: database.LoginTypeOIDC,
		}).Asserts(u, policy.ActionUpdate)
	}))
	s.Run("UpdateUserDeletedByID", s.Subtest(func(db database.Store, check *expects) {
		u := dbgen.User(s.T(), db, database.User{})
		check.Args(u.ID).Asserts(u, policy.ActionDelete).Returns()
	}))
	s.Run("UpdateUserGithubComUserID", s.Subtest(func(db database.Store, check *expects) {
		u := dbgen.User(s.T(), db, database.User{})
		check.Args(database.UpdateUserGithubComUserIDParams{
			ID: u.ID,
		}).Asserts(u, policy.ActionUpdatePersonal)
	}))
	s.Run("UpdateUserHashedPassword", s.Subtest(func(db database.Store, check *expects) {
		u := dbgen.User(s.T(), db, database.User{})
		check.Args(database.UpdateUserHashedPasswordParams{
			ID: u.ID,
		}).Asserts(u, policy.ActionUpdatePersonal).Returns()
	}))
	s.Run("UpdateUserHashedOneTimePasscode", s.Subtest(func(db database.Store, check *expects) {
		u := dbgen.User(s.T(), db, database.User{})
		check.Args(database.UpdateUserHashedOneTimePasscodeParams{
			ID:                       u.ID,
			HashedOneTimePasscode:    []byte{},
			OneTimePasscodeExpiresAt: sql.NullTime{Time: u.CreatedAt, Valid: true},
		}).Asserts(rbac.ResourceSystem, policy.ActionUpdate).Returns()
	}))
	s.Run("UpdateUserQuietHoursSchedule", s.Subtest(func(db database.Store, check *expects) {
		u := dbgen.User(s.T(), db, database.User{})
		check.Args(database.UpdateUserQuietHoursScheduleParams{
			ID: u.ID,
		}).Asserts(u, policy.ActionUpdatePersonal)
	}))
	s.Run("UpdateUserLastSeenAt", s.Subtest(func(db database.Store, check *expects) {
		u := dbgen.User(s.T(), db, database.User{})
		check.Args(database.UpdateUserLastSeenAtParams{
			ID:         u.ID,
			UpdatedAt:  u.UpdatedAt,
			LastSeenAt: u.LastSeenAt,
		}).Asserts(u, policy.ActionUpdate).Returns(u)
	}))
	s.Run("UpdateUserProfile", s.Subtest(func(db database.Store, check *expects) {
		u := dbgen.User(s.T(), db, database.User{})
		check.Args(database.UpdateUserProfileParams{
			ID:        u.ID,
			Email:     u.Email,
			Username:  u.Username,
			Name:      u.Name,
			UpdatedAt: u.UpdatedAt,
		}).Asserts(u, policy.ActionUpdatePersonal).Returns(u)
	}))
	s.Run("GetUserWorkspaceBuildParameters", s.Subtest(func(db database.Store, check *expects) {
		u := dbgen.User(s.T(), db, database.User{})
		check.Args(
			database.GetUserWorkspaceBuildParametersParams{
				OwnerID:    u.ID,
				TemplateID: uuid.UUID{},
			},
		).Asserts(u, policy.ActionReadPersonal).Returns(
			[]database.GetUserWorkspaceBuildParametersRow{},
		)
	}))
	s.Run("GetUserAppearanceSettings", s.Subtest(func(db database.Store, check *expects) {
		ctx := context.Background()
		u := dbgen.User(s.T(), db, database.User{})
		db.UpdateUserAppearanceSettings(ctx, database.UpdateUserAppearanceSettingsParams{
			UserID:          u.ID,
			ThemePreference: "light",
		})
		check.Args(u.ID).Asserts(u, policy.ActionReadPersonal).Returns("light")
	}))
	s.Run("UpdateUserAppearanceSettings", s.Subtest(func(db database.Store, check *expects) {
		u := dbgen.User(s.T(), db, database.User{})
		uc := database.UserConfig{
			UserID: u.ID,
			Key:    "theme_preference",
			Value:  "dark",
		}
		check.Args(database.UpdateUserAppearanceSettingsParams{
			UserID:          u.ID,
			ThemePreference: uc.Value,
		}).Asserts(u, policy.ActionUpdatePersonal).Returns(uc)
	}))
	s.Run("UpdateUserStatus", s.Subtest(func(db database.Store, check *expects) {
		u := dbgen.User(s.T(), db, database.User{})
		check.Args(database.UpdateUserStatusParams{
			ID:        u.ID,
			Status:    u.Status,
			UpdatedAt: u.UpdatedAt,
		}).Asserts(u, policy.ActionUpdate).Returns(u)
	}))
	s.Run("DeleteGitSSHKey", s.Subtest(func(db database.Store, check *expects) {
		dbtestutil.DisableForeignKeysAndTriggers(s.T(), db)
		key := dbgen.GitSSHKey(s.T(), db, database.GitSSHKey{})
		check.Args(key.UserID).Asserts(rbac.ResourceUserObject(key.UserID), policy.ActionUpdatePersonal).Returns()
	}))
	s.Run("GetGitSSHKey", s.Subtest(func(db database.Store, check *expects) {
		dbtestutil.DisableForeignKeysAndTriggers(s.T(), db)
		key := dbgen.GitSSHKey(s.T(), db, database.GitSSHKey{})
		check.Args(key.UserID).Asserts(rbac.ResourceUserObject(key.UserID), policy.ActionReadPersonal).Returns(key)
	}))
	s.Run("InsertGitSSHKey", s.Subtest(func(db database.Store, check *expects) {
		u := dbgen.User(s.T(), db, database.User{})
		check.Args(database.InsertGitSSHKeyParams{
			UserID: u.ID,
		}).Asserts(u, policy.ActionUpdatePersonal)
	}))
	s.Run("UpdateGitSSHKey", s.Subtest(func(db database.Store, check *expects) {
		dbtestutil.DisableForeignKeysAndTriggers(s.T(), db)
		key := dbgen.GitSSHKey(s.T(), db, database.GitSSHKey{})
		check.Args(database.UpdateGitSSHKeyParams{
			UserID:    key.UserID,
			UpdatedAt: key.UpdatedAt,
		}).Asserts(rbac.ResourceUserObject(key.UserID), policy.ActionUpdatePersonal).Returns(key)
	}))
	s.Run("GetExternalAuthLink", s.Subtest(func(db database.Store, check *expects) {
		link := dbgen.ExternalAuthLink(s.T(), db, database.ExternalAuthLink{})
		check.Args(database.GetExternalAuthLinkParams{
			ProviderID: link.ProviderID,
			UserID:     link.UserID,
		}).Asserts(rbac.ResourceUserObject(link.UserID), policy.ActionReadPersonal).Returns(link)
	}))
	s.Run("InsertExternalAuthLink", s.Subtest(func(db database.Store, check *expects) {
		u := dbgen.User(s.T(), db, database.User{})
		check.Args(database.InsertExternalAuthLinkParams{
			ProviderID: uuid.NewString(),
			UserID:     u.ID,
		}).Asserts(u, policy.ActionUpdatePersonal)
	}))
	s.Run("UpdateExternalAuthLinkRefreshToken", s.Subtest(func(db database.Store, check *expects) {
		link := dbgen.ExternalAuthLink(s.T(), db, database.ExternalAuthLink{})
		check.Args(database.UpdateExternalAuthLinkRefreshTokenParams{
			OAuthRefreshToken:      "",
			OAuthRefreshTokenKeyID: "",
			ProviderID:             link.ProviderID,
			UserID:                 link.UserID,
			UpdatedAt:              link.UpdatedAt,
		}).Asserts(rbac.ResourceUserObject(link.UserID), policy.ActionUpdatePersonal)
	}))
	s.Run("UpdateExternalAuthLink", s.Subtest(func(db database.Store, check *expects) {
		link := dbgen.ExternalAuthLink(s.T(), db, database.ExternalAuthLink{})
		check.Args(database.UpdateExternalAuthLinkParams{
			ProviderID:        link.ProviderID,
			UserID:            link.UserID,
			OAuthAccessToken:  link.OAuthAccessToken,
			OAuthRefreshToken: link.OAuthRefreshToken,
			OAuthExpiry:       link.OAuthExpiry,
			UpdatedAt:         link.UpdatedAt,
		}).Asserts(rbac.ResourceUserObject(link.UserID), policy.ActionUpdatePersonal).Returns(link)
	}))
	s.Run("UpdateUserLink", s.Subtest(func(db database.Store, check *expects) {
		dbtestutil.DisableForeignKeysAndTriggers(s.T(), db)
		link := dbgen.UserLink(s.T(), db, database.UserLink{})
		check.Args(database.UpdateUserLinkParams{
			OAuthAccessToken:  link.OAuthAccessToken,
			OAuthRefreshToken: link.OAuthRefreshToken,
			OAuthExpiry:       link.OAuthExpiry,
			UserID:            link.UserID,
			LoginType:         link.LoginType,
			Claims:            database.UserLinkClaims{},
		}).Asserts(rbac.ResourceUserObject(link.UserID), policy.ActionUpdatePersonal).Returns(link)
	}))
	s.Run("UpdateUserRoles", s.Subtest(func(db database.Store, check *expects) {
		u := dbgen.User(s.T(), db, database.User{RBACRoles: []string{codersdk.RoleTemplateAdmin}})
		o := u
		o.RBACRoles = []string{codersdk.RoleUserAdmin}
		check.Args(database.UpdateUserRolesParams{
			GrantedRoles: []string{codersdk.RoleUserAdmin},
			ID:           u.ID,
		}).Asserts(
			u, policy.ActionRead,
			rbac.ResourceAssignRole, policy.ActionAssign,
			rbac.ResourceAssignRole, policy.ActionUnassign,
		).Returns(o)
	}))
	s.Run("AllUserIDs", s.Subtest(func(db database.Store, check *expects) {
		a := dbgen.User(s.T(), db, database.User{})
		b := dbgen.User(s.T(), db, database.User{})
		check.Args(false).Asserts(rbac.ResourceSystem, policy.ActionRead).Returns(slice.New(a.ID, b.ID))
	}))
	s.Run("CustomRoles", s.Subtest(func(db database.Store, check *expects) {
		check.Args(database.CustomRolesParams{}).Asserts(rbac.ResourceAssignRole, policy.ActionRead).Returns([]database.CustomRole{})
	}))
	s.Run("Organization/DeleteCustomRole", s.Subtest(func(db database.Store, check *expects) {
		customRole := dbgen.CustomRole(s.T(), db, database.CustomRole{
			OrganizationID: uuid.NullUUID{
				UUID:  uuid.New(),
				Valid: true,
			},
		})
		check.Args(database.DeleteCustomRoleParams{
			Name:           customRole.Name,
			OrganizationID: customRole.OrganizationID,
		}).Asserts(
			rbac.ResourceAssignOrgRole.InOrg(customRole.OrganizationID.UUID), policy.ActionDelete)
	}))
	s.Run("Site/DeleteCustomRole", s.Subtest(func(db database.Store, check *expects) {
		customRole := dbgen.CustomRole(s.T(), db, database.CustomRole{
			OrganizationID: uuid.NullUUID{
				UUID:  uuid.Nil,
				Valid: false,
			},
		})
		check.Args(database.DeleteCustomRoleParams{
			Name: customRole.Name,
		}).Asserts(
		// fails immediately, missing organization id
		).Errors(dbauthz.NotAuthorizedError{Err: xerrors.New("custom roles must belong to an organization")})
	}))
	s.Run("Blank/UpdateCustomRole", s.Subtest(func(db database.Store, check *expects) {
		dbtestutil.DisableForeignKeysAndTriggers(s.T(), db)
		customRole := dbgen.CustomRole(s.T(), db, database.CustomRole{
			OrganizationID: uuid.NullUUID{UUID: uuid.New(), Valid: true},
		})
		// Blank is no perms in the role
		check.Args(database.UpdateCustomRoleParams{
			Name:            customRole.Name,
			DisplayName:     "Test Name",
			OrganizationID:  customRole.OrganizationID,
			SitePermissions: nil,
			OrgPermissions:  nil,
			UserPermissions: nil,
		}).Asserts(rbac.ResourceAssignOrgRole.InOrg(customRole.OrganizationID.UUID), policy.ActionUpdate)
	}))
	s.Run("SitePermissions/UpdateCustomRole", s.Subtest(func(db database.Store, check *expects) {
		check.Args(database.UpdateCustomRoleParams{
			Name:           "",
			OrganizationID: uuid.NullUUID{UUID: uuid.Nil, Valid: false},
			DisplayName:    "Test Name",
			SitePermissions: db2sdk.List(codersdk.CreatePermissions(map[codersdk.RBACResource][]codersdk.RBACAction{
				codersdk.ResourceTemplate: {codersdk.ActionCreate, codersdk.ActionRead, codersdk.ActionUpdate, codersdk.ActionDelete, codersdk.ActionViewInsights},
			}), convertSDKPerm),
			OrgPermissions: nil,
			UserPermissions: db2sdk.List(codersdk.CreatePermissions(map[codersdk.RBACResource][]codersdk.RBACAction{
				codersdk.ResourceWorkspace: {codersdk.ActionRead},
			}), convertSDKPerm),
		}).Asserts(
		// fails immediately, missing organization id
		).Errors(dbauthz.NotAuthorizedError{Err: xerrors.New("custom roles must belong to an organization")})
	}))
	s.Run("OrgPermissions/UpdateCustomRole", s.Subtest(func(db database.Store, check *expects) {
		orgID := uuid.New()
		customRole := dbgen.CustomRole(s.T(), db, database.CustomRole{
			OrganizationID: uuid.NullUUID{
				UUID:  orgID,
				Valid: true,
			},
		})

		check.Args(database.UpdateCustomRoleParams{
			Name:            customRole.Name,
			DisplayName:     "Test Name",
			OrganizationID:  customRole.OrganizationID,
			SitePermissions: nil,
			OrgPermissions: db2sdk.List(codersdk.CreatePermissions(map[codersdk.RBACResource][]codersdk.RBACAction{
				codersdk.ResourceTemplate: {codersdk.ActionCreate, codersdk.ActionRead},
			}), convertSDKPerm),
			UserPermissions: nil,
		}).Asserts(
			// First check
			rbac.ResourceAssignOrgRole.InOrg(orgID), policy.ActionUpdate,
			// Escalation checks
			rbac.ResourceTemplate.InOrg(orgID), policy.ActionCreate,
			rbac.ResourceTemplate.InOrg(orgID), policy.ActionRead,
		)
	}))
	s.Run("Blank/InsertCustomRole", s.Subtest(func(db database.Store, check *expects) {
		// Blank is no perms in the role
		orgID := uuid.New()
		check.Args(database.InsertCustomRoleParams{
			Name:            "test",
			DisplayName:     "Test Name",
			OrganizationID:  uuid.NullUUID{UUID: orgID, Valid: true},
			SitePermissions: nil,
			OrgPermissions:  nil,
			UserPermissions: nil,
		}).Asserts(rbac.ResourceAssignOrgRole.InOrg(orgID), policy.ActionCreate)
	}))
	s.Run("SitePermissions/InsertCustomRole", s.Subtest(func(db database.Store, check *expects) {
		check.Args(database.InsertCustomRoleParams{
			Name:        "test",
			DisplayName: "Test Name",
			SitePermissions: db2sdk.List(codersdk.CreatePermissions(map[codersdk.RBACResource][]codersdk.RBACAction{
				codersdk.ResourceTemplate: {codersdk.ActionCreate, codersdk.ActionRead, codersdk.ActionUpdate, codersdk.ActionDelete, codersdk.ActionViewInsights},
			}), convertSDKPerm),
			OrgPermissions: nil,
			UserPermissions: db2sdk.List(codersdk.CreatePermissions(map[codersdk.RBACResource][]codersdk.RBACAction{
				codersdk.ResourceWorkspace: {codersdk.ActionRead},
			}), convertSDKPerm),
		}).Asserts(
		// fails immediately, missing organization id
		).Errors(dbauthz.NotAuthorizedError{Err: xerrors.New("custom roles must belong to an organization")})
	}))
	s.Run("OrgPermissions/InsertCustomRole", s.Subtest(func(db database.Store, check *expects) {
		orgID := uuid.New()
		check.Args(database.InsertCustomRoleParams{
			Name:        "test",
			DisplayName: "Test Name",
			OrganizationID: uuid.NullUUID{
				UUID:  orgID,
				Valid: true,
			},
			SitePermissions: nil,
			OrgPermissions: db2sdk.List(codersdk.CreatePermissions(map[codersdk.RBACResource][]codersdk.RBACAction{
				codersdk.ResourceTemplate: {codersdk.ActionCreate, codersdk.ActionRead},
			}), convertSDKPerm),
			UserPermissions: nil,
		}).Asserts(
			// First check
			rbac.ResourceAssignOrgRole.InOrg(orgID), policy.ActionCreate,
			// Escalation checks
			rbac.ResourceTemplate.InOrg(orgID), policy.ActionCreate,
			rbac.ResourceTemplate.InOrg(orgID), policy.ActionRead,
		)
	}))
	s.Run("GetUserStatusCounts", s.Subtest(func(db database.Store, check *expects) {
		check.Args(database.GetUserStatusCountsParams{
			StartTime: time.Now().Add(-time.Hour * 24 * 30),
			EndTime:   time.Now(),
			Interval:  int32((time.Hour * 24).Seconds()),
		}).Asserts(rbac.ResourceUser, policy.ActionRead)
	}))
}

func (s *MethodTestSuite) TestWorkspace() {
	s.Run("GetWorkspaceByID", s.Subtest(func(db database.Store, check *expects) {
		u := dbgen.User(s.T(), db, database.User{})
		o := dbgen.Organization(s.T(), db, database.Organization{})
		tpl := dbgen.Template(s.T(), db, database.Template{
			OrganizationID: o.ID,
			CreatedBy:      u.ID,
		})
		ws := dbgen.Workspace(s.T(), db, database.WorkspaceTable{
			OwnerID:        u.ID,
			OrganizationID: o.ID,
			TemplateID:     tpl.ID,
		})
		check.Args(ws.ID).Asserts(ws, policy.ActionRead)
	}))
	s.Run("GetWorkspaces", s.Subtest(func(_ database.Store, check *expects) {
		// No asserts here because SQLFilter.
		check.Args(database.GetWorkspacesParams{}).Asserts()
	}))
	s.Run("GetAuthorizedWorkspaces", s.Subtest(func(_ database.Store, check *expects) {
		// No asserts here because SQLFilter.
		check.Args(database.GetWorkspacesParams{}, emptyPreparedAuthorized{}).Asserts()
	}))
	s.Run("GetWorkspacesAndAgentsByOwnerID", s.Subtest(func(db database.Store, check *expects) {
		dbtestutil.DisableForeignKeysAndTriggers(s.T(), db)
		ws := dbgen.Workspace(s.T(), db, database.WorkspaceTable{})
		build := dbgen.WorkspaceBuild(s.T(), db, database.WorkspaceBuild{WorkspaceID: ws.ID, JobID: uuid.New()})
		_ = dbgen.ProvisionerJob(s.T(), db, nil, database.ProvisionerJob{ID: build.JobID, Type: database.ProvisionerJobTypeWorkspaceBuild})
		res := dbgen.WorkspaceResource(s.T(), db, database.WorkspaceResource{JobID: build.JobID})
		_ = dbgen.WorkspaceAgent(s.T(), db, database.WorkspaceAgent{ResourceID: res.ID})
		// No asserts here because SQLFilter.
		check.Args(ws.OwnerID).Asserts()
	}))
	s.Run("GetAuthorizedWorkspacesAndAgentsByOwnerID", s.Subtest(func(db database.Store, check *expects) {
		dbtestutil.DisableForeignKeysAndTriggers(s.T(), db)
		ws := dbgen.Workspace(s.T(), db, database.WorkspaceTable{})
		build := dbgen.WorkspaceBuild(s.T(), db, database.WorkspaceBuild{WorkspaceID: ws.ID, JobID: uuid.New()})
		_ = dbgen.ProvisionerJob(s.T(), db, nil, database.ProvisionerJob{ID: build.JobID, Type: database.ProvisionerJobTypeWorkspaceBuild})
		res := dbgen.WorkspaceResource(s.T(), db, database.WorkspaceResource{JobID: build.JobID})
		_ = dbgen.WorkspaceAgent(s.T(), db, database.WorkspaceAgent{ResourceID: res.ID})
		// No asserts here because SQLFilter.
		check.Args(ws.OwnerID, emptyPreparedAuthorized{}).Asserts()
	}))
	s.Run("GetLatestWorkspaceBuildByWorkspaceID", s.Subtest(func(db database.Store, check *expects) {
		u := dbgen.User(s.T(), db, database.User{})
		o := dbgen.Organization(s.T(), db, database.Organization{})
		tpl := dbgen.Template(s.T(), db, database.Template{
			OrganizationID: o.ID,
			CreatedBy:      u.ID,
		})
		tv := dbgen.TemplateVersion(s.T(), db, database.TemplateVersion{
			TemplateID:     uuid.NullUUID{UUID: tpl.ID, Valid: true},
			OrganizationID: o.ID,
			CreatedBy:      u.ID,
		})
		w := dbgen.Workspace(s.T(), db, database.WorkspaceTable{
			TemplateID:     tpl.ID,
			OrganizationID: o.ID,
			OwnerID:        u.ID,
		})
		j := dbgen.ProvisionerJob(s.T(), db, nil, database.ProvisionerJob{
			Type: database.ProvisionerJobTypeWorkspaceBuild,
		})
		b := dbgen.WorkspaceBuild(s.T(), db, database.WorkspaceBuild{
			JobID:             j.ID,
			WorkspaceID:       w.ID,
			TemplateVersionID: tv.ID,
		})
		check.Args(w.ID).Asserts(w, policy.ActionRead).Returns(b)
	}))
	s.Run("GetWorkspaceAgentByID", s.Subtest(func(db database.Store, check *expects) {
		u := dbgen.User(s.T(), db, database.User{})
		o := dbgen.Organization(s.T(), db, database.Organization{})
		tpl := dbgen.Template(s.T(), db, database.Template{
			OrganizationID: o.ID,
			CreatedBy:      u.ID,
		})
		tv := dbgen.TemplateVersion(s.T(), db, database.TemplateVersion{
			TemplateID:     uuid.NullUUID{UUID: tpl.ID, Valid: true},
			OrganizationID: o.ID,
			CreatedBy:      u.ID,
		})
		w := dbgen.Workspace(s.T(), db, database.WorkspaceTable{
			TemplateID:     tpl.ID,
			OrganizationID: o.ID,
			OwnerID:        u.ID,
		})
		j := dbgen.ProvisionerJob(s.T(), db, nil, database.ProvisionerJob{
			Type: database.ProvisionerJobTypeWorkspaceBuild,
		})
		b := dbgen.WorkspaceBuild(s.T(), db, database.WorkspaceBuild{
			JobID:             j.ID,
			WorkspaceID:       w.ID,
			TemplateVersionID: tv.ID,
		})
		res := dbgen.WorkspaceResource(s.T(), db, database.WorkspaceResource{JobID: b.JobID})
		agt := dbgen.WorkspaceAgent(s.T(), db, database.WorkspaceAgent{ResourceID: res.ID})
		check.Args(agt.ID).Asserts(w, policy.ActionRead).Returns(agt)
	}))
	s.Run("GetWorkspaceAgentLifecycleStateByID", s.Subtest(func(db database.Store, check *expects) {
		u := dbgen.User(s.T(), db, database.User{})
		o := dbgen.Organization(s.T(), db, database.Organization{})
		tpl := dbgen.Template(s.T(), db, database.Template{
			OrganizationID: o.ID,
			CreatedBy:      u.ID,
		})
		tv := dbgen.TemplateVersion(s.T(), db, database.TemplateVersion{
			TemplateID:     uuid.NullUUID{UUID: tpl.ID, Valid: true},
			OrganizationID: o.ID,
			CreatedBy:      u.ID,
		})
		w := dbgen.Workspace(s.T(), db, database.WorkspaceTable{
			TemplateID:     tpl.ID,
			OrganizationID: o.ID,
			OwnerID:        u.ID,
		})
		j := dbgen.ProvisionerJob(s.T(), db, nil, database.ProvisionerJob{
			Type: database.ProvisionerJobTypeWorkspaceBuild,
		})
		b := dbgen.WorkspaceBuild(s.T(), db, database.WorkspaceBuild{
			JobID:             j.ID,
			WorkspaceID:       w.ID,
			TemplateVersionID: tv.ID,
		})
		res := dbgen.WorkspaceResource(s.T(), db, database.WorkspaceResource{JobID: b.JobID})
		agt := dbgen.WorkspaceAgent(s.T(), db, database.WorkspaceAgent{ResourceID: res.ID})
		check.Args(agt.ID).Asserts(w, policy.ActionRead)
	}))
	s.Run("GetWorkspaceAgentMetadata", s.Subtest(func(db database.Store, check *expects) {
		u := dbgen.User(s.T(), db, database.User{})
		o := dbgen.Organization(s.T(), db, database.Organization{})
		tpl := dbgen.Template(s.T(), db, database.Template{
			OrganizationID: o.ID,
			CreatedBy:      u.ID,
		})
		tv := dbgen.TemplateVersion(s.T(), db, database.TemplateVersion{
			TemplateID:     uuid.NullUUID{UUID: tpl.ID, Valid: true},
			OrganizationID: o.ID,
			CreatedBy:      u.ID,
		})
		w := dbgen.Workspace(s.T(), db, database.WorkspaceTable{
			TemplateID:     tpl.ID,
			OrganizationID: o.ID,
			OwnerID:        u.ID,
		})
		j := dbgen.ProvisionerJob(s.T(), db, nil, database.ProvisionerJob{
			Type: database.ProvisionerJobTypeWorkspaceBuild,
		})
		b := dbgen.WorkspaceBuild(s.T(), db, database.WorkspaceBuild{
			JobID:             j.ID,
			WorkspaceID:       w.ID,
			TemplateVersionID: tv.ID,
		})
		res := dbgen.WorkspaceResource(s.T(), db, database.WorkspaceResource{JobID: b.JobID})
		agt := dbgen.WorkspaceAgent(s.T(), db, database.WorkspaceAgent{ResourceID: res.ID})
		_ = db.InsertWorkspaceAgentMetadata(context.Background(), database.InsertWorkspaceAgentMetadataParams{
			WorkspaceAgentID: agt.ID,
			DisplayName:      "test",
			Key:              "test",
		})
		check.Args(database.GetWorkspaceAgentMetadataParams{
			WorkspaceAgentID: agt.ID,
			Keys:             []string{"test"},
		}).Asserts(w, policy.ActionRead)
	}))
	s.Run("GetWorkspaceAgentByInstanceID", s.Subtest(func(db database.Store, check *expects) {
		u := dbgen.User(s.T(), db, database.User{})
		o := dbgen.Organization(s.T(), db, database.Organization{})
		tpl := dbgen.Template(s.T(), db, database.Template{
			OrganizationID: o.ID,
			CreatedBy:      u.ID,
		})
		tv := dbgen.TemplateVersion(s.T(), db, database.TemplateVersion{
			TemplateID:     uuid.NullUUID{UUID: tpl.ID, Valid: true},
			OrganizationID: o.ID,
			CreatedBy:      u.ID,
		})
		w := dbgen.Workspace(s.T(), db, database.WorkspaceTable{
			TemplateID:     tpl.ID,
			OrganizationID: o.ID,
			OwnerID:        u.ID,
		})
		j := dbgen.ProvisionerJob(s.T(), db, nil, database.ProvisionerJob{
			Type: database.ProvisionerJobTypeWorkspaceBuild,
		})
		b := dbgen.WorkspaceBuild(s.T(), db, database.WorkspaceBuild{
			JobID:             j.ID,
			WorkspaceID:       w.ID,
			TemplateVersionID: tv.ID,
		})
		res := dbgen.WorkspaceResource(s.T(), db, database.WorkspaceResource{JobID: b.JobID})
		agt := dbgen.WorkspaceAgent(s.T(), db, database.WorkspaceAgent{ResourceID: res.ID})
		check.Args(agt.AuthInstanceID.String).Asserts(w, policy.ActionRead).Returns(agt)
	}))
	s.Run("UpdateWorkspaceAgentLifecycleStateByID", s.Subtest(func(db database.Store, check *expects) {
		u := dbgen.User(s.T(), db, database.User{})
		o := dbgen.Organization(s.T(), db, database.Organization{})
		tpl := dbgen.Template(s.T(), db, database.Template{
			OrganizationID: o.ID,
			CreatedBy:      u.ID,
		})
		tv := dbgen.TemplateVersion(s.T(), db, database.TemplateVersion{
			TemplateID:     uuid.NullUUID{UUID: tpl.ID, Valid: true},
			OrganizationID: o.ID,
			CreatedBy:      u.ID,
		})
		w := dbgen.Workspace(s.T(), db, database.WorkspaceTable{
			TemplateID:     tpl.ID,
			OrganizationID: o.ID,
			OwnerID:        u.ID,
		})
		j := dbgen.ProvisionerJob(s.T(), db, nil, database.ProvisionerJob{
			Type: database.ProvisionerJobTypeWorkspaceBuild,
		})
		b := dbgen.WorkspaceBuild(s.T(), db, database.WorkspaceBuild{
			JobID:             j.ID,
			WorkspaceID:       w.ID,
			TemplateVersionID: tv.ID,
		})
		res := dbgen.WorkspaceResource(s.T(), db, database.WorkspaceResource{JobID: b.JobID})
		agt := dbgen.WorkspaceAgent(s.T(), db, database.WorkspaceAgent{ResourceID: res.ID})
		check.Args(database.UpdateWorkspaceAgentLifecycleStateByIDParams{
			ID:             agt.ID,
			LifecycleState: database.WorkspaceAgentLifecycleStateCreated,
		}).Asserts(w, policy.ActionUpdate).Returns()
	}))
	s.Run("UpdateWorkspaceAgentMetadata", s.Subtest(func(db database.Store, check *expects) {
		u := dbgen.User(s.T(), db, database.User{})
		o := dbgen.Organization(s.T(), db, database.Organization{})
		tpl := dbgen.Template(s.T(), db, database.Template{
			OrganizationID: o.ID,
			CreatedBy:      u.ID,
		})
		tv := dbgen.TemplateVersion(s.T(), db, database.TemplateVersion{
			TemplateID:     uuid.NullUUID{UUID: tpl.ID, Valid: true},
			OrganizationID: o.ID,
			CreatedBy:      u.ID,
		})
		w := dbgen.Workspace(s.T(), db, database.WorkspaceTable{
			TemplateID:     tpl.ID,
			OrganizationID: o.ID,
			OwnerID:        u.ID,
		})
		j := dbgen.ProvisionerJob(s.T(), db, nil, database.ProvisionerJob{
			Type: database.ProvisionerJobTypeWorkspaceBuild,
		})
		b := dbgen.WorkspaceBuild(s.T(), db, database.WorkspaceBuild{
			JobID:             j.ID,
			WorkspaceID:       w.ID,
			TemplateVersionID: tv.ID,
		})
		res := dbgen.WorkspaceResource(s.T(), db, database.WorkspaceResource{JobID: b.JobID})
		agt := dbgen.WorkspaceAgent(s.T(), db, database.WorkspaceAgent{ResourceID: res.ID})
		check.Args(database.UpdateWorkspaceAgentMetadataParams{
			WorkspaceAgentID: agt.ID,
		}).Asserts(w, policy.ActionUpdate).Returns()
	}))
	s.Run("UpdateWorkspaceAgentLogOverflowByID", s.Subtest(func(db database.Store, check *expects) {
		u := dbgen.User(s.T(), db, database.User{})
		o := dbgen.Organization(s.T(), db, database.Organization{})
		tpl := dbgen.Template(s.T(), db, database.Template{
			OrganizationID: o.ID,
			CreatedBy:      u.ID,
		})
		tv := dbgen.TemplateVersion(s.T(), db, database.TemplateVersion{
			TemplateID:     uuid.NullUUID{UUID: tpl.ID, Valid: true},
			OrganizationID: o.ID,
			CreatedBy:      u.ID,
		})
		w := dbgen.Workspace(s.T(), db, database.WorkspaceTable{
			TemplateID:     tpl.ID,
			OrganizationID: o.ID,
			OwnerID:        u.ID,
		})
		j := dbgen.ProvisionerJob(s.T(), db, nil, database.ProvisionerJob{
			Type: database.ProvisionerJobTypeWorkspaceBuild,
		})
		b := dbgen.WorkspaceBuild(s.T(), db, database.WorkspaceBuild{
			JobID:             j.ID,
			WorkspaceID:       w.ID,
			TemplateVersionID: tv.ID,
		})
		res := dbgen.WorkspaceResource(s.T(), db, database.WorkspaceResource{JobID: b.JobID})
		agt := dbgen.WorkspaceAgent(s.T(), db, database.WorkspaceAgent{ResourceID: res.ID})
		check.Args(database.UpdateWorkspaceAgentLogOverflowByIDParams{
			ID:             agt.ID,
			LogsOverflowed: true,
		}).Asserts(w, policy.ActionUpdate).Returns()
	}))
	s.Run("UpdateWorkspaceAgentStartupByID", s.Subtest(func(db database.Store, check *expects) {
		u := dbgen.User(s.T(), db, database.User{})
		o := dbgen.Organization(s.T(), db, database.Organization{})
		tpl := dbgen.Template(s.T(), db, database.Template{
			OrganizationID: o.ID,
			CreatedBy:      u.ID,
		})
		tv := dbgen.TemplateVersion(s.T(), db, database.TemplateVersion{
			TemplateID:     uuid.NullUUID{UUID: tpl.ID, Valid: true},
			OrganizationID: o.ID,
			CreatedBy:      u.ID,
		})
		w := dbgen.Workspace(s.T(), db, database.WorkspaceTable{
			TemplateID:     tpl.ID,
			OrganizationID: o.ID,
			OwnerID:        u.ID,
		})
		j := dbgen.ProvisionerJob(s.T(), db, nil, database.ProvisionerJob{
			Type: database.ProvisionerJobTypeWorkspaceBuild,
		})
		b := dbgen.WorkspaceBuild(s.T(), db, database.WorkspaceBuild{
			JobID:             j.ID,
			WorkspaceID:       w.ID,
			TemplateVersionID: tv.ID,
		})
		res := dbgen.WorkspaceResource(s.T(), db, database.WorkspaceResource{JobID: b.JobID})
		agt := dbgen.WorkspaceAgent(s.T(), db, database.WorkspaceAgent{ResourceID: res.ID})
		check.Args(database.UpdateWorkspaceAgentStartupByIDParams{
			ID: agt.ID,
			Subsystems: []database.WorkspaceAgentSubsystem{
				database.WorkspaceAgentSubsystemEnvbox,
			},
		}).Asserts(w, policy.ActionUpdate).Returns()
	}))
	s.Run("GetWorkspaceAgentLogsAfter", s.Subtest(func(db database.Store, check *expects) {
		u := dbgen.User(s.T(), db, database.User{})
		o := dbgen.Organization(s.T(), db, database.Organization{})
		tpl := dbgen.Template(s.T(), db, database.Template{
			OrganizationID: o.ID,
			CreatedBy:      u.ID,
		})
		tv := dbgen.TemplateVersion(s.T(), db, database.TemplateVersion{
			TemplateID:     uuid.NullUUID{UUID: tpl.ID, Valid: true},
			OrganizationID: o.ID,
			CreatedBy:      u.ID,
		})
		ws := dbgen.Workspace(s.T(), db, database.WorkspaceTable{
			TemplateID:     tpl.ID,
			OrganizationID: o.ID,
			OwnerID:        u.ID,
		})
		j := dbgen.ProvisionerJob(s.T(), db, nil, database.ProvisionerJob{
			Type: database.ProvisionerJobTypeWorkspaceBuild,
		})
		build := dbgen.WorkspaceBuild(s.T(), db, database.WorkspaceBuild{
			JobID:             j.ID,
			WorkspaceID:       ws.ID,
			TemplateVersionID: tv.ID,
		})
		res := dbgen.WorkspaceResource(s.T(), db, database.WorkspaceResource{JobID: build.JobID})
		agt := dbgen.WorkspaceAgent(s.T(), db, database.WorkspaceAgent{ResourceID: res.ID})
		check.Args(database.GetWorkspaceAgentLogsAfterParams{
			AgentID: agt.ID,
		}).Asserts(ws, policy.ActionRead).Returns([]database.WorkspaceAgentLog{})
	}))
	s.Run("GetWorkspaceAppByAgentIDAndSlug", s.Subtest(func(db database.Store, check *expects) {
		u := dbgen.User(s.T(), db, database.User{})
		o := dbgen.Organization(s.T(), db, database.Organization{})
		tpl := dbgen.Template(s.T(), db, database.Template{
			OrganizationID: o.ID,
			CreatedBy:      u.ID,
		})
		tv := dbgen.TemplateVersion(s.T(), db, database.TemplateVersion{
			TemplateID:     uuid.NullUUID{UUID: tpl.ID, Valid: true},
			OrganizationID: o.ID,
			CreatedBy:      u.ID,
		})
		ws := dbgen.Workspace(s.T(), db, database.WorkspaceTable{
			TemplateID:     tpl.ID,
			OrganizationID: o.ID,
			OwnerID:        u.ID,
		})
		j := dbgen.ProvisionerJob(s.T(), db, nil, database.ProvisionerJob{
			Type: database.ProvisionerJobTypeWorkspaceBuild,
		})
		build := dbgen.WorkspaceBuild(s.T(), db, database.WorkspaceBuild{
			JobID:             j.ID,
			WorkspaceID:       ws.ID,
			TemplateVersionID: tv.ID,
		})
		res := dbgen.WorkspaceResource(s.T(), db, database.WorkspaceResource{JobID: build.JobID})
		agt := dbgen.WorkspaceAgent(s.T(), db, database.WorkspaceAgent{ResourceID: res.ID})
		app := dbgen.WorkspaceApp(s.T(), db, database.WorkspaceApp{AgentID: agt.ID})

		check.Args(database.GetWorkspaceAppByAgentIDAndSlugParams{
			AgentID: agt.ID,
			Slug:    app.Slug,
		}).Asserts(ws, policy.ActionRead).Returns(app)
	}))
	s.Run("GetWorkspaceAppsByAgentID", s.Subtest(func(db database.Store, check *expects) {
		u := dbgen.User(s.T(), db, database.User{})
		o := dbgen.Organization(s.T(), db, database.Organization{})
		tpl := dbgen.Template(s.T(), db, database.Template{
			OrganizationID: o.ID,
			CreatedBy:      u.ID,
		})
		tv := dbgen.TemplateVersion(s.T(), db, database.TemplateVersion{
			TemplateID:     uuid.NullUUID{UUID: tpl.ID, Valid: true},
			OrganizationID: o.ID,
			CreatedBy:      u.ID,
		})
		ws := dbgen.Workspace(s.T(), db, database.WorkspaceTable{
			TemplateID:     tpl.ID,
			OrganizationID: o.ID,
			OwnerID:        u.ID,
		})
		j := dbgen.ProvisionerJob(s.T(), db, nil, database.ProvisionerJob{
			Type: database.ProvisionerJobTypeWorkspaceBuild,
		})
		build := dbgen.WorkspaceBuild(s.T(), db, database.WorkspaceBuild{
			JobID:             j.ID,
			WorkspaceID:       ws.ID,
			TemplateVersionID: tv.ID,
		})
		res := dbgen.WorkspaceResource(s.T(), db, database.WorkspaceResource{JobID: build.JobID})
		agt := dbgen.WorkspaceAgent(s.T(), db, database.WorkspaceAgent{ResourceID: res.ID})
		a := dbgen.WorkspaceApp(s.T(), db, database.WorkspaceApp{AgentID: agt.ID})
		b := dbgen.WorkspaceApp(s.T(), db, database.WorkspaceApp{AgentID: agt.ID})

		check.Args(agt.ID).Asserts(ws, policy.ActionRead).Returns(slice.New(a, b))
	}))
	s.Run("GetWorkspaceBuildByID", s.Subtest(func(db database.Store, check *expects) {
		u := dbgen.User(s.T(), db, database.User{})
		o := dbgen.Organization(s.T(), db, database.Organization{})
		tpl := dbgen.Template(s.T(), db, database.Template{
			OrganizationID: o.ID,
			CreatedBy:      u.ID,
		})
		tv := dbgen.TemplateVersion(s.T(), db, database.TemplateVersion{
			TemplateID:     uuid.NullUUID{UUID: tpl.ID, Valid: true},
			OrganizationID: o.ID,
			CreatedBy:      u.ID,
		})
		ws := dbgen.Workspace(s.T(), db, database.WorkspaceTable{
			TemplateID:     tpl.ID,
			OrganizationID: o.ID,
			OwnerID:        u.ID,
		})
		j := dbgen.ProvisionerJob(s.T(), db, nil, database.ProvisionerJob{
			Type: database.ProvisionerJobTypeWorkspaceBuild,
		})
		build := dbgen.WorkspaceBuild(s.T(), db, database.WorkspaceBuild{
			JobID:             j.ID,
			WorkspaceID:       ws.ID,
			TemplateVersionID: tv.ID,
		})
		check.Args(build.ID).Asserts(ws, policy.ActionRead).Returns(build)
	}))
	s.Run("GetWorkspaceBuildByJobID", s.Subtest(func(db database.Store, check *expects) {
		u := dbgen.User(s.T(), db, database.User{})
		o := dbgen.Organization(s.T(), db, database.Organization{})
		tpl := dbgen.Template(s.T(), db, database.Template{
			OrganizationID: o.ID,
			CreatedBy:      u.ID,
		})
		tv := dbgen.TemplateVersion(s.T(), db, database.TemplateVersion{
			TemplateID:     uuid.NullUUID{UUID: tpl.ID, Valid: true},
			OrganizationID: o.ID,
			CreatedBy:      u.ID,
		})
		ws := dbgen.Workspace(s.T(), db, database.WorkspaceTable{
			TemplateID:     tpl.ID,
			OrganizationID: o.ID,
			OwnerID:        u.ID,
		})
		j := dbgen.ProvisionerJob(s.T(), db, nil, database.ProvisionerJob{
			Type: database.ProvisionerJobTypeWorkspaceBuild,
		})
		build := dbgen.WorkspaceBuild(s.T(), db, database.WorkspaceBuild{
			JobID:             j.ID,
			WorkspaceID:       ws.ID,
			TemplateVersionID: tv.ID,
		})
		check.Args(build.JobID).Asserts(ws, policy.ActionRead).Returns(build)
	}))
	s.Run("GetWorkspaceBuildByWorkspaceIDAndBuildNumber", s.Subtest(func(db database.Store, check *expects) {
		u := dbgen.User(s.T(), db, database.User{})
		o := dbgen.Organization(s.T(), db, database.Organization{})
		tpl := dbgen.Template(s.T(), db, database.Template{
			OrganizationID: o.ID,
			CreatedBy:      u.ID,
		})
		tv := dbgen.TemplateVersion(s.T(), db, database.TemplateVersion{
			TemplateID:     uuid.NullUUID{UUID: tpl.ID, Valid: true},
			OrganizationID: o.ID,
			CreatedBy:      u.ID,
		})
		ws := dbgen.Workspace(s.T(), db, database.WorkspaceTable{
			TemplateID:     tpl.ID,
			OrganizationID: o.ID,
			OwnerID:        u.ID,
		})
		j := dbgen.ProvisionerJob(s.T(), db, nil, database.ProvisionerJob{
			Type: database.ProvisionerJobTypeWorkspaceBuild,
		})
		build := dbgen.WorkspaceBuild(s.T(), db, database.WorkspaceBuild{
			JobID:             j.ID,
			WorkspaceID:       ws.ID,
			TemplateVersionID: tv.ID,
			BuildNumber:       10,
		})
		check.Args(database.GetWorkspaceBuildByWorkspaceIDAndBuildNumberParams{
			WorkspaceID: ws.ID,
			BuildNumber: build.BuildNumber,
		}).Asserts(ws, policy.ActionRead).Returns(build)
	}))
	s.Run("GetWorkspaceBuildParameters", s.Subtest(func(db database.Store, check *expects) {
		u := dbgen.User(s.T(), db, database.User{})
		o := dbgen.Organization(s.T(), db, database.Organization{})
		tpl := dbgen.Template(s.T(), db, database.Template{
			OrganizationID: o.ID,
			CreatedBy:      u.ID,
		})
		tv := dbgen.TemplateVersion(s.T(), db, database.TemplateVersion{
			TemplateID:     uuid.NullUUID{UUID: tpl.ID, Valid: true},
			OrganizationID: o.ID,
			CreatedBy:      u.ID,
		})
		ws := dbgen.Workspace(s.T(), db, database.WorkspaceTable{
			TemplateID:     tpl.ID,
			OrganizationID: o.ID,
			OwnerID:        u.ID,
		})
		j := dbgen.ProvisionerJob(s.T(), db, nil, database.ProvisionerJob{
			Type: database.ProvisionerJobTypeWorkspaceBuild,
		})
		build := dbgen.WorkspaceBuild(s.T(), db, database.WorkspaceBuild{
			JobID:             j.ID,
			WorkspaceID:       ws.ID,
			TemplateVersionID: tv.ID,
		})
		check.Args(build.ID).Asserts(ws, policy.ActionRead).
			Returns([]database.WorkspaceBuildParameter{})
	}))
	s.Run("GetWorkspaceBuildsByWorkspaceID", s.Subtest(func(db database.Store, check *expects) {
		u := dbgen.User(s.T(), db, database.User{})
		o := dbgen.Organization(s.T(), db, database.Organization{})
		tpl := dbgen.Template(s.T(), db, database.Template{
			OrganizationID: o.ID,
			CreatedBy:      u.ID,
		})
		tv := dbgen.TemplateVersion(s.T(), db, database.TemplateVersion{
			TemplateID:     uuid.NullUUID{UUID: tpl.ID, Valid: true},
			OrganizationID: o.ID,
			CreatedBy:      u.ID,
		})
		ws := dbgen.Workspace(s.T(), db, database.WorkspaceTable{
			TemplateID:     tpl.ID,
			OrganizationID: o.ID,
			OwnerID:        u.ID,
		})
		j1 := dbgen.ProvisionerJob(s.T(), db, nil, database.ProvisionerJob{
			Type: database.ProvisionerJobTypeWorkspaceBuild,
		})
		_ = dbgen.WorkspaceBuild(s.T(), db, database.WorkspaceBuild{
			JobID:             j1.ID,
			WorkspaceID:       ws.ID,
			TemplateVersionID: tv.ID,
			BuildNumber:       1,
		})
		j2 := dbgen.ProvisionerJob(s.T(), db, nil, database.ProvisionerJob{
			Type: database.ProvisionerJobTypeWorkspaceBuild,
		})
		_ = dbgen.WorkspaceBuild(s.T(), db, database.WorkspaceBuild{
			JobID:             j2.ID,
			WorkspaceID:       ws.ID,
			TemplateVersionID: tv.ID,
			BuildNumber:       2,
		})
		j3 := dbgen.ProvisionerJob(s.T(), db, nil, database.ProvisionerJob{
			Type: database.ProvisionerJobTypeWorkspaceBuild,
		})
		_ = dbgen.WorkspaceBuild(s.T(), db, database.WorkspaceBuild{
			JobID:             j3.ID,
			WorkspaceID:       ws.ID,
			TemplateVersionID: tv.ID,
			BuildNumber:       3,
		})
		check.Args(database.GetWorkspaceBuildsByWorkspaceIDParams{WorkspaceID: ws.ID}).Asserts(ws, policy.ActionRead) // ordering
	}))
	s.Run("GetWorkspaceByAgentID", s.Subtest(func(db database.Store, check *expects) {
		u := dbgen.User(s.T(), db, database.User{})
		o := dbgen.Organization(s.T(), db, database.Organization{})
		tpl := dbgen.Template(s.T(), db, database.Template{
			OrganizationID: o.ID,
			CreatedBy:      u.ID,
		})
		tv := dbgen.TemplateVersion(s.T(), db, database.TemplateVersion{
			TemplateID:     uuid.NullUUID{UUID: tpl.ID, Valid: true},
			OrganizationID: o.ID,
			CreatedBy:      u.ID,
		})
		ws := dbgen.Workspace(s.T(), db, database.WorkspaceTable{
			TemplateID:     tpl.ID,
			OrganizationID: o.ID,
			OwnerID:        u.ID,
		})
		j := dbgen.ProvisionerJob(s.T(), db, nil, database.ProvisionerJob{
			Type: database.ProvisionerJobTypeWorkspaceBuild,
		})
		build := dbgen.WorkspaceBuild(s.T(), db, database.WorkspaceBuild{
			JobID:             j.ID,
			WorkspaceID:       ws.ID,
			TemplateVersionID: tv.ID,
		})
		res := dbgen.WorkspaceResource(s.T(), db, database.WorkspaceResource{JobID: build.JobID})
		agt := dbgen.WorkspaceAgent(s.T(), db, database.WorkspaceAgent{ResourceID: res.ID})
		check.Args(agt.ID).Asserts(ws, policy.ActionRead)
	}))
	s.Run("GetWorkspaceAgentsInLatestBuildByWorkspaceID", s.Subtest(func(db database.Store, check *expects) {
		u := dbgen.User(s.T(), db, database.User{})
		o := dbgen.Organization(s.T(), db, database.Organization{})
		tpl := dbgen.Template(s.T(), db, database.Template{
			OrganizationID: o.ID,
			CreatedBy:      u.ID,
		})
		tv := dbgen.TemplateVersion(s.T(), db, database.TemplateVersion{
			TemplateID:     uuid.NullUUID{UUID: tpl.ID, Valid: true},
			OrganizationID: o.ID,
			CreatedBy:      u.ID,
		})
		ws := dbgen.Workspace(s.T(), db, database.WorkspaceTable{
			TemplateID:     tpl.ID,
			OrganizationID: o.ID,
			OwnerID:        u.ID,
		})
		j := dbgen.ProvisionerJob(s.T(), db, nil, database.ProvisionerJob{
			Type: database.ProvisionerJobTypeWorkspaceBuild,
		})
		build := dbgen.WorkspaceBuild(s.T(), db, database.WorkspaceBuild{
			JobID:             j.ID,
			WorkspaceID:       ws.ID,
			TemplateVersionID: tv.ID,
		})
		res := dbgen.WorkspaceResource(s.T(), db, database.WorkspaceResource{JobID: build.JobID})
		dbgen.WorkspaceAgent(s.T(), db, database.WorkspaceAgent{ResourceID: res.ID})
		check.Args(ws.ID).Asserts(ws, policy.ActionRead)
	}))
	s.Run("GetWorkspaceByOwnerIDAndName", s.Subtest(func(db database.Store, check *expects) {
		u := dbgen.User(s.T(), db, database.User{})
		o := dbgen.Organization(s.T(), db, database.Organization{})
		tpl := dbgen.Template(s.T(), db, database.Template{
			OrganizationID: o.ID,
			CreatedBy:      u.ID,
		})
		ws := dbgen.Workspace(s.T(), db, database.WorkspaceTable{
			TemplateID:     tpl.ID,
			OrganizationID: o.ID,
			OwnerID:        u.ID,
		})
		check.Args(database.GetWorkspaceByOwnerIDAndNameParams{
			OwnerID: ws.OwnerID,
			Deleted: ws.Deleted,
			Name:    ws.Name,
		}).Asserts(ws, policy.ActionRead)
	}))
	s.Run("GetWorkspaceResourceByID", s.Subtest(func(db database.Store, check *expects) {
		u := dbgen.User(s.T(), db, database.User{})
		o := dbgen.Organization(s.T(), db, database.Organization{})
		tpl := dbgen.Template(s.T(), db, database.Template{
			OrganizationID: o.ID,
			CreatedBy:      u.ID,
		})
		tv := dbgen.TemplateVersion(s.T(), db, database.TemplateVersion{
			TemplateID:     uuid.NullUUID{UUID: tpl.ID, Valid: true},
			OrganizationID: o.ID,
			CreatedBy:      u.ID,
		})
		ws := dbgen.Workspace(s.T(), db, database.WorkspaceTable{
			TemplateID:     tpl.ID,
			OrganizationID: o.ID,
			OwnerID:        u.ID,
		})
		j := dbgen.ProvisionerJob(s.T(), db, nil, database.ProvisionerJob{
			Type: database.ProvisionerJobTypeWorkspaceBuild,
		})
		build := dbgen.WorkspaceBuild(s.T(), db, database.WorkspaceBuild{
			JobID:             j.ID,
			WorkspaceID:       ws.ID,
			TemplateVersionID: tv.ID,
		})
		res := dbgen.WorkspaceResource(s.T(), db, database.WorkspaceResource{JobID: build.JobID})
		check.Args(res.ID).Asserts(ws, policy.ActionRead).Returns(res)
	}))
	s.Run("Build/GetWorkspaceResourcesByJobID", s.Subtest(func(db database.Store, check *expects) {
		u := dbgen.User(s.T(), db, database.User{})
		o := dbgen.Organization(s.T(), db, database.Organization{})
		tpl := dbgen.Template(s.T(), db, database.Template{
			OrganizationID: o.ID,
			CreatedBy:      u.ID,
		})
		tv := dbgen.TemplateVersion(s.T(), db, database.TemplateVersion{
			TemplateID:     uuid.NullUUID{UUID: tpl.ID, Valid: true},
			OrganizationID: o.ID,
			CreatedBy:      u.ID,
		})
		ws := dbgen.Workspace(s.T(), db, database.WorkspaceTable{
			TemplateID:     tpl.ID,
			OrganizationID: o.ID,
			OwnerID:        u.ID,
		})
		j := dbgen.ProvisionerJob(s.T(), db, nil, database.ProvisionerJob{
			Type: database.ProvisionerJobTypeWorkspaceBuild,
		})
		build := dbgen.WorkspaceBuild(s.T(), db, database.WorkspaceBuild{
			JobID:             j.ID,
			WorkspaceID:       ws.ID,
			TemplateVersionID: tv.ID,
		})
		check.Args(build.JobID).Asserts(ws, policy.ActionRead).Returns([]database.WorkspaceResource{})
	}))
	s.Run("Template/GetWorkspaceResourcesByJobID", s.Subtest(func(db database.Store, check *expects) {
		u := dbgen.User(s.T(), db, database.User{})
		o := dbgen.Organization(s.T(), db, database.Organization{})
		tpl := dbgen.Template(s.T(), db, database.Template{
			OrganizationID: o.ID,
			CreatedBy:      u.ID,
		})
		v := dbgen.TemplateVersion(s.T(), db, database.TemplateVersion{
			TemplateID:     uuid.NullUUID{UUID: tpl.ID, Valid: true},
			OrganizationID: o.ID,
			CreatedBy:      u.ID,
			JobID:          uuid.New(),
		})
		job := dbgen.ProvisionerJob(s.T(), db, nil, database.ProvisionerJob{
			ID:   v.JobID,
			Type: database.ProvisionerJobTypeTemplateVersionImport,
		})
		check.Args(job.ID).Asserts(v.RBACObject(tpl), []policy.Action{policy.ActionRead, policy.ActionRead}).Returns([]database.WorkspaceResource{})
	}))
	s.Run("InsertWorkspace", s.Subtest(func(db database.Store, check *expects) {
		u := dbgen.User(s.T(), db, database.User{})
		o := dbgen.Organization(s.T(), db, database.Organization{})
		tpl := dbgen.Template(s.T(), db, database.Template{
			OrganizationID: o.ID,
			CreatedBy:      u.ID,
		})
		check.Args(database.InsertWorkspaceParams{
			ID:               uuid.New(),
			OwnerID:          u.ID,
			OrganizationID:   o.ID,
			AutomaticUpdates: database.AutomaticUpdatesNever,
			TemplateID:       tpl.ID,
		}).Asserts(tpl, policy.ActionRead, tpl, policy.ActionUse, rbac.ResourceWorkspace.WithOwner(u.ID.String()).InOrg(o.ID), policy.ActionCreate)
	}))
	s.Run("Start/InsertWorkspaceBuild", s.Subtest(func(db database.Store, check *expects) {
		u := dbgen.User(s.T(), db, database.User{})
		o := dbgen.Organization(s.T(), db, database.Organization{})
		t := dbgen.Template(s.T(), db, database.Template{
			OrganizationID: o.ID,
			CreatedBy:      u.ID,
		})
		w := dbgen.Workspace(s.T(), db, database.WorkspaceTable{
			TemplateID:     t.ID,
			OrganizationID: o.ID,
			OwnerID:        u.ID,
		})
		pj := dbgen.ProvisionerJob(s.T(), db, nil, database.ProvisionerJob{
			OrganizationID: o.ID,
		})
		tv := dbgen.TemplateVersion(s.T(), db, database.TemplateVersion{
			TemplateID:     uuid.NullUUID{UUID: t.ID, Valid: true},
			OrganizationID: o.ID,
			CreatedBy:      u.ID,
		})
		check.Args(database.InsertWorkspaceBuildParams{
			WorkspaceID:       w.ID,
			TemplateVersionID: tv.ID,
			Transition:        database.WorkspaceTransitionStart,
			Reason:            database.BuildReasonInitiator,
			JobID:             pj.ID,
		}).Asserts(w, policy.ActionWorkspaceStart)
	}))
	s.Run("Stop/InsertWorkspaceBuild", s.Subtest(func(db database.Store, check *expects) {
		u := dbgen.User(s.T(), db, database.User{})
		o := dbgen.Organization(s.T(), db, database.Organization{})
		t := dbgen.Template(s.T(), db, database.Template{
			OrganizationID: o.ID,
			CreatedBy:      u.ID,
		})
		w := dbgen.Workspace(s.T(), db, database.WorkspaceTable{
			TemplateID:     t.ID,
			OrganizationID: o.ID,
			OwnerID:        u.ID,
		})
		tv := dbgen.TemplateVersion(s.T(), db, database.TemplateVersion{
			TemplateID:     uuid.NullUUID{UUID: t.ID, Valid: true},
			OrganizationID: o.ID,
			CreatedBy:      u.ID,
		})
		pj := dbgen.ProvisionerJob(s.T(), db, nil, database.ProvisionerJob{
			OrganizationID: o.ID,
		})
		check.Args(database.InsertWorkspaceBuildParams{
			WorkspaceID:       w.ID,
			TemplateVersionID: tv.ID,
			Transition:        database.WorkspaceTransitionStop,
			Reason:            database.BuildReasonInitiator,
			JobID:             pj.ID,
		}).Asserts(w, policy.ActionWorkspaceStop)
	}))
	s.Run("Start/RequireActiveVersion/VersionMismatch/InsertWorkspaceBuild", s.Subtest(func(db database.Store, check *expects) {
		u := dbgen.User(s.T(), db, database.User{})
		o := dbgen.Organization(s.T(), db, database.Organization{})
		t := dbgen.Template(s.T(), db, database.Template{
			OrganizationID: o.ID,
			CreatedBy:      u.ID,
		})
		ctx := testutil.Context(s.T(), testutil.WaitShort)
		err := db.UpdateTemplateAccessControlByID(ctx, database.UpdateTemplateAccessControlByIDParams{
			ID:                   t.ID,
			RequireActiveVersion: true,
		})
		require.NoError(s.T(), err)
		v := dbgen.TemplateVersion(s.T(), db, database.TemplateVersion{
			TemplateID:     uuid.NullUUID{UUID: t.ID},
			OrganizationID: o.ID,
			CreatedBy:      u.ID,
		})
		w := dbgen.Workspace(s.T(), db, database.WorkspaceTable{
			TemplateID:     t.ID,
			OrganizationID: o.ID,
			OwnerID:        u.ID,
		})
		pj := dbgen.ProvisionerJob(s.T(), db, nil, database.ProvisionerJob{
			OrganizationID: o.ID,
		})
		check.Args(database.InsertWorkspaceBuildParams{
			WorkspaceID:       w.ID,
			Transition:        database.WorkspaceTransitionStart,
			Reason:            database.BuildReasonInitiator,
			TemplateVersionID: v.ID,
			JobID:             pj.ID,
		}).Asserts(
			w, policy.ActionWorkspaceStart,
			t, policy.ActionUpdate,
		)
	}))
	s.Run("Start/RequireActiveVersion/VersionsMatch/InsertWorkspaceBuild", s.Subtest(func(db database.Store, check *expects) {
		u := dbgen.User(s.T(), db, database.User{})
		o := dbgen.Organization(s.T(), db, database.Organization{})
		v := dbgen.TemplateVersion(s.T(), db, database.TemplateVersion{
			OrganizationID: o.ID,
			CreatedBy:      u.ID,
		})
		t := dbgen.Template(s.T(), db, database.Template{
			OrganizationID:  o.ID,
			CreatedBy:       u.ID,
			ActiveVersionID: v.ID,
		})

		ctx := testutil.Context(s.T(), testutil.WaitShort)
		err := db.UpdateTemplateAccessControlByID(ctx, database.UpdateTemplateAccessControlByIDParams{
			ID:                   t.ID,
			RequireActiveVersion: true,
		})
		require.NoError(s.T(), err)

		w := dbgen.Workspace(s.T(), db, database.WorkspaceTable{
			TemplateID:     t.ID,
			OrganizationID: o.ID,
			OwnerID:        u.ID,
		})
		pj := dbgen.ProvisionerJob(s.T(), db, nil, database.ProvisionerJob{
			OrganizationID: o.ID,
		})
		// Assert that we do not check for template update permissions
		// if versions match.
		check.Args(database.InsertWorkspaceBuildParams{
			WorkspaceID:       w.ID,
			Transition:        database.WorkspaceTransitionStart,
			Reason:            database.BuildReasonInitiator,
			TemplateVersionID: v.ID,
			JobID:             pj.ID,
		}).Asserts(
			w, policy.ActionWorkspaceStart,
		)
	}))
	s.Run("Delete/InsertWorkspaceBuild", s.Subtest(func(db database.Store, check *expects) {
		u := dbgen.User(s.T(), db, database.User{})
		o := dbgen.Organization(s.T(), db, database.Organization{})
		tpl := dbgen.Template(s.T(), db, database.Template{
			OrganizationID: o.ID,
			CreatedBy:      u.ID,
		})
		w := dbgen.Workspace(s.T(), db, database.WorkspaceTable{
			TemplateID:     tpl.ID,
			OrganizationID: o.ID,
			OwnerID:        u.ID,
		})
		pj := dbgen.ProvisionerJob(s.T(), db, nil, database.ProvisionerJob{
			OrganizationID: o.ID,
		})
		tv := dbgen.TemplateVersion(s.T(), db, database.TemplateVersion{
			TemplateID:     uuid.NullUUID{UUID: tpl.ID, Valid: true},
			OrganizationID: o.ID,
			CreatedBy:      u.ID,
		})
		check.Args(database.InsertWorkspaceBuildParams{
			WorkspaceID:       w.ID,
			Transition:        database.WorkspaceTransitionDelete,
			Reason:            database.BuildReasonInitiator,
			TemplateVersionID: tv.ID,
			JobID:             pj.ID,
		}).Asserts(w, policy.ActionDelete)
	}))
	s.Run("InsertWorkspaceBuildParameters", s.Subtest(func(db database.Store, check *expects) {
		u := dbgen.User(s.T(), db, database.User{})
		o := dbgen.Organization(s.T(), db, database.Organization{})
		tpl := dbgen.Template(s.T(), db, database.Template{
			OrganizationID: o.ID,
			CreatedBy:      u.ID,
		})
		tv := dbgen.TemplateVersion(s.T(), db, database.TemplateVersion{
			TemplateID:     uuid.NullUUID{UUID: tpl.ID, Valid: true},
			OrganizationID: o.ID,
			CreatedBy:      u.ID,
		})
		w := dbgen.Workspace(s.T(), db, database.WorkspaceTable{
			TemplateID:     tpl.ID,
			OrganizationID: o.ID,
			OwnerID:        u.ID,
		})
		j := dbgen.ProvisionerJob(s.T(), db, nil, database.ProvisionerJob{
			Type: database.ProvisionerJobTypeWorkspaceBuild,
		})
		b := dbgen.WorkspaceBuild(s.T(), db, database.WorkspaceBuild{
			JobID:             j.ID,
			WorkspaceID:       w.ID,
			TemplateVersionID: tv.ID,
		})
		check.Args(database.InsertWorkspaceBuildParametersParams{
			WorkspaceBuildID: b.ID,
			Name:             []string{"foo", "bar"},
			Value:            []string{"baz", "qux"},
		}).Asserts(w, policy.ActionUpdate)
	}))
	s.Run("UpdateWorkspace", s.Subtest(func(db database.Store, check *expects) {
		u := dbgen.User(s.T(), db, database.User{})
		o := dbgen.Organization(s.T(), db, database.Organization{})
		tpl := dbgen.Template(s.T(), db, database.Template{
			OrganizationID: o.ID,
			CreatedBy:      u.ID,
		})
		w := dbgen.Workspace(s.T(), db, database.WorkspaceTable{
			TemplateID:     tpl.ID,
			OrganizationID: o.ID,
			OwnerID:        u.ID,
		})
		expected := w
		expected.Name = ""
		check.Args(database.UpdateWorkspaceParams{
			ID: w.ID,
		}).Asserts(w, policy.ActionUpdate).Returns(expected)
	}))
	s.Run("UpdateWorkspaceDormantDeletingAt", s.Subtest(func(db database.Store, check *expects) {
		u := dbgen.User(s.T(), db, database.User{})
		o := dbgen.Organization(s.T(), db, database.Organization{})
		tpl := dbgen.Template(s.T(), db, database.Template{
			OrganizationID: o.ID,
			CreatedBy:      u.ID,
		})
		w := dbgen.Workspace(s.T(), db, database.WorkspaceTable{
			TemplateID:     tpl.ID,
			OrganizationID: o.ID,
			OwnerID:        u.ID,
		})
		check.Args(database.UpdateWorkspaceDormantDeletingAtParams{
			ID: w.ID,
		}).Asserts(w, policy.ActionUpdate)
	}))
	s.Run("UpdateWorkspaceAutomaticUpdates", s.Subtest(func(db database.Store, check *expects) {
		u := dbgen.User(s.T(), db, database.User{})
		o := dbgen.Organization(s.T(), db, database.Organization{})
		tpl := dbgen.Template(s.T(), db, database.Template{
			OrganizationID: o.ID,
			CreatedBy:      u.ID,
		})
		w := dbgen.Workspace(s.T(), db, database.WorkspaceTable{
			TemplateID:     tpl.ID,
			OrganizationID: o.ID,
			OwnerID:        u.ID,
		})
		check.Args(database.UpdateWorkspaceAutomaticUpdatesParams{
			ID:               w.ID,
			AutomaticUpdates: database.AutomaticUpdatesAlways,
		}).Asserts(w, policy.ActionUpdate)
	}))
	s.Run("UpdateWorkspaceAppHealthByID", s.Subtest(func(db database.Store, check *expects) {
		u := dbgen.User(s.T(), db, database.User{})
		o := dbgen.Organization(s.T(), db, database.Organization{})
		tpl := dbgen.Template(s.T(), db, database.Template{
			OrganizationID: o.ID,
			CreatedBy:      u.ID,
		})
		tv := dbgen.TemplateVersion(s.T(), db, database.TemplateVersion{
			TemplateID:     uuid.NullUUID{UUID: tpl.ID, Valid: true},
			OrganizationID: o.ID,
			CreatedBy:      u.ID,
		})
		w := dbgen.Workspace(s.T(), db, database.WorkspaceTable{
			TemplateID:     tpl.ID,
			OrganizationID: o.ID,
			OwnerID:        u.ID,
		})
		j := dbgen.ProvisionerJob(s.T(), db, nil, database.ProvisionerJob{
			Type: database.ProvisionerJobTypeWorkspaceBuild,
		})
		b := dbgen.WorkspaceBuild(s.T(), db, database.WorkspaceBuild{
			JobID:             j.ID,
			WorkspaceID:       w.ID,
			TemplateVersionID: tv.ID,
		})
		res := dbgen.WorkspaceResource(s.T(), db, database.WorkspaceResource{JobID: b.JobID})
		agt := dbgen.WorkspaceAgent(s.T(), db, database.WorkspaceAgent{ResourceID: res.ID})
		app := dbgen.WorkspaceApp(s.T(), db, database.WorkspaceApp{AgentID: agt.ID})
		check.Args(database.UpdateWorkspaceAppHealthByIDParams{
			ID:     app.ID,
			Health: database.WorkspaceAppHealthDisabled,
		}).Asserts(w, policy.ActionUpdate).Returns()
	}))
	s.Run("UpdateWorkspaceAutostart", s.Subtest(func(db database.Store, check *expects) {
		u := dbgen.User(s.T(), db, database.User{})
		o := dbgen.Organization(s.T(), db, database.Organization{})
		tpl := dbgen.Template(s.T(), db, database.Template{
			OrganizationID: o.ID,
			CreatedBy:      u.ID,
		})
		w := dbgen.Workspace(s.T(), db, database.WorkspaceTable{
			TemplateID:     tpl.ID,
			OrganizationID: o.ID,
			OwnerID:        u.ID,
		})
		check.Args(database.UpdateWorkspaceAutostartParams{
			ID: w.ID,
		}).Asserts(w, policy.ActionUpdate).Returns()
	}))
	s.Run("UpdateWorkspaceBuildDeadlineByID", s.Subtest(func(db database.Store, check *expects) {
		u := dbgen.User(s.T(), db, database.User{})
		o := dbgen.Organization(s.T(), db, database.Organization{})
		tpl := dbgen.Template(s.T(), db, database.Template{
			OrganizationID: o.ID,
			CreatedBy:      u.ID,
		})
		tv := dbgen.TemplateVersion(s.T(), db, database.TemplateVersion{
			TemplateID:     uuid.NullUUID{UUID: tpl.ID, Valid: true},
			OrganizationID: o.ID,
			CreatedBy:      u.ID,
		})
		w := dbgen.Workspace(s.T(), db, database.WorkspaceTable{
			TemplateID:     tpl.ID,
			OrganizationID: o.ID,
			OwnerID:        u.ID,
		})
		j := dbgen.ProvisionerJob(s.T(), db, nil, database.ProvisionerJob{
			Type: database.ProvisionerJobTypeWorkspaceBuild,
		})
		b := dbgen.WorkspaceBuild(s.T(), db, database.WorkspaceBuild{
			JobID:             j.ID,
			WorkspaceID:       w.ID,
			TemplateVersionID: tv.ID,
		})
		check.Args(database.UpdateWorkspaceBuildDeadlineByIDParams{
			ID:        b.ID,
			UpdatedAt: b.UpdatedAt,
			Deadline:  b.Deadline,
		}).Asserts(w, policy.ActionUpdate)
	}))
	s.Run("SoftDeleteWorkspaceByID", s.Subtest(func(db database.Store, check *expects) {
		u := dbgen.User(s.T(), db, database.User{})
		o := dbgen.Organization(s.T(), db, database.Organization{})
		tpl := dbgen.Template(s.T(), db, database.Template{
			OrganizationID: o.ID,
			CreatedBy:      u.ID,
		})
		w := dbgen.Workspace(s.T(), db, database.WorkspaceTable{
			TemplateID:     tpl.ID,
			OrganizationID: o.ID,
			OwnerID:        u.ID,
		})
		w.Deleted = true
		check.Args(w.ID).Asserts(w, policy.ActionDelete).Returns()
	}))
	s.Run("UpdateWorkspaceDeletedByID", s.Subtest(func(db database.Store, check *expects) {
		u := dbgen.User(s.T(), db, database.User{})
		o := dbgen.Organization(s.T(), db, database.Organization{})
		tpl := dbgen.Template(s.T(), db, database.Template{
			OrganizationID: o.ID,
			CreatedBy:      u.ID,
		})
		w := dbgen.Workspace(s.T(), db, database.WorkspaceTable{
			TemplateID:     tpl.ID,
			OrganizationID: o.ID,
			OwnerID:        u.ID,
			Deleted:        true,
		})
		check.Args(database.UpdateWorkspaceDeletedByIDParams{
			ID:      w.ID,
			Deleted: true,
		}).Asserts(w, policy.ActionDelete).Returns()
	}))
	s.Run("UpdateWorkspaceLastUsedAt", s.Subtest(func(db database.Store, check *expects) {
		u := dbgen.User(s.T(), db, database.User{})
		o := dbgen.Organization(s.T(), db, database.Organization{})
		tpl := dbgen.Template(s.T(), db, database.Template{
			OrganizationID: o.ID,
			CreatedBy:      u.ID,
		})
		w := dbgen.Workspace(s.T(), db, database.WorkspaceTable{
			TemplateID:     tpl.ID,
			OrganizationID: o.ID,
			OwnerID:        u.ID,
		})
		check.Args(database.UpdateWorkspaceLastUsedAtParams{
			ID: w.ID,
		}).Asserts(w, policy.ActionUpdate).Returns()
	}))
	s.Run("UpdateWorkspaceNextStartAt", s.Subtest(func(db database.Store, check *expects) {
		dbtestutil.DisableForeignKeysAndTriggers(s.T(), db)
		u := dbgen.User(s.T(), db, database.User{})
		o := dbgen.Organization(s.T(), db, database.Organization{})
		tpl := dbgen.Template(s.T(), db, database.Template{
			OrganizationID: o.ID,
			CreatedBy:      u.ID,
		})
		ws := dbgen.Workspace(s.T(), db, database.WorkspaceTable{
			TemplateID:     tpl.ID,
			OrganizationID: o.ID,
			OwnerID:        u.ID,
		})
		check.Args(database.UpdateWorkspaceNextStartAtParams{
			ID:          ws.ID,
			NextStartAt: sql.NullTime{Valid: true, Time: dbtime.Now()},
		}).Asserts(ws, policy.ActionUpdate)
	}))
	s.Run("BatchUpdateWorkspaceNextStartAt", s.Subtest(func(db database.Store, check *expects) {
		check.Args(database.BatchUpdateWorkspaceNextStartAtParams{
			IDs:          []uuid.UUID{uuid.New()},
			NextStartAts: []time.Time{dbtime.Now()},
		}).Asserts(rbac.ResourceWorkspace.All(), policy.ActionUpdate)
	}))
	s.Run("BatchUpdateWorkspaceLastUsedAt", s.Subtest(func(db database.Store, check *expects) {
		u := dbgen.User(s.T(), db, database.User{})
		o := dbgen.Organization(s.T(), db, database.Organization{})
		tpl := dbgen.Template(s.T(), db, database.Template{
			OrganizationID: o.ID,
			CreatedBy:      u.ID,
		})
		w1 := dbgen.Workspace(s.T(), db, database.WorkspaceTable{
			TemplateID:     tpl.ID,
			OrganizationID: o.ID,
			OwnerID:        u.ID,
		})
		w2 := dbgen.Workspace(s.T(), db, database.WorkspaceTable{
			TemplateID:     tpl.ID,
			OrganizationID: o.ID,
			OwnerID:        u.ID,
		})
		check.Args(database.BatchUpdateWorkspaceLastUsedAtParams{
			IDs: []uuid.UUID{w1.ID, w2.ID},
		}).Asserts(rbac.ResourceWorkspace.All(), policy.ActionUpdate).Returns()
	}))
	s.Run("UpdateWorkspaceTTL", s.Subtest(func(db database.Store, check *expects) {
		u := dbgen.User(s.T(), db, database.User{})
		o := dbgen.Organization(s.T(), db, database.Organization{})
		tpl := dbgen.Template(s.T(), db, database.Template{
			OrganizationID: o.ID,
			CreatedBy:      u.ID,
		})
		w := dbgen.Workspace(s.T(), db, database.WorkspaceTable{
			TemplateID:     tpl.ID,
			OrganizationID: o.ID,
			OwnerID:        u.ID,
		})
		check.Args(database.UpdateWorkspaceTTLParams{
			ID: w.ID,
		}).Asserts(w, policy.ActionUpdate).Returns()
	}))
	s.Run("GetWorkspaceByWorkspaceAppID", s.Subtest(func(db database.Store, check *expects) {
		u := dbgen.User(s.T(), db, database.User{})
		o := dbgen.Organization(s.T(), db, database.Organization{})
		tpl := dbgen.Template(s.T(), db, database.Template{
			OrganizationID: o.ID,
			CreatedBy:      u.ID,
		})
		tv := dbgen.TemplateVersion(s.T(), db, database.TemplateVersion{
			TemplateID:     uuid.NullUUID{UUID: tpl.ID, Valid: true},
			OrganizationID: o.ID,
			CreatedBy:      u.ID,
		})
		w := dbgen.Workspace(s.T(), db, database.WorkspaceTable{
			TemplateID:     tpl.ID,
			OrganizationID: o.ID,
			OwnerID:        u.ID,
		})
		j := dbgen.ProvisionerJob(s.T(), db, nil, database.ProvisionerJob{
			Type: database.ProvisionerJobTypeWorkspaceBuild,
		})
		b := dbgen.WorkspaceBuild(s.T(), db, database.WorkspaceBuild{
			JobID:             j.ID,
			WorkspaceID:       w.ID,
			TemplateVersionID: tv.ID,
		})
		res := dbgen.WorkspaceResource(s.T(), db, database.WorkspaceResource{JobID: b.JobID})
		agt := dbgen.WorkspaceAgent(s.T(), db, database.WorkspaceAgent{ResourceID: res.ID})
		app := dbgen.WorkspaceApp(s.T(), db, database.WorkspaceApp{AgentID: agt.ID})
		check.Args(app.ID).Asserts(w, policy.ActionRead)
	}))
	s.Run("ActivityBumpWorkspace", s.Subtest(func(db database.Store, check *expects) {
		u := dbgen.User(s.T(), db, database.User{})
		o := dbgen.Organization(s.T(), db, database.Organization{})
		tpl := dbgen.Template(s.T(), db, database.Template{
			OrganizationID: o.ID,
			CreatedBy:      u.ID,
		})
		tv := dbgen.TemplateVersion(s.T(), db, database.TemplateVersion{
			TemplateID:     uuid.NullUUID{UUID: tpl.ID, Valid: true},
			OrganizationID: o.ID,
			CreatedBy:      u.ID,
		})
		w := dbgen.Workspace(s.T(), db, database.WorkspaceTable{
			TemplateID:     tpl.ID,
			OrganizationID: o.ID,
			OwnerID:        u.ID,
		})
		j := dbgen.ProvisionerJob(s.T(), db, nil, database.ProvisionerJob{
			Type: database.ProvisionerJobTypeWorkspaceBuild,
		})
		_ = dbgen.WorkspaceBuild(s.T(), db, database.WorkspaceBuild{
			JobID:             j.ID,
			WorkspaceID:       w.ID,
			TemplateVersionID: tv.ID,
		})
		check.Args(database.ActivityBumpWorkspaceParams{
			WorkspaceID: w.ID,
		}).Asserts(w, policy.ActionUpdate).Returns()
	}))
	s.Run("FavoriteWorkspace", s.Subtest(func(db database.Store, check *expects) {
		u := dbgen.User(s.T(), db, database.User{})
		o := dbgen.Organization(s.T(), db, database.Organization{})
		tpl := dbgen.Template(s.T(), db, database.Template{
			OrganizationID: o.ID,
			CreatedBy:      u.ID,
		})
		w := dbgen.Workspace(s.T(), db, database.WorkspaceTable{
			TemplateID:     tpl.ID,
			OrganizationID: o.ID,
			OwnerID:        u.ID,
		})
		check.Args(w.ID).Asserts(w, policy.ActionUpdate).Returns()
	}))
	s.Run("UnfavoriteWorkspace", s.Subtest(func(db database.Store, check *expects) {
		u := dbgen.User(s.T(), db, database.User{})
		o := dbgen.Organization(s.T(), db, database.Organization{})
		tpl := dbgen.Template(s.T(), db, database.Template{
			OrganizationID: o.ID,
			CreatedBy:      u.ID,
		})
		w := dbgen.Workspace(s.T(), db, database.WorkspaceTable{
			TemplateID:     tpl.ID,
			OrganizationID: o.ID,
			OwnerID:        u.ID,
		})
		check.Args(w.ID).Asserts(w, policy.ActionUpdate).Returns()
	}))
}

func (s *MethodTestSuite) TestWorkspacePortSharing() {
	s.Run("UpsertWorkspaceAgentPortShare", s.Subtest(func(db database.Store, check *expects) {
		u := dbgen.User(s.T(), db, database.User{})
		org := dbgen.Organization(s.T(), db, database.Organization{})
		tpl := dbgen.Template(s.T(), db, database.Template{
			OrganizationID: org.ID,
			CreatedBy:      u.ID,
		})
		ws := dbgen.Workspace(s.T(), db, database.WorkspaceTable{
			OwnerID:        u.ID,
			OrganizationID: org.ID,
			TemplateID:     tpl.ID,
		})
		ps := dbgen.WorkspaceAgentPortShare(s.T(), db, database.WorkspaceAgentPortShare{WorkspaceID: ws.ID})
		//nolint:gosimple // casting is not a simplification
		check.Args(database.UpsertWorkspaceAgentPortShareParams{
			WorkspaceID: ps.WorkspaceID,
			AgentName:   ps.AgentName,
			Port:        ps.Port,
			ShareLevel:  ps.ShareLevel,
			Protocol:    ps.Protocol,
		}).Asserts(ws, policy.ActionUpdate).Returns(ps)
	}))
	s.Run("GetWorkspaceAgentPortShare", s.Subtest(func(db database.Store, check *expects) {
		u := dbgen.User(s.T(), db, database.User{})
		org := dbgen.Organization(s.T(), db, database.Organization{})
		tpl := dbgen.Template(s.T(), db, database.Template{
			OrganizationID: org.ID,
			CreatedBy:      u.ID,
		})
		ws := dbgen.Workspace(s.T(), db, database.WorkspaceTable{
			OwnerID:        u.ID,
			OrganizationID: org.ID,
			TemplateID:     tpl.ID,
		})
		ps := dbgen.WorkspaceAgentPortShare(s.T(), db, database.WorkspaceAgentPortShare{WorkspaceID: ws.ID})
		check.Args(database.GetWorkspaceAgentPortShareParams{
			WorkspaceID: ps.WorkspaceID,
			AgentName:   ps.AgentName,
			Port:        ps.Port,
		}).Asserts(ws, policy.ActionRead).Returns(ps)
	}))
	s.Run("ListWorkspaceAgentPortShares", s.Subtest(func(db database.Store, check *expects) {
		u := dbgen.User(s.T(), db, database.User{})
		org := dbgen.Organization(s.T(), db, database.Organization{})
		tpl := dbgen.Template(s.T(), db, database.Template{
			OrganizationID: org.ID,
			CreatedBy:      u.ID,
		})
		ws := dbgen.Workspace(s.T(), db, database.WorkspaceTable{
			OwnerID:        u.ID,
			OrganizationID: org.ID,
			TemplateID:     tpl.ID,
		})
		ps := dbgen.WorkspaceAgentPortShare(s.T(), db, database.WorkspaceAgentPortShare{WorkspaceID: ws.ID})
		check.Args(ws.ID).Asserts(ws, policy.ActionRead).Returns([]database.WorkspaceAgentPortShare{ps})
	}))
	s.Run("DeleteWorkspaceAgentPortShare", s.Subtest(func(db database.Store, check *expects) {
		u := dbgen.User(s.T(), db, database.User{})
		org := dbgen.Organization(s.T(), db, database.Organization{})
		tpl := dbgen.Template(s.T(), db, database.Template{
			OrganizationID: org.ID,
			CreatedBy:      u.ID,
		})
		ws := dbgen.Workspace(s.T(), db, database.WorkspaceTable{
			OwnerID:        u.ID,
			OrganizationID: org.ID,
			TemplateID:     tpl.ID,
		})
		ps := dbgen.WorkspaceAgentPortShare(s.T(), db, database.WorkspaceAgentPortShare{WorkspaceID: ws.ID})
		check.Args(database.DeleteWorkspaceAgentPortShareParams{
			WorkspaceID: ps.WorkspaceID,
			AgentName:   ps.AgentName,
			Port:        ps.Port,
		}).Asserts(ws, policy.ActionUpdate).Returns()
	}))
	s.Run("DeleteWorkspaceAgentPortSharesByTemplate", s.Subtest(func(db database.Store, check *expects) {
		u := dbgen.User(s.T(), db, database.User{})
		org := dbgen.Organization(s.T(), db, database.Organization{})
		tpl := dbgen.Template(s.T(), db, database.Template{
			OrganizationID: org.ID,
			CreatedBy:      u.ID,
		})
		ws := dbgen.Workspace(s.T(), db, database.WorkspaceTable{
			OwnerID:        u.ID,
			OrganizationID: org.ID,
			TemplateID:     tpl.ID,
		})
		_ = dbgen.WorkspaceAgentPortShare(s.T(), db, database.WorkspaceAgentPortShare{WorkspaceID: ws.ID})
		check.Args(tpl.ID).Asserts(tpl, policy.ActionUpdate).Returns()
	}))
	s.Run("ReduceWorkspaceAgentShareLevelToAuthenticatedByTemplate", s.Subtest(func(db database.Store, check *expects) {
		u := dbgen.User(s.T(), db, database.User{})
		org := dbgen.Organization(s.T(), db, database.Organization{})
		tpl := dbgen.Template(s.T(), db, database.Template{
			OrganizationID: org.ID,
			CreatedBy:      u.ID,
		})
		ws := dbgen.Workspace(s.T(), db, database.WorkspaceTable{
			OwnerID:        u.ID,
			OrganizationID: org.ID,
			TemplateID:     tpl.ID,
		})
		_ = dbgen.WorkspaceAgentPortShare(s.T(), db, database.WorkspaceAgentPortShare{WorkspaceID: ws.ID})
		check.Args(tpl.ID).Asserts(tpl, policy.ActionUpdate).Returns()
	}))
}

func (s *MethodTestSuite) TestProvisionerKeys() {
	s.Run("InsertProvisionerKey", s.Subtest(func(db database.Store, check *expects) {
		org := dbgen.Organization(s.T(), db, database.Organization{})
		pk := database.ProvisionerKey{
			ID:             uuid.New(),
			CreatedAt:      dbtestutil.NowInDefaultTimezone(),
			OrganizationID: org.ID,
			Name:           strings.ToLower(coderdtest.RandomName(s.T())),
			HashedSecret:   []byte(coderdtest.RandomName(s.T())),
		}
		//nolint:gosimple // casting is not a simplification
		check.Args(database.InsertProvisionerKeyParams{
			ID:             pk.ID,
			CreatedAt:      pk.CreatedAt,
			OrganizationID: pk.OrganizationID,
			Name:           pk.Name,
			HashedSecret:   pk.HashedSecret,
		}).Asserts(pk, policy.ActionCreate).Returns(pk)
	}))
	s.Run("GetProvisionerKeyByID", s.Subtest(func(db database.Store, check *expects) {
		org := dbgen.Organization(s.T(), db, database.Organization{})
		pk := dbgen.ProvisionerKey(s.T(), db, database.ProvisionerKey{OrganizationID: org.ID})
		check.Args(pk.ID).Asserts(pk, policy.ActionRead).Returns(pk)
	}))
	s.Run("GetProvisionerKeyByHashedSecret", s.Subtest(func(db database.Store, check *expects) {
		org := dbgen.Organization(s.T(), db, database.Organization{})
		pk := dbgen.ProvisionerKey(s.T(), db, database.ProvisionerKey{OrganizationID: org.ID, HashedSecret: []byte("foo")})
		check.Args([]byte("foo")).Asserts(pk, policy.ActionRead).Returns(pk)
	}))
	s.Run("GetProvisionerKeyByName", s.Subtest(func(db database.Store, check *expects) {
		org := dbgen.Organization(s.T(), db, database.Organization{})
		pk := dbgen.ProvisionerKey(s.T(), db, database.ProvisionerKey{OrganizationID: org.ID})
		check.Args(database.GetProvisionerKeyByNameParams{
			OrganizationID: org.ID,
			Name:           pk.Name,
		}).Asserts(pk, policy.ActionRead).Returns(pk)
	}))
	s.Run("ListProvisionerKeysByOrganization", s.Subtest(func(db database.Store, check *expects) {
		org := dbgen.Organization(s.T(), db, database.Organization{})
		pk := dbgen.ProvisionerKey(s.T(), db, database.ProvisionerKey{OrganizationID: org.ID})
		pks := []database.ProvisionerKey{
			{
				ID:             pk.ID,
				CreatedAt:      pk.CreatedAt,
				OrganizationID: pk.OrganizationID,
				Name:           pk.Name,
				HashedSecret:   pk.HashedSecret,
			},
		}
		check.Args(org.ID).Asserts(pk, policy.ActionRead).Returns(pks)
	}))
	s.Run("ListProvisionerKeysByOrganizationExcludeReserved", s.Subtest(func(db database.Store, check *expects) {
		org := dbgen.Organization(s.T(), db, database.Organization{})
		pk := dbgen.ProvisionerKey(s.T(), db, database.ProvisionerKey{OrganizationID: org.ID})
		pks := []database.ProvisionerKey{
			{
				ID:             pk.ID,
				CreatedAt:      pk.CreatedAt,
				OrganizationID: pk.OrganizationID,
				Name:           pk.Name,
				HashedSecret:   pk.HashedSecret,
			},
		}
		check.Args(org.ID).Asserts(pk, policy.ActionRead).Returns(pks)
	}))
	s.Run("DeleteProvisionerKey", s.Subtest(func(db database.Store, check *expects) {
		org := dbgen.Organization(s.T(), db, database.Organization{})
		pk := dbgen.ProvisionerKey(s.T(), db, database.ProvisionerKey{OrganizationID: org.ID})
		check.Args(pk.ID).Asserts(pk, policy.ActionDelete).Returns()
	}))
}

func (s *MethodTestSuite) TestExtraMethods() {
	s.Run("GetProvisionerDaemons", s.Subtest(func(db database.Store, check *expects) {
		dbtestutil.DisableForeignKeysAndTriggers(s.T(), db)
		d, err := db.UpsertProvisionerDaemon(context.Background(), database.UpsertProvisionerDaemonParams{
			Provisioners: []database.ProvisionerType{},
			Tags: database.StringMap(map[string]string{
				provisionersdk.TagScope: provisionersdk.ScopeOrganization,
			}),
		})
		s.NoError(err, "insert provisioner daemon")
		check.Args().Asserts(d, policy.ActionRead)
	}))
	s.Run("GetProvisionerDaemonsByOrganization", s.Subtest(func(db database.Store, check *expects) {
		dbtestutil.DisableForeignKeysAndTriggers(s.T(), db)
		org := dbgen.Organization(s.T(), db, database.Organization{})
		d, err := db.UpsertProvisionerDaemon(context.Background(), database.UpsertProvisionerDaemonParams{
			OrganizationID: org.ID,
			Provisioners:   []database.ProvisionerType{},
			Tags: database.StringMap(map[string]string{
				provisionersdk.TagScope: provisionersdk.ScopeOrganization,
			}),
		})
		s.NoError(err, "insert provisioner daemon")
		ds, err := db.GetProvisionerDaemonsByOrganization(context.Background(), database.GetProvisionerDaemonsByOrganizationParams{OrganizationID: org.ID})
		s.NoError(err, "get provisioner daemon by org")
		check.Args(database.GetProvisionerDaemonsByOrganizationParams{OrganizationID: org.ID}).Asserts(d, policy.ActionRead).Returns(ds)
	}))
	s.Run("GetProvisionerDaemonsWithStatusByOrganization", s.Subtest(func(db database.Store, check *expects) {
		org := dbgen.Organization(s.T(), db, database.Organization{})
		d := dbgen.ProvisionerDaemon(s.T(), db, database.ProvisionerDaemon{
			OrganizationID: org.ID,
			Tags: map[string]string{
				provisionersdk.TagScope: provisionersdk.ScopeOrganization,
			},
		})
		ds, err := db.GetProvisionerDaemonsWithStatusByOrganization(context.Background(), database.GetProvisionerDaemonsWithStatusByOrganizationParams{
			OrganizationID:  org.ID,
			StaleIntervalMS: 24 * time.Hour.Milliseconds(),
		})
		s.NoError(err, "get provisioner daemon with status by org")
		check.Args(database.GetProvisionerDaemonsWithStatusByOrganizationParams{
			OrganizationID:  org.ID,
			StaleIntervalMS: 24 * time.Hour.Milliseconds(),
		}).Asserts(d, policy.ActionRead).Returns(ds)
	}))
	s.Run("GetEligibleProvisionerDaemonsByProvisionerJobIDs", s.Subtest(func(db database.Store, check *expects) {
		dbtestutil.DisableForeignKeysAndTriggers(s.T(), db)
		org := dbgen.Organization(s.T(), db, database.Organization{})
		tags := database.StringMap(map[string]string{
			provisionersdk.TagScope: provisionersdk.ScopeOrganization,
		})
		j, err := db.InsertProvisionerJob(context.Background(), database.InsertProvisionerJobParams{
			OrganizationID: org.ID,
			Type:           database.ProvisionerJobTypeWorkspaceBuild,
			Tags:           tags,
			Provisioner:    database.ProvisionerTypeEcho,
			StorageMethod:  database.ProvisionerStorageMethodFile,
			Input:          json.RawMessage("{}"),
		})
		s.NoError(err, "insert provisioner job")
		d, err := db.UpsertProvisionerDaemon(context.Background(), database.UpsertProvisionerDaemonParams{
			OrganizationID: org.ID,
			Tags:           tags,
			Provisioners:   []database.ProvisionerType{database.ProvisionerTypeEcho},
		})
		s.NoError(err, "insert provisioner daemon")
		ds, err := db.GetEligibleProvisionerDaemonsByProvisionerJobIDs(context.Background(), []uuid.UUID{j.ID})
		s.NoError(err, "get provisioner daemon by org")
		check.Args(uuid.UUIDs{j.ID}).Asserts(d, policy.ActionRead).Returns(ds)
	}))
	s.Run("DeleteOldProvisionerDaemons", s.Subtest(func(db database.Store, check *expects) {
		dbtestutil.DisableForeignKeysAndTriggers(s.T(), db)
		_, err := db.UpsertProvisionerDaemon(context.Background(), database.UpsertProvisionerDaemonParams{
			Provisioners: []database.ProvisionerType{},
			Tags: database.StringMap(map[string]string{
				provisionersdk.TagScope: provisionersdk.ScopeOrganization,
			}),
		})
		s.NoError(err, "insert provisioner daemon")
		check.Args().Asserts(rbac.ResourceSystem, policy.ActionDelete)
	}))
	s.Run("UpdateProvisionerDaemonLastSeenAt", s.Subtest(func(db database.Store, check *expects) {
		dbtestutil.DisableForeignKeysAndTriggers(s.T(), db)
		d, err := db.UpsertProvisionerDaemon(context.Background(), database.UpsertProvisionerDaemonParams{
			Provisioners: []database.ProvisionerType{},
			Tags: database.StringMap(map[string]string{
				provisionersdk.TagScope: provisionersdk.ScopeOrganization,
			}),
		})
		s.NoError(err, "insert provisioner daemon")
		check.Args(database.UpdateProvisionerDaemonLastSeenAtParams{
			ID:         d.ID,
			LastSeenAt: sql.NullTime{Time: dbtime.Now(), Valid: true},
		}).Asserts(rbac.ResourceProvisionerDaemon, policy.ActionUpdate)
	}))
	s.Run("GetProvisionerJobsByOrganizationAndStatusWithQueuePositionAndProvisioner", s.Subtest(func(db database.Store, check *expects) {
		org := dbgen.Organization(s.T(), db, database.Organization{})
		user := dbgen.User(s.T(), db, database.User{})
		tags := database.StringMap(map[string]string{
			provisionersdk.TagScope: provisionersdk.ScopeOrganization,
		})
		t := dbgen.Template(s.T(), db, database.Template{OrganizationID: org.ID, CreatedBy: user.ID})
		tv := dbgen.TemplateVersion(s.T(), db, database.TemplateVersion{OrganizationID: org.ID, CreatedBy: user.ID, TemplateID: uuid.NullUUID{UUID: t.ID, Valid: true}})
		j1 := dbgen.ProvisionerJob(s.T(), db, nil, database.ProvisionerJob{
			OrganizationID: org.ID,
			Type:           database.ProvisionerJobTypeTemplateVersionImport,
			Input:          []byte(`{"template_version_id":"` + tv.ID.String() + `"}`),
			Tags:           tags,
		})
		w := dbgen.Workspace(s.T(), db, database.WorkspaceTable{OrganizationID: org.ID, OwnerID: user.ID, TemplateID: t.ID})
		wbID := uuid.New()
		j2 := dbgen.ProvisionerJob(s.T(), db, nil, database.ProvisionerJob{
			OrganizationID: org.ID,
			Type:           database.ProvisionerJobTypeWorkspaceBuild,
			Input:          []byte(`{"workspace_build_id":"` + wbID.String() + `"}`),
			Tags:           tags,
		})
		dbgen.WorkspaceBuild(s.T(), db, database.WorkspaceBuild{ID: wbID, WorkspaceID: w.ID, TemplateVersionID: tv.ID, JobID: j2.ID})

		ds, err := db.GetProvisionerJobsByOrganizationAndStatusWithQueuePositionAndProvisioner(context.Background(), database.GetProvisionerJobsByOrganizationAndStatusWithQueuePositionAndProvisionerParams{
			OrganizationID: org.ID,
		})
		s.NoError(err, "get provisioner jobs by org")
		check.Args(database.GetProvisionerJobsByOrganizationAndStatusWithQueuePositionAndProvisionerParams{
			OrganizationID: org.ID,
		}).Asserts(j1, policy.ActionRead, j2, policy.ActionRead).Returns(ds)
	}))
}

func (s *MethodTestSuite) TestTailnetFunctions() {
	s.Run("CleanTailnetCoordinators", s.Subtest(func(_ database.Store, check *expects) {
		check.Args().
			Asserts(rbac.ResourceTailnetCoordinator, policy.ActionDelete).
			ErrorsWithInMemDB(dbmem.ErrUnimplemented)
	}))
	s.Run("CleanTailnetLostPeers", s.Subtest(func(_ database.Store, check *expects) {
		check.Args().
			Asserts(rbac.ResourceTailnetCoordinator, policy.ActionDelete).
			ErrorsWithInMemDB(dbmem.ErrUnimplemented)
	}))
	s.Run("CleanTailnetTunnels", s.Subtest(func(_ database.Store, check *expects) {
		check.Args().
			Asserts(rbac.ResourceTailnetCoordinator, policy.ActionDelete).
			ErrorsWithInMemDB(dbmem.ErrUnimplemented)
	}))
	s.Run("DeleteAllTailnetClientSubscriptions", s.Subtest(func(_ database.Store, check *expects) {
		check.Args(database.DeleteAllTailnetClientSubscriptionsParams{}).
			Asserts(rbac.ResourceTailnetCoordinator, policy.ActionDelete).
			ErrorsWithInMemDB(dbmem.ErrUnimplemented)
	}))
	s.Run("DeleteAllTailnetTunnels", s.Subtest(func(_ database.Store, check *expects) {
		check.Args(database.DeleteAllTailnetTunnelsParams{}).
			Asserts(rbac.ResourceTailnetCoordinator, policy.ActionDelete).
			ErrorsWithInMemDB(dbmem.ErrUnimplemented)
	}))
	s.Run("DeleteCoordinator", s.Subtest(func(_ database.Store, check *expects) {
		check.Args(uuid.New()).
			Asserts(rbac.ResourceTailnetCoordinator, policy.ActionDelete).
			ErrorsWithInMemDB(dbmem.ErrUnimplemented)
	}))
	s.Run("DeleteTailnetAgent", s.Subtest(func(_ database.Store, check *expects) {
		check.Args(database.DeleteTailnetAgentParams{}).
			Asserts(rbac.ResourceTailnetCoordinator, policy.ActionUpdate).Errors(sql.ErrNoRows).
			ErrorsWithInMemDB(dbmem.ErrUnimplemented)
	}))
	s.Run("DeleteTailnetClient", s.Subtest(func(_ database.Store, check *expects) {
		check.Args(database.DeleteTailnetClientParams{}).
			Asserts(rbac.ResourceTailnetCoordinator, policy.ActionDelete).Errors(sql.ErrNoRows).
			ErrorsWithInMemDB(dbmem.ErrUnimplemented)
	}))
	s.Run("DeleteTailnetClientSubscription", s.Subtest(func(_ database.Store, check *expects) {
		check.Args(database.DeleteTailnetClientSubscriptionParams{}).
			Asserts(rbac.ResourceTailnetCoordinator, policy.ActionDelete).
			ErrorsWithInMemDB(dbmem.ErrUnimplemented)
	}))
	s.Run("DeleteTailnetPeer", s.Subtest(func(_ database.Store, check *expects) {
		check.Args(database.DeleteTailnetPeerParams{}).
			Asserts(rbac.ResourceTailnetCoordinator, policy.ActionDelete).
			ErrorsWithInMemDB(dbmem.ErrUnimplemented).
			ErrorsWithPG(sql.ErrNoRows)
	}))
	s.Run("DeleteTailnetTunnel", s.Subtest(func(_ database.Store, check *expects) {
		check.Args(database.DeleteTailnetTunnelParams{}).
			Asserts(rbac.ResourceTailnetCoordinator, policy.ActionDelete).
			ErrorsWithInMemDB(dbmem.ErrUnimplemented).
			ErrorsWithPG(sql.ErrNoRows)
	}))
	s.Run("GetAllTailnetAgents", s.Subtest(func(_ database.Store, check *expects) {
		check.Args().
			Asserts(rbac.ResourceTailnetCoordinator, policy.ActionRead).
			ErrorsWithInMemDB(dbmem.ErrUnimplemented)
	}))
	s.Run("GetTailnetAgents", s.Subtest(func(_ database.Store, check *expects) {
		check.Args(uuid.New()).
			Asserts(rbac.ResourceTailnetCoordinator, policy.ActionRead).
			ErrorsWithInMemDB(dbmem.ErrUnimplemented)
	}))
	s.Run("GetTailnetClientsForAgent", s.Subtest(func(_ database.Store, check *expects) {
		check.Args(uuid.New()).
			Asserts(rbac.ResourceTailnetCoordinator, policy.ActionRead).
			ErrorsWithInMemDB(dbmem.ErrUnimplemented)
	}))
	s.Run("GetTailnetPeers", s.Subtest(func(_ database.Store, check *expects) {
		check.Args(uuid.New()).
			Asserts(rbac.ResourceTailnetCoordinator, policy.ActionRead).
			ErrorsWithInMemDB(dbmem.ErrUnimplemented)
	}))
	s.Run("GetTailnetTunnelPeerBindings", s.Subtest(func(_ database.Store, check *expects) {
		check.Args(uuid.New()).
			Asserts(rbac.ResourceTailnetCoordinator, policy.ActionRead).
			ErrorsWithInMemDB(dbmem.ErrUnimplemented)
	}))
	s.Run("GetTailnetTunnelPeerIDs", s.Subtest(func(_ database.Store, check *expects) {
		check.Args(uuid.New()).
			Asserts(rbac.ResourceTailnetCoordinator, policy.ActionRead).
			ErrorsWithInMemDB(dbmem.ErrUnimplemented)
	}))
	s.Run("GetAllTailnetCoordinators", s.Subtest(func(_ database.Store, check *expects) {
		check.Args().
			Asserts(rbac.ResourceTailnetCoordinator, policy.ActionRead).
			ErrorsWithInMemDB(dbmem.ErrUnimplemented)
	}))
	s.Run("GetAllTailnetPeers", s.Subtest(func(_ database.Store, check *expects) {
		check.Args().
			Asserts(rbac.ResourceTailnetCoordinator, policy.ActionRead).
			ErrorsWithInMemDB(dbmem.ErrUnimplemented)
	}))
	s.Run("GetAllTailnetTunnels", s.Subtest(func(_ database.Store, check *expects) {
		check.Args().
			Asserts(rbac.ResourceTailnetCoordinator, policy.ActionRead).
			ErrorsWithInMemDB(dbmem.ErrUnimplemented)
	}))
	s.Run("UpsertTailnetAgent", s.Subtest(func(db database.Store, check *expects) {
		dbtestutil.DisableForeignKeysAndTriggers(s.T(), db)
		check.Args(database.UpsertTailnetAgentParams{Node: json.RawMessage("{}")}).
			Asserts(rbac.ResourceTailnetCoordinator, policy.ActionUpdate).
			ErrorsWithInMemDB(dbmem.ErrUnimplemented)
	}))
	s.Run("UpsertTailnetClient", s.Subtest(func(db database.Store, check *expects) {
		dbtestutil.DisableForeignKeysAndTriggers(s.T(), db)
		check.Args(database.UpsertTailnetClientParams{Node: json.RawMessage("{}")}).
			Asserts(rbac.ResourceTailnetCoordinator, policy.ActionUpdate).
			ErrorsWithInMemDB(dbmem.ErrUnimplemented)
	}))
	s.Run("UpsertTailnetClientSubscription", s.Subtest(func(db database.Store, check *expects) {
		dbtestutil.DisableForeignKeysAndTriggers(s.T(), db)
		check.Args(database.UpsertTailnetClientSubscriptionParams{}).
			Asserts(rbac.ResourceTailnetCoordinator, policy.ActionUpdate).
			ErrorsWithInMemDB(dbmem.ErrUnimplemented)
	}))
	s.Run("UpsertTailnetCoordinator", s.Subtest(func(_ database.Store, check *expects) {
		check.Args(uuid.New()).
			Asserts(rbac.ResourceTailnetCoordinator, policy.ActionUpdate).
			ErrorsWithInMemDB(dbmem.ErrUnimplemented)
	}))
	s.Run("UpsertTailnetPeer", s.Subtest(func(db database.Store, check *expects) {
		dbtestutil.DisableForeignKeysAndTriggers(s.T(), db)
		check.Args(database.UpsertTailnetPeerParams{
			Status: database.TailnetStatusOk,
		}).
			Asserts(rbac.ResourceTailnetCoordinator, policy.ActionCreate).
			ErrorsWithInMemDB(dbmem.ErrUnimplemented)
	}))
	s.Run("UpsertTailnetTunnel", s.Subtest(func(db database.Store, check *expects) {
		dbtestutil.DisableForeignKeysAndTriggers(s.T(), db)
		check.Args(database.UpsertTailnetTunnelParams{}).
			Asserts(rbac.ResourceTailnetCoordinator, policy.ActionCreate).
			ErrorsWithInMemDB(dbmem.ErrUnimplemented)
	}))
	s.Run("UpdateTailnetPeerStatusByCoordinator", s.Subtest(func(db database.Store, check *expects) {
		dbtestutil.DisableForeignKeysAndTriggers(s.T(), db)
		check.Args(database.UpdateTailnetPeerStatusByCoordinatorParams{Status: database.TailnetStatusOk}).
			Asserts(rbac.ResourceTailnetCoordinator, policy.ActionUpdate).
			ErrorsWithInMemDB(dbmem.ErrUnimplemented)
	}))
}

func (s *MethodTestSuite) TestDBCrypt() {
	s.Run("GetDBCryptKeys", s.Subtest(func(db database.Store, check *expects) {
		check.Args().
			Asserts(rbac.ResourceSystem, policy.ActionRead).
			Returns([]database.DBCryptKey{})
	}))
	s.Run("InsertDBCryptKey", s.Subtest(func(db database.Store, check *expects) {
		check.Args(database.InsertDBCryptKeyParams{}).
			Asserts(rbac.ResourceSystem, policy.ActionCreate).
			Returns()
	}))
	s.Run("RevokeDBCryptKey", s.Subtest(func(db database.Store, check *expects) {
		err := db.InsertDBCryptKey(context.Background(), database.InsertDBCryptKeyParams{
			ActiveKeyDigest: "revoke me",
		})
		s.NoError(err)
		check.Args("revoke me").
			Asserts(rbac.ResourceSystem, policy.ActionUpdate).
			Returns()
	}))
}

func (s *MethodTestSuite) TestCryptoKeys() {
	s.Run("GetCryptoKeys", s.Subtest(func(db database.Store, check *expects) {
		check.Args().
			Asserts(rbac.ResourceCryptoKey, policy.ActionRead)
	}))
	s.Run("InsertCryptoKey", s.Subtest(func(db database.Store, check *expects) {
		check.Args(database.InsertCryptoKeyParams{
			Feature: database.CryptoKeyFeatureWorkspaceAppsAPIKey,
		}).
			Asserts(rbac.ResourceCryptoKey, policy.ActionCreate)
	}))
	s.Run("DeleteCryptoKey", s.Subtest(func(db database.Store, check *expects) {
		key := dbgen.CryptoKey(s.T(), db, database.CryptoKey{
			Feature:  database.CryptoKeyFeatureWorkspaceAppsAPIKey,
			Sequence: 4,
		})
		check.Args(database.DeleteCryptoKeyParams{
			Feature:  key.Feature,
			Sequence: key.Sequence,
		}).Asserts(rbac.ResourceCryptoKey, policy.ActionDelete)
	}))
	s.Run("GetCryptoKeyByFeatureAndSequence", s.Subtest(func(db database.Store, check *expects) {
		key := dbgen.CryptoKey(s.T(), db, database.CryptoKey{
			Feature:  database.CryptoKeyFeatureWorkspaceAppsAPIKey,
			Sequence: 4,
		})
		check.Args(database.GetCryptoKeyByFeatureAndSequenceParams{
			Feature:  key.Feature,
			Sequence: key.Sequence,
		}).Asserts(rbac.ResourceCryptoKey, policy.ActionRead).Returns(key)
	}))
	s.Run("GetLatestCryptoKeyByFeature", s.Subtest(func(db database.Store, check *expects) {
		dbgen.CryptoKey(s.T(), db, database.CryptoKey{
			Feature:  database.CryptoKeyFeatureWorkspaceAppsAPIKey,
			Sequence: 4,
		})
		check.Args(database.CryptoKeyFeatureWorkspaceAppsAPIKey).Asserts(rbac.ResourceCryptoKey, policy.ActionRead)
	}))
	s.Run("UpdateCryptoKeyDeletesAt", s.Subtest(func(db database.Store, check *expects) {
		key := dbgen.CryptoKey(s.T(), db, database.CryptoKey{
			Feature:  database.CryptoKeyFeatureWorkspaceAppsAPIKey,
			Sequence: 4,
		})
		check.Args(database.UpdateCryptoKeyDeletesAtParams{
			Feature:   key.Feature,
			Sequence:  key.Sequence,
			DeletesAt: sql.NullTime{Time: time.Now(), Valid: true},
		}).Asserts(rbac.ResourceCryptoKey, policy.ActionUpdate)
	}))
	s.Run("GetCryptoKeysByFeature", s.Subtest(func(db database.Store, check *expects) {
		check.Args(database.CryptoKeyFeatureWorkspaceAppsAPIKey).
			Asserts(rbac.ResourceCryptoKey, policy.ActionRead)
	}))
}

func (s *MethodTestSuite) TestSystemFunctions() {
	s.Run("UpdateUserLinkedID", s.Subtest(func(db database.Store, check *expects) {
		u := dbgen.User(s.T(), db, database.User{})
		l := dbgen.UserLink(s.T(), db, database.UserLink{UserID: u.ID})
		check.Args(database.UpdateUserLinkedIDParams{
			UserID:    u.ID,
			LinkedID:  l.LinkedID,
			LoginType: database.LoginTypeGithub,
		}).Asserts(rbac.ResourceSystem, policy.ActionUpdate).Returns(l)
	}))
	s.Run("GetLatestWorkspaceBuildsByWorkspaceIDs", s.Subtest(func(db database.Store, check *expects) {
		dbtestutil.DisableForeignKeysAndTriggers(s.T(), db)
		ws := dbgen.Workspace(s.T(), db, database.WorkspaceTable{})
		b := dbgen.WorkspaceBuild(s.T(), db, database.WorkspaceBuild{WorkspaceID: ws.ID})
		check.Args([]uuid.UUID{ws.ID}).Asserts(rbac.ResourceSystem, policy.ActionRead).Returns(slice.New(b))
	}))
	s.Run("UpsertDefaultProxy", s.Subtest(func(db database.Store, check *expects) {
		check.Args(database.UpsertDefaultProxyParams{}).Asserts(rbac.ResourceSystem, policy.ActionUpdate).Returns()
	}))
	s.Run("GetUserLinkByLinkedID", s.Subtest(func(db database.Store, check *expects) {
		u := dbgen.User(s.T(), db, database.User{})
		l := dbgen.UserLink(s.T(), db, database.UserLink{UserID: u.ID})
		check.Args(l.LinkedID).Asserts(rbac.ResourceSystem, policy.ActionRead).Returns(l)
	}))
	s.Run("GetUserLinkByUserIDLoginType", s.Subtest(func(db database.Store, check *expects) {
		dbtestutil.DisableForeignKeysAndTriggers(s.T(), db)
		l := dbgen.UserLink(s.T(), db, database.UserLink{})
		check.Args(database.GetUserLinkByUserIDLoginTypeParams{
			UserID:    l.UserID,
			LoginType: l.LoginType,
		}).Asserts(rbac.ResourceSystem, policy.ActionRead).Returns(l)
	}))
	s.Run("GetLatestWorkspaceBuilds", s.Subtest(func(db database.Store, check *expects) {
		dbtestutil.DisableForeignKeysAndTriggers(s.T(), db)
		dbgen.WorkspaceBuild(s.T(), db, database.WorkspaceBuild{})
		dbgen.WorkspaceBuild(s.T(), db, database.WorkspaceBuild{})
		check.Args().Asserts(rbac.ResourceSystem, policy.ActionRead)
	}))
	s.Run("GetActiveUserCount", s.Subtest(func(db database.Store, check *expects) {
		check.Args(false).Asserts(rbac.ResourceSystem, policy.ActionRead).Returns(int64(0))
	}))
	s.Run("GetUnexpiredLicenses", s.Subtest(func(db database.Store, check *expects) {
		check.Args().Asserts(rbac.ResourceSystem, policy.ActionRead)
	}))
	s.Run("GetAuthorizationUserRoles", s.Subtest(func(db database.Store, check *expects) {
		u := dbgen.User(s.T(), db, database.User{})
		check.Args(u.ID).Asserts(rbac.ResourceSystem, policy.ActionRead)
	}))
	s.Run("GetDERPMeshKey", s.Subtest(func(db database.Store, check *expects) {
		db.InsertDERPMeshKey(context.Background(), "testing")
		check.Args().Asserts(rbac.ResourceSystem, policy.ActionRead)
	}))
	s.Run("InsertDERPMeshKey", s.Subtest(func(db database.Store, check *expects) {
		check.Args("value").Asserts(rbac.ResourceSystem, policy.ActionCreate).Returns()
	}))
	s.Run("InsertDeploymentID", s.Subtest(func(db database.Store, check *expects) {
		check.Args("value").Asserts(rbac.ResourceSystem, policy.ActionCreate).Returns()
	}))
	s.Run("InsertReplica", s.Subtest(func(db database.Store, check *expects) {
		check.Args(database.InsertReplicaParams{
			ID: uuid.New(),
		}).Asserts(rbac.ResourceSystem, policy.ActionCreate)
	}))
	s.Run("UpdateReplica", s.Subtest(func(db database.Store, check *expects) {
		replica, err := db.InsertReplica(context.Background(), database.InsertReplicaParams{ID: uuid.New()})
		require.NoError(s.T(), err)
		check.Args(database.UpdateReplicaParams{
			ID:              replica.ID,
			DatabaseLatency: 100,
		}).Asserts(rbac.ResourceSystem, policy.ActionUpdate)
	}))
	s.Run("DeleteReplicasUpdatedBefore", s.Subtest(func(db database.Store, check *expects) {
		_, err := db.InsertReplica(context.Background(), database.InsertReplicaParams{ID: uuid.New(), UpdatedAt: time.Now()})
		require.NoError(s.T(), err)
		check.Args(time.Now().Add(time.Hour)).Asserts(rbac.ResourceSystem, policy.ActionDelete)
	}))
	s.Run("GetReplicasUpdatedAfter", s.Subtest(func(db database.Store, check *expects) {
		_, err := db.InsertReplica(context.Background(), database.InsertReplicaParams{ID: uuid.New(), UpdatedAt: time.Now()})
		require.NoError(s.T(), err)
		check.Args(time.Now().Add(time.Hour*-1)).Asserts(rbac.ResourceSystem, policy.ActionRead)
	}))
	s.Run("GetUserCount", s.Subtest(func(db database.Store, check *expects) {
		check.Args(false).Asserts(rbac.ResourceSystem, policy.ActionRead).Returns(int64(0))
	}))
	s.Run("GetTemplates", s.Subtest(func(db database.Store, check *expects) {
		dbtestutil.DisableForeignKeysAndTriggers(s.T(), db)
		_ = dbgen.Template(s.T(), db, database.Template{})
		check.Args().Asserts(rbac.ResourceSystem, policy.ActionRead)
	}))
	s.Run("UpdateWorkspaceBuildCostByID", s.Subtest(func(db database.Store, check *expects) {
		dbtestutil.DisableForeignKeysAndTriggers(s.T(), db)
		b := dbgen.WorkspaceBuild(s.T(), db, database.WorkspaceBuild{})
		o := b
		o.DailyCost = 10
		check.Args(database.UpdateWorkspaceBuildCostByIDParams{
			ID:        b.ID,
			DailyCost: 10,
		}).Asserts(rbac.ResourceSystem, policy.ActionUpdate)
	}))
	s.Run("UpdateWorkspaceBuildProvisionerStateByID", s.Subtest(func(db database.Store, check *expects) {
		dbtestutil.DisableForeignKeysAndTriggers(s.T(), db)
		ws := dbgen.Workspace(s.T(), db, database.WorkspaceTable{})
		build := dbgen.WorkspaceBuild(s.T(), db, database.WorkspaceBuild{WorkspaceID: ws.ID, JobID: uuid.New()})
		check.Args(database.UpdateWorkspaceBuildProvisionerStateByIDParams{
			ID:               build.ID,
			ProvisionerState: []byte("testing"),
		}).Asserts(rbac.ResourceSystem, policy.ActionUpdate)
	}))
	s.Run("UpsertLastUpdateCheck", s.Subtest(func(db database.Store, check *expects) {
		check.Args("value").Asserts(rbac.ResourceSystem, policy.ActionUpdate)
	}))
	s.Run("GetLastUpdateCheck", s.Subtest(func(db database.Store, check *expects) {
		err := db.UpsertLastUpdateCheck(context.Background(), "value")
		require.NoError(s.T(), err)
		check.Args().Asserts(rbac.ResourceSystem, policy.ActionRead)
	}))
	s.Run("GetWorkspaceBuildsCreatedAfter", s.Subtest(func(db database.Store, check *expects) {
		dbtestutil.DisableForeignKeysAndTriggers(s.T(), db)
		_ = dbgen.WorkspaceBuild(s.T(), db, database.WorkspaceBuild{CreatedAt: time.Now().Add(-time.Hour)})
		check.Args(time.Now()).Asserts(rbac.ResourceSystem, policy.ActionRead)
	}))
	s.Run("GetWorkspaceAgentsCreatedAfter", s.Subtest(func(db database.Store, check *expects) {
		dbtestutil.DisableForeignKeysAndTriggers(s.T(), db)
		_ = dbgen.WorkspaceAgent(s.T(), db, database.WorkspaceAgent{CreatedAt: time.Now().Add(-time.Hour)})
		check.Args(time.Now()).Asserts(rbac.ResourceSystem, policy.ActionRead)
	}))
	s.Run("GetWorkspaceAppsCreatedAfter", s.Subtest(func(db database.Store, check *expects) {
		dbtestutil.DisableForeignKeysAndTriggers(s.T(), db)
		_ = dbgen.WorkspaceApp(s.T(), db, database.WorkspaceApp{CreatedAt: time.Now().Add(-time.Hour), OpenIn: database.WorkspaceAppOpenInSlimWindow})
		check.Args(time.Now()).Asserts(rbac.ResourceSystem, policy.ActionRead)
	}))
	s.Run("GetWorkspaceResourcesCreatedAfter", s.Subtest(func(db database.Store, check *expects) {
		dbtestutil.DisableForeignKeysAndTriggers(s.T(), db)
		_ = dbgen.WorkspaceResource(s.T(), db, database.WorkspaceResource{CreatedAt: time.Now().Add(-time.Hour)})
		check.Args(time.Now()).Asserts(rbac.ResourceSystem, policy.ActionRead)
	}))
	s.Run("GetWorkspaceResourceMetadataCreatedAfter", s.Subtest(func(db database.Store, check *expects) {
		dbtestutil.DisableForeignKeysAndTriggers(s.T(), db)
		_ = dbgen.WorkspaceResourceMetadatums(s.T(), db, database.WorkspaceResourceMetadatum{})
		check.Args(time.Now()).Asserts(rbac.ResourceSystem, policy.ActionRead)
	}))
	s.Run("DeleteOldWorkspaceAgentStats", s.Subtest(func(db database.Store, check *expects) {
		check.Args().Asserts(rbac.ResourceSystem, policy.ActionDelete)
	}))
	s.Run("GetProvisionerJobsCreatedAfter", s.Subtest(func(db database.Store, check *expects) {
		// TODO: add provisioner job resource type
		_ = dbgen.ProvisionerJob(s.T(), db, nil, database.ProvisionerJob{CreatedAt: time.Now().Add(-time.Hour)})
		check.Args(time.Now()).Asserts( /*rbac.ResourceSystem, policy.ActionRead*/ )
	}))
	s.Run("GetTemplateVersionsByIDs", s.Subtest(func(db database.Store, check *expects) {
		dbtestutil.DisableForeignKeysAndTriggers(s.T(), db)
		t1 := dbgen.Template(s.T(), db, database.Template{})
		t2 := dbgen.Template(s.T(), db, database.Template{})
		tv1 := dbgen.TemplateVersion(s.T(), db, database.TemplateVersion{
			TemplateID: uuid.NullUUID{UUID: t1.ID, Valid: true},
		})
		tv2 := dbgen.TemplateVersion(s.T(), db, database.TemplateVersion{
			TemplateID: uuid.NullUUID{UUID: t2.ID, Valid: true},
		})
		tv3 := dbgen.TemplateVersion(s.T(), db, database.TemplateVersion{
			TemplateID: uuid.NullUUID{UUID: t2.ID, Valid: true},
		})
		check.Args([]uuid.UUID{tv1.ID, tv2.ID, tv3.ID}).
			Asserts(rbac.ResourceSystem, policy.ActionRead).
			Returns(slice.New(tv1, tv2, tv3))
	}))
	s.Run("GetParameterSchemasByJobID", s.Subtest(func(db database.Store, check *expects) {
		dbtestutil.DisableForeignKeysAndTriggers(s.T(), db)
		tpl := dbgen.Template(s.T(), db, database.Template{})
		tv := dbgen.TemplateVersion(s.T(), db, database.TemplateVersion{
			TemplateID: uuid.NullUUID{UUID: tpl.ID, Valid: true},
		})
		job := dbgen.ProvisionerJob(s.T(), db, nil, database.ProvisionerJob{ID: tv.JobID})
		check.Args(job.ID).
			Asserts(tpl, policy.ActionRead).
			ErrorsWithInMemDB(sql.ErrNoRows).
			Returns([]database.ParameterSchema{})
	}))
	s.Run("GetPresetByWorkspaceBuildID", s.Subtest(func(db database.Store, check *expects) {
		org := dbgen.Organization(s.T(), db, database.Organization{})
		user := dbgen.User(s.T(), db, database.User{})
		template := dbgen.Template(s.T(), db, database.Template{
			CreatedBy:      user.ID,
			OrganizationID: org.ID,
		})
		templateVersion := dbgen.TemplateVersion(s.T(), db, database.TemplateVersion{
			TemplateID:     uuid.NullUUID{UUID: template.ID, Valid: true},
			OrganizationID: org.ID,
			CreatedBy:      user.ID,
		})
		preset, err := db.InsertPreset(context.Background(), database.InsertPresetParams{
			TemplateVersionID: templateVersion.ID,
			Name:              "test",
		})
		require.NoError(s.T(), err)
		workspace := dbgen.Workspace(s.T(), db, database.WorkspaceTable{
			OrganizationID: org.ID,
			OwnerID:        user.ID,
			TemplateID:     template.ID,
		})
		job := dbgen.ProvisionerJob(s.T(), db, nil, database.ProvisionerJob{
			OrganizationID: org.ID,
		})
		workspaceBuild := dbgen.WorkspaceBuild(s.T(), db, database.WorkspaceBuild{
			WorkspaceID:             workspace.ID,
			TemplateVersionID:       templateVersion.ID,
			TemplateVersionPresetID: uuid.NullUUID{UUID: preset.ID, Valid: true},
			InitiatorID:             user.ID,
			JobID:                   job.ID,
		})
		_, err = db.GetPresetByWorkspaceBuildID(context.Background(), workspaceBuild.ID)
		require.NoError(s.T(), err)
		check.Args(workspaceBuild.ID).Asserts(rbac.ResourceTemplate, policy.ActionRead)
	}))
	s.Run("GetPresetParametersByTemplateVersionID", s.Subtest(func(db database.Store, check *expects) {
		ctx := context.Background()
		org := dbgen.Organization(s.T(), db, database.Organization{})
		user := dbgen.User(s.T(), db, database.User{})
		template := dbgen.Template(s.T(), db, database.Template{
			CreatedBy:      user.ID,
			OrganizationID: org.ID,
		})
		templateVersion := dbgen.TemplateVersion(s.T(), db, database.TemplateVersion{
			TemplateID:     uuid.NullUUID{UUID: template.ID, Valid: true},
			OrganizationID: org.ID,
			CreatedBy:      user.ID,
		})
		preset, err := db.InsertPreset(ctx, database.InsertPresetParams{
			TemplateVersionID: templateVersion.ID,
			Name:              "test",
		})
		require.NoError(s.T(), err)
		_, err = db.InsertPresetParameters(ctx, database.InsertPresetParametersParams{
			TemplateVersionPresetID: preset.ID,
			Names:                   []string{"test"},
			Values:                  []string{"test"},
		})
		require.NoError(s.T(), err)
		presetParameters, err := db.GetPresetParametersByTemplateVersionID(ctx, templateVersion.ID)
		require.NoError(s.T(), err)

		check.Args(templateVersion.ID).Asserts(template.RBACObject(), policy.ActionRead).Returns(presetParameters)
	}))
	s.Run("GetPresetsByTemplateVersionID", s.Subtest(func(db database.Store, check *expects) {
		ctx := context.Background()
		org := dbgen.Organization(s.T(), db, database.Organization{})
		user := dbgen.User(s.T(), db, database.User{})
		template := dbgen.Template(s.T(), db, database.Template{
			CreatedBy:      user.ID,
			OrganizationID: org.ID,
		})
		templateVersion := dbgen.TemplateVersion(s.T(), db, database.TemplateVersion{
			TemplateID:     uuid.NullUUID{UUID: template.ID, Valid: true},
			OrganizationID: org.ID,
			CreatedBy:      user.ID,
		})

		_, err := db.InsertPreset(ctx, database.InsertPresetParams{
			TemplateVersionID: templateVersion.ID,
			Name:              "test",
		})
		require.NoError(s.T(), err)

		presets, err := db.GetPresetsByTemplateVersionID(ctx, templateVersion.ID)
		require.NoError(s.T(), err)

		check.Args(templateVersion.ID).Asserts(template.RBACObject(), policy.ActionRead).Returns(presets)
	}))
	s.Run("GetWorkspaceAppsByAgentIDs", s.Subtest(func(db database.Store, check *expects) {
		dbtestutil.DisableForeignKeysAndTriggers(s.T(), db)
		aWs := dbgen.Workspace(s.T(), db, database.WorkspaceTable{})
		aBuild := dbgen.WorkspaceBuild(s.T(), db, database.WorkspaceBuild{WorkspaceID: aWs.ID, JobID: uuid.New()})
		aRes := dbgen.WorkspaceResource(s.T(), db, database.WorkspaceResource{JobID: aBuild.JobID})
		aAgt := dbgen.WorkspaceAgent(s.T(), db, database.WorkspaceAgent{ResourceID: aRes.ID})
		a := dbgen.WorkspaceApp(s.T(), db, database.WorkspaceApp{AgentID: aAgt.ID, OpenIn: database.WorkspaceAppOpenInSlimWindow})

		bWs := dbgen.Workspace(s.T(), db, database.WorkspaceTable{})
		bBuild := dbgen.WorkspaceBuild(s.T(), db, database.WorkspaceBuild{WorkspaceID: bWs.ID, JobID: uuid.New()})
		bRes := dbgen.WorkspaceResource(s.T(), db, database.WorkspaceResource{JobID: bBuild.JobID})
		bAgt := dbgen.WorkspaceAgent(s.T(), db, database.WorkspaceAgent{ResourceID: bRes.ID})
		b := dbgen.WorkspaceApp(s.T(), db, database.WorkspaceApp{AgentID: bAgt.ID, OpenIn: database.WorkspaceAppOpenInSlimWindow})

		check.Args([]uuid.UUID{a.AgentID, b.AgentID}).
			Asserts(rbac.ResourceSystem, policy.ActionRead).
			Returns([]database.WorkspaceApp{a, b})
	}))
	s.Run("GetWorkspaceResourcesByJobIDs", s.Subtest(func(db database.Store, check *expects) {
		dbtestutil.DisableForeignKeysAndTriggers(s.T(), db)
		tpl := dbgen.Template(s.T(), db, database.Template{})
		v := dbgen.TemplateVersion(s.T(), db, database.TemplateVersion{TemplateID: uuid.NullUUID{UUID: tpl.ID, Valid: true}, JobID: uuid.New()})
		tJob := dbgen.ProvisionerJob(s.T(), db, nil, database.ProvisionerJob{ID: v.JobID, Type: database.ProvisionerJobTypeTemplateVersionImport})

		ws := dbgen.Workspace(s.T(), db, database.WorkspaceTable{})
		build := dbgen.WorkspaceBuild(s.T(), db, database.WorkspaceBuild{WorkspaceID: ws.ID, JobID: uuid.New()})
		wJob := dbgen.ProvisionerJob(s.T(), db, nil, database.ProvisionerJob{ID: build.JobID, Type: database.ProvisionerJobTypeWorkspaceBuild})
		check.Args([]uuid.UUID{tJob.ID, wJob.ID}).
			Asserts(rbac.ResourceSystem, policy.ActionRead).
			Returns([]database.WorkspaceResource{})
	}))
	s.Run("GetWorkspaceResourceMetadataByResourceIDs", s.Subtest(func(db database.Store, check *expects) {
		dbtestutil.DisableForeignKeysAndTriggers(s.T(), db)
		ws := dbgen.Workspace(s.T(), db, database.WorkspaceTable{})
		build := dbgen.WorkspaceBuild(s.T(), db, database.WorkspaceBuild{WorkspaceID: ws.ID, JobID: uuid.New()})
		_ = dbgen.ProvisionerJob(s.T(), db, nil, database.ProvisionerJob{ID: build.JobID, Type: database.ProvisionerJobTypeWorkspaceBuild})
		a := dbgen.WorkspaceResource(s.T(), db, database.WorkspaceResource{JobID: build.JobID})
		b := dbgen.WorkspaceResource(s.T(), db, database.WorkspaceResource{JobID: build.JobID})
		check.Args([]uuid.UUID{a.ID, b.ID}).
			Asserts(rbac.ResourceSystem, policy.ActionRead)
	}))
	s.Run("GetWorkspaceAgentsByResourceIDs", s.Subtest(func(db database.Store, check *expects) {
		dbtestutil.DisableForeignKeysAndTriggers(s.T(), db)
		ws := dbgen.Workspace(s.T(), db, database.WorkspaceTable{})
		build := dbgen.WorkspaceBuild(s.T(), db, database.WorkspaceBuild{WorkspaceID: ws.ID, JobID: uuid.New()})
		res := dbgen.WorkspaceResource(s.T(), db, database.WorkspaceResource{JobID: build.JobID})
		agt := dbgen.WorkspaceAgent(s.T(), db, database.WorkspaceAgent{ResourceID: res.ID})
		check.Args([]uuid.UUID{res.ID}).
			Asserts(rbac.ResourceSystem, policy.ActionRead).
			Returns([]database.WorkspaceAgent{agt})
	}))
	s.Run("GetProvisionerJobsByIDs", s.Subtest(func(db database.Store, check *expects) {
		// TODO: add a ProvisionerJob resource type
		a := dbgen.ProvisionerJob(s.T(), db, nil, database.ProvisionerJob{})
		b := dbgen.ProvisionerJob(s.T(), db, nil, database.ProvisionerJob{})
		check.Args([]uuid.UUID{a.ID, b.ID}).
			Asserts( /*rbac.ResourceSystem, policy.ActionRead*/ ).
			Returns(slice.New(a, b))
	}))
	s.Run("InsertWorkspaceAgent", s.Subtest(func(db database.Store, check *expects) {
		dbtestutil.DisableForeignKeysAndTriggers(s.T(), db)
		check.Args(database.InsertWorkspaceAgentParams{
			ID:   uuid.New(),
			Name: "dev",
		}).Asserts(rbac.ResourceSystem, policy.ActionCreate)
	}))
	s.Run("InsertWorkspaceApp", s.Subtest(func(db database.Store, check *expects) {
		dbtestutil.DisableForeignKeysAndTriggers(s.T(), db)
		check.Args(database.InsertWorkspaceAppParams{
			ID:           uuid.New(),
			Health:       database.WorkspaceAppHealthDisabled,
			SharingLevel: database.AppSharingLevelOwner,
			OpenIn:       database.WorkspaceAppOpenInSlimWindow,
		}).Asserts(rbac.ResourceSystem, policy.ActionCreate)
	}))
	s.Run("InsertWorkspaceResourceMetadata", s.Subtest(func(db database.Store, check *expects) {
		check.Args(database.InsertWorkspaceResourceMetadataParams{
			WorkspaceResourceID: uuid.New(),
		}).Asserts(rbac.ResourceSystem, policy.ActionCreate)
	}))
	s.Run("UpdateWorkspaceAgentConnectionByID", s.Subtest(func(db database.Store, check *expects) {
		dbtestutil.DisableForeignKeysAndTriggers(s.T(), db)
		ws := dbgen.Workspace(s.T(), db, database.WorkspaceTable{})
		build := dbgen.WorkspaceBuild(s.T(), db, database.WorkspaceBuild{WorkspaceID: ws.ID, JobID: uuid.New()})
		res := dbgen.WorkspaceResource(s.T(), db, database.WorkspaceResource{JobID: build.JobID})
		agt := dbgen.WorkspaceAgent(s.T(), db, database.WorkspaceAgent{ResourceID: res.ID})
		check.Args(database.UpdateWorkspaceAgentConnectionByIDParams{
			ID: agt.ID,
		}).Asserts(rbac.ResourceSystem, policy.ActionUpdate).Returns()
	}))
	s.Run("AcquireProvisionerJob", s.Subtest(func(db database.Store, check *expects) {
		// TODO: we need to create a ProvisionerJob resource
		j := dbgen.ProvisionerJob(s.T(), db, nil, database.ProvisionerJob{
			StartedAt: sql.NullTime{Valid: false},
			UpdatedAt: time.Now(),
		})
		check.Args(database.AcquireProvisionerJobParams{
			StartedAt:       sql.NullTime{Valid: true, Time: time.Now()},
			OrganizationID:  j.OrganizationID,
			Types:           []database.ProvisionerType{j.Provisioner},
			ProvisionerTags: must(json.Marshal(j.Tags)),
		}).Asserts( /*rbac.ResourceSystem, policy.ActionUpdate*/ )
	}))
	s.Run("UpdateProvisionerJobWithCompleteByID", s.Subtest(func(db database.Store, check *expects) {
		// TODO: we need to create a ProvisionerJob resource
		j := dbgen.ProvisionerJob(s.T(), db, nil, database.ProvisionerJob{})
		check.Args(database.UpdateProvisionerJobWithCompleteByIDParams{
			ID: j.ID,
		}).Asserts( /*rbac.ResourceSystem, policy.ActionUpdate*/ )
	}))
	s.Run("UpdateProvisionerJobByID", s.Subtest(func(db database.Store, check *expects) {
		// TODO: we need to create a ProvisionerJob resource
		j := dbgen.ProvisionerJob(s.T(), db, nil, database.ProvisionerJob{})
		check.Args(database.UpdateProvisionerJobByIDParams{
			ID:        j.ID,
			UpdatedAt: time.Now(),
		}).Asserts( /*rbac.ResourceSystem, policy.ActionUpdate*/ )
	}))
	s.Run("InsertProvisionerJob", s.Subtest(func(db database.Store, check *expects) {
		dbtestutil.DisableForeignKeysAndTriggers(s.T(), db)
		// TODO: we need to create a ProvisionerJob resource
		check.Args(database.InsertProvisionerJobParams{
			ID:            uuid.New(),
			Provisioner:   database.ProvisionerTypeEcho,
			StorageMethod: database.ProvisionerStorageMethodFile,
			Type:          database.ProvisionerJobTypeWorkspaceBuild,
			Input:         json.RawMessage("{}"),
		}).Asserts( /*rbac.ResourceSystem, policy.ActionCreate*/ )
	}))
	s.Run("InsertProvisionerJobLogs", s.Subtest(func(db database.Store, check *expects) {
		// TODO: we need to create a ProvisionerJob resource
		j := dbgen.ProvisionerJob(s.T(), db, nil, database.ProvisionerJob{})
		check.Args(database.InsertProvisionerJobLogsParams{
			JobID: j.ID,
		}).Asserts( /*rbac.ResourceSystem, policy.ActionCreate*/ )
	}))
	s.Run("InsertProvisionerJobTimings", s.Subtest(func(db database.Store, check *expects) {
		// TODO: we need to create a ProvisionerJob resource
		j := dbgen.ProvisionerJob(s.T(), db, nil, database.ProvisionerJob{})
		check.Args(database.InsertProvisionerJobTimingsParams{
			JobID: j.ID,
		}).Asserts( /*rbac.ResourceSystem, policy.ActionCreate*/ )
	}))
	s.Run("UpsertProvisionerDaemon", s.Subtest(func(db database.Store, check *expects) {
		dbtestutil.DisableForeignKeysAndTriggers(s.T(), db)
		org := dbgen.Organization(s.T(), db, database.Organization{})
		pd := rbac.ResourceProvisionerDaemon.InOrg(org.ID)
		check.Args(database.UpsertProvisionerDaemonParams{
			OrganizationID: org.ID,
			Provisioners:   []database.ProvisionerType{},
			Tags: database.StringMap(map[string]string{
				provisionersdk.TagScope: provisionersdk.ScopeOrganization,
			}),
		}).Asserts(pd, policy.ActionCreate)
		check.Args(database.UpsertProvisionerDaemonParams{
			OrganizationID: org.ID,
			Provisioners:   []database.ProvisionerType{},
			Tags: database.StringMap(map[string]string{
				provisionersdk.TagScope: provisionersdk.ScopeUser,
				provisionersdk.TagOwner: "11111111-1111-1111-1111-111111111111",
			}),
		}).Asserts(pd.WithOwner("11111111-1111-1111-1111-111111111111"), policy.ActionCreate)
	}))
	s.Run("InsertTemplateVersionParameter", s.Subtest(func(db database.Store, check *expects) {
		dbtestutil.DisableForeignKeysAndTriggers(s.T(), db)
		v := dbgen.TemplateVersion(s.T(), db, database.TemplateVersion{})
		check.Args(database.InsertTemplateVersionParameterParams{
			TemplateVersionID: v.ID,
			Options:           json.RawMessage("{}"),
		}).Asserts(rbac.ResourceSystem, policy.ActionCreate)
	}))
	s.Run("InsertWorkspaceResource", s.Subtest(func(db database.Store, check *expects) {
		dbtestutil.DisableForeignKeysAndTriggers(s.T(), db)
		check.Args(database.InsertWorkspaceResourceParams{
			ID:         uuid.New(),
			Transition: database.WorkspaceTransitionStart,
		}).Asserts(rbac.ResourceSystem, policy.ActionCreate)
	}))
	s.Run("DeleteOldWorkspaceAgentLogs", s.Subtest(func(db database.Store, check *expects) {
		check.Args(time.Time{}).Asserts(rbac.ResourceSystem, policy.ActionDelete)
	}))
	s.Run("InsertWorkspaceAgentStats", s.Subtest(func(db database.Store, check *expects) {
		check.Args(database.InsertWorkspaceAgentStatsParams{}).Asserts(rbac.ResourceSystem, policy.ActionCreate).Errors(errMatchAny)
	}))
	s.Run("InsertWorkspaceAppStats", s.Subtest(func(db database.Store, check *expects) {
		check.Args(database.InsertWorkspaceAppStatsParams{}).Asserts(rbac.ResourceSystem, policy.ActionCreate)
	}))
	s.Run("InsertWorkspaceAgentScriptTimings", s.Subtest(func(db database.Store, check *expects) {
		dbtestutil.DisableForeignKeysAndTriggers(s.T(), db)
		check.Args(database.InsertWorkspaceAgentScriptTimingsParams{
			ScriptID: uuid.New(),
			Stage:    database.WorkspaceAgentScriptTimingStageStart,
			Status:   database.WorkspaceAgentScriptTimingStatusOk,
		}).Asserts(rbac.ResourceSystem, policy.ActionCreate)
	}))
	s.Run("InsertWorkspaceAgentScripts", s.Subtest(func(db database.Store, check *expects) {
		check.Args(database.InsertWorkspaceAgentScriptsParams{}).Asserts(rbac.ResourceSystem, policy.ActionCreate)
	}))
	s.Run("InsertWorkspaceAgentMetadata", s.Subtest(func(db database.Store, check *expects) {
		dbtestutil.DisableForeignKeysAndTriggers(s.T(), db)
		check.Args(database.InsertWorkspaceAgentMetadataParams{}).Asserts(rbac.ResourceSystem, policy.ActionCreate)
	}))
	s.Run("InsertWorkspaceAgentLogs", s.Subtest(func(db database.Store, check *expects) {
		check.Args(database.InsertWorkspaceAgentLogsParams{}).Asserts()
	}))
	s.Run("InsertWorkspaceAgentLogSources", s.Subtest(func(db database.Store, check *expects) {
		check.Args(database.InsertWorkspaceAgentLogSourcesParams{}).Asserts()
	}))
	s.Run("GetTemplateDAUs", s.Subtest(func(db database.Store, check *expects) {
		check.Args(database.GetTemplateDAUsParams{}).Asserts(rbac.ResourceSystem, policy.ActionRead)
	}))
	s.Run("GetActiveWorkspaceBuildsByTemplateID", s.Subtest(func(db database.Store, check *expects) {
		check.Args(uuid.New()).
			Asserts(rbac.ResourceSystem, policy.ActionRead).
			ErrorsWithInMemDB(sql.ErrNoRows).
			Returns([]database.WorkspaceBuild{})
	}))
	s.Run("GetDeploymentDAUs", s.Subtest(func(db database.Store, check *expects) {
		check.Args(int32(0)).Asserts(rbac.ResourceSystem, policy.ActionRead)
	}))
	s.Run("GetAppSecurityKey", s.Subtest(func(db database.Store, check *expects) {
		check.Args().Asserts(rbac.ResourceSystem, policy.ActionRead).ErrorsWithPG(sql.ErrNoRows)
	}))
	s.Run("UpsertAppSecurityKey", s.Subtest(func(db database.Store, check *expects) {
		check.Args("foo").Asserts(rbac.ResourceSystem, policy.ActionUpdate)
	}))
	s.Run("GetApplicationName", s.Subtest(func(db database.Store, check *expects) {
		db.UpsertApplicationName(context.Background(), "foo")
		check.Args().Asserts()
	}))
	s.Run("UpsertApplicationName", s.Subtest(func(db database.Store, check *expects) {
		check.Args("").Asserts(rbac.ResourceDeploymentConfig, policy.ActionUpdate)
	}))
	s.Run("GetHealthSettings", s.Subtest(func(db database.Store, check *expects) {
		check.Args().Asserts()
	}))
	s.Run("UpsertHealthSettings", s.Subtest(func(db database.Store, check *expects) {
		check.Args("foo").Asserts(rbac.ResourceDeploymentConfig, policy.ActionUpdate)
	}))
	s.Run("GetNotificationsSettings", s.Subtest(func(db database.Store, check *expects) {
		check.Args().Asserts()
	}))
	s.Run("UpsertNotificationsSettings", s.Subtest(func(db database.Store, check *expects) {
		check.Args("foo").Asserts(rbac.ResourceDeploymentConfig, policy.ActionUpdate)
	}))
	s.Run("GetDeploymentWorkspaceAgentStats", s.Subtest(func(db database.Store, check *expects) {
		check.Args(time.Time{}).Asserts()
	}))
	s.Run("GetDeploymentWorkspaceAgentUsageStats", s.Subtest(func(db database.Store, check *expects) {
		check.Args(time.Time{}).Asserts()
	}))
	s.Run("GetDeploymentWorkspaceStats", s.Subtest(func(db database.Store, check *expects) {
		check.Args().Asserts()
	}))
	s.Run("GetFileTemplates", s.Subtest(func(db database.Store, check *expects) {
		check.Args(uuid.New()).Asserts(rbac.ResourceSystem, policy.ActionRead)
	}))
	s.Run("GetHungProvisionerJobs", s.Subtest(func(db database.Store, check *expects) {
		check.Args(time.Time{}).Asserts()
	}))
	s.Run("UpsertOAuthSigningKey", s.Subtest(func(db database.Store, check *expects) {
		check.Args("foo").Asserts(rbac.ResourceSystem, policy.ActionUpdate)
	}))
	s.Run("GetOAuthSigningKey", s.Subtest(func(db database.Store, check *expects) {
		db.UpsertOAuthSigningKey(context.Background(), "foo")
		check.Args().Asserts(rbac.ResourceSystem, policy.ActionUpdate)
	}))
	s.Run("UpsertCoordinatorResumeTokenSigningKey", s.Subtest(func(db database.Store, check *expects) {
		check.Args("foo").Asserts(rbac.ResourceSystem, policy.ActionUpdate)
	}))
	s.Run("GetCoordinatorResumeTokenSigningKey", s.Subtest(func(db database.Store, check *expects) {
		db.UpsertCoordinatorResumeTokenSigningKey(context.Background(), "foo")
		check.Args().Asserts(rbac.ResourceSystem, policy.ActionRead)
	}))
	s.Run("InsertMissingGroups", s.Subtest(func(db database.Store, check *expects) {
		check.Args(database.InsertMissingGroupsParams{}).Asserts(rbac.ResourceSystem, policy.ActionCreate).Errors(errMatchAny)
	}))
	s.Run("UpdateUserLoginType", s.Subtest(func(db database.Store, check *expects) {
		u := dbgen.User(s.T(), db, database.User{})
		check.Args(database.UpdateUserLoginTypeParams{
			NewLoginType: database.LoginTypePassword,
			UserID:       u.ID,
		}).Asserts(rbac.ResourceSystem, policy.ActionUpdate)
	}))
	s.Run("GetWorkspaceAgentStatsAndLabels", s.Subtest(func(db database.Store, check *expects) {
		check.Args(time.Time{}).Asserts()
	}))
	s.Run("GetWorkspaceAgentUsageStatsAndLabels", s.Subtest(func(db database.Store, check *expects) {
		check.Args(time.Time{}).Asserts()
	}))
	s.Run("GetWorkspaceAgentStats", s.Subtest(func(db database.Store, check *expects) {
		check.Args(time.Time{}).Asserts()
	}))
	s.Run("GetWorkspaceAgentUsageStats", s.Subtest(func(db database.Store, check *expects) {
		check.Args(time.Time{}).Asserts()
	}))
	s.Run("GetWorkspaceProxyByHostname", s.Subtest(func(db database.Store, check *expects) {
		p, _ := dbgen.WorkspaceProxy(s.T(), db, database.WorkspaceProxy{
			WildcardHostname: "*.example.com",
		})
		check.Args(database.GetWorkspaceProxyByHostnameParams{
			Hostname:              "foo.example.com",
			AllowWildcardHostname: true,
		}).Asserts(rbac.ResourceSystem, policy.ActionRead).Returns(p)
	}))
	s.Run("GetTemplateAverageBuildTime", s.Subtest(func(db database.Store, check *expects) {
		check.Args(database.GetTemplateAverageBuildTimeParams{}).Asserts(rbac.ResourceSystem, policy.ActionRead)
	}))
	s.Run("GetWorkspacesByTemplateID", s.Subtest(func(db database.Store, check *expects) {
		check.Args(uuid.Nil).Asserts(rbac.ResourceSystem, policy.ActionRead)
	}))
	s.Run("GetWorkspacesEligibleForTransition", s.Subtest(func(db database.Store, check *expects) {
		check.Args(time.Time{}).Asserts()
	}))
	s.Run("InsertTemplateVersionVariable", s.Subtest(func(db database.Store, check *expects) {
		dbtestutil.DisableForeignKeysAndTriggers(s.T(), db)
		check.Args(database.InsertTemplateVersionVariableParams{}).Asserts(rbac.ResourceSystem, policy.ActionCreate)
	}))
	s.Run("InsertTemplateVersionWorkspaceTag", s.Subtest(func(db database.Store, check *expects) {
		dbtestutil.DisableForeignKeysAndTriggers(s.T(), db)
		check.Args(database.InsertTemplateVersionWorkspaceTagParams{}).Asserts(rbac.ResourceSystem, policy.ActionCreate)
	}))
	s.Run("UpdateInactiveUsersToDormant", s.Subtest(func(db database.Store, check *expects) {
		check.Args(database.UpdateInactiveUsersToDormantParams{}).Asserts(rbac.ResourceSystem, policy.ActionCreate).
			ErrorsWithInMemDB(sql.ErrNoRows).
			Returns([]database.UpdateInactiveUsersToDormantRow{})
	}))
	s.Run("GetWorkspaceUniqueOwnerCountByTemplateIDs", s.Subtest(func(db database.Store, check *expects) {
		check.Args([]uuid.UUID{uuid.New()}).Asserts(rbac.ResourceSystem, policy.ActionRead)
	}))
	s.Run("GetWorkspaceAgentScriptsByAgentIDs", s.Subtest(func(db database.Store, check *expects) {
		check.Args([]uuid.UUID{uuid.New()}).Asserts(rbac.ResourceSystem, policy.ActionRead)
	}))
	s.Run("GetWorkspaceAgentLogSourcesByAgentIDs", s.Subtest(func(db database.Store, check *expects) {
		check.Args([]uuid.UUID{uuid.New()}).Asserts(rbac.ResourceSystem, policy.ActionRead)
	}))
	s.Run("GetProvisionerJobsByIDsWithQueuePosition", s.Subtest(func(db database.Store, check *expects) {
		check.Args([]uuid.UUID{}).Asserts()
	}))
	s.Run("GetReplicaByID", s.Subtest(func(db database.Store, check *expects) {
		check.Args(uuid.New()).Asserts(rbac.ResourceSystem, policy.ActionRead).Errors(sql.ErrNoRows)
	}))
	s.Run("GetWorkspaceAgentAndLatestBuildByAuthToken", s.Subtest(func(db database.Store, check *expects) {
		check.Args(uuid.New()).Asserts(rbac.ResourceSystem, policy.ActionRead).Errors(sql.ErrNoRows)
	}))
	s.Run("GetUserLinksByUserID", s.Subtest(func(db database.Store, check *expects) {
		check.Args(uuid.New()).Asserts(rbac.ResourceSystem, policy.ActionRead)
	}))
	s.Run("GetJFrogXrayScanByWorkspaceAndAgentID", s.Subtest(func(db database.Store, check *expects) {
		u := dbgen.User(s.T(), db, database.User{})
		org := dbgen.Organization(s.T(), db, database.Organization{})
		tpl := dbgen.Template(s.T(), db, database.Template{
			OrganizationID: org.ID,
			CreatedBy:      u.ID,
		})
		ws := dbgen.Workspace(s.T(), db, database.WorkspaceTable{
			OwnerID:        u.ID,
			OrganizationID: org.ID,
			TemplateID:     tpl.ID,
		})
		pj := dbgen.ProvisionerJob(s.T(), db, nil, database.ProvisionerJob{})
		res := dbgen.WorkspaceResource(s.T(), db, database.WorkspaceResource{
			JobID: pj.ID,
		})
		agent := dbgen.WorkspaceAgent(s.T(), db, database.WorkspaceAgent{
			ResourceID: res.ID,
		})

		err := db.UpsertJFrogXrayScanByWorkspaceAndAgentID(context.Background(), database.UpsertJFrogXrayScanByWorkspaceAndAgentIDParams{
			AgentID:     agent.ID,
			WorkspaceID: ws.ID,
			Critical:    1,
			High:        12,
			Medium:      14,
			ResultsUrl:  "http://hello",
		})
		require.NoError(s.T(), err)

		expect := database.JfrogXrayScan{
			WorkspaceID: ws.ID,
			AgentID:     agent.ID,
			Critical:    1,
			High:        12,
			Medium:      14,
			ResultsUrl:  "http://hello",
		}

		check.Args(database.GetJFrogXrayScanByWorkspaceAndAgentIDParams{
			WorkspaceID: ws.ID,
			AgentID:     agent.ID,
		}).Asserts(ws, policy.ActionRead).Returns(expect)
	}))
	s.Run("UpsertJFrogXrayScanByWorkspaceAndAgentID", s.Subtest(func(db database.Store, check *expects) {
		u := dbgen.User(s.T(), db, database.User{})
		org := dbgen.Organization(s.T(), db, database.Organization{})
		tpl := dbgen.Template(s.T(), db, database.Template{
			OrganizationID: org.ID,
			CreatedBy:      u.ID,
		})
		ws := dbgen.Workspace(s.T(), db, database.WorkspaceTable{
			OwnerID:        u.ID,
			OrganizationID: org.ID,
			TemplateID:     tpl.ID,
		})
		pj := dbgen.ProvisionerJob(s.T(), db, nil, database.ProvisionerJob{})
		res := dbgen.WorkspaceResource(s.T(), db, database.WorkspaceResource{
			JobID: pj.ID,
		})
		agent := dbgen.WorkspaceAgent(s.T(), db, database.WorkspaceAgent{
			ResourceID: res.ID,
		})
		check.Args(database.UpsertJFrogXrayScanByWorkspaceAndAgentIDParams{
			WorkspaceID: ws.ID,
			AgentID:     agent.ID,
		}).Asserts(tpl, policy.ActionCreate)
	}))
	s.Run("DeleteRuntimeConfig", s.Subtest(func(db database.Store, check *expects) {
		check.Args("test").Asserts(rbac.ResourceSystem, policy.ActionDelete)
	}))
	s.Run("GetRuntimeConfig", s.Subtest(func(db database.Store, check *expects) {
		_ = db.UpsertRuntimeConfig(context.Background(), database.UpsertRuntimeConfigParams{
			Key:   "test",
			Value: "value",
		})
		check.Args("test").Asserts(rbac.ResourceSystem, policy.ActionRead)
	}))
	s.Run("UpsertRuntimeConfig", s.Subtest(func(db database.Store, check *expects) {
		check.Args(database.UpsertRuntimeConfigParams{
			Key:   "test",
			Value: "value",
		}).Asserts(rbac.ResourceSystem, policy.ActionCreate)
	}))
	s.Run("GetFailedWorkspaceBuildsByTemplateID", s.Subtest(func(db database.Store, check *expects) {
		check.Args(database.GetFailedWorkspaceBuildsByTemplateIDParams{
			TemplateID: uuid.New(),
			Since:      dbtime.Now(),
		}).Asserts(rbac.ResourceSystem, policy.ActionRead)
	}))
	s.Run("GetNotificationReportGeneratorLogByTemplate", s.Subtest(func(db database.Store, check *expects) {
		_ = db.UpsertNotificationReportGeneratorLog(context.Background(), database.UpsertNotificationReportGeneratorLogParams{
			NotificationTemplateID: notifications.TemplateWorkspaceBuildsFailedReport,
			LastGeneratedAt:        dbtime.Now(),
		})
		check.Args(notifications.TemplateWorkspaceBuildsFailedReport).Asserts(rbac.ResourceSystem, policy.ActionRead)
	}))
	s.Run("GetWorkspaceBuildStatsByTemplates", s.Subtest(func(db database.Store, check *expects) {
		check.Args(dbtime.Now()).Asserts(rbac.ResourceSystem, policy.ActionRead)
	}))
	s.Run("UpsertNotificationReportGeneratorLog", s.Subtest(func(db database.Store, check *expects) {
		check.Args(database.UpsertNotificationReportGeneratorLogParams{
			NotificationTemplateID: uuid.New(),
			LastGeneratedAt:        dbtime.Now(),
		}).Asserts(rbac.ResourceSystem, policy.ActionCreate)
	}))
	s.Run("GetProvisionerJobTimingsByJobID", s.Subtest(func(db database.Store, check *expects) {
		u := dbgen.User(s.T(), db, database.User{})
		org := dbgen.Organization(s.T(), db, database.Organization{})
		tpl := dbgen.Template(s.T(), db, database.Template{
			OrganizationID: org.ID,
			CreatedBy:      u.ID,
		})
		tv := dbgen.TemplateVersion(s.T(), db, database.TemplateVersion{
			OrganizationID: org.ID,
			TemplateID:     uuid.NullUUID{UUID: tpl.ID, Valid: true},
			CreatedBy:      u.ID,
		})
		w := dbgen.Workspace(s.T(), db, database.WorkspaceTable{
			OwnerID:        u.ID,
			OrganizationID: org.ID,
			TemplateID:     tpl.ID,
		})
		j := dbgen.ProvisionerJob(s.T(), db, nil, database.ProvisionerJob{
			Type: database.ProvisionerJobTypeWorkspaceBuild,
		})
		b := dbgen.WorkspaceBuild(s.T(), db, database.WorkspaceBuild{JobID: j.ID, WorkspaceID: w.ID, TemplateVersionID: tv.ID})
		t := dbgen.ProvisionerJobTimings(s.T(), db, b, 2)
		check.Args(j.ID).Asserts(w, policy.ActionRead).Returns(t)
	}))
	s.Run("GetWorkspaceAgentScriptTimingsByBuildID", s.Subtest(func(db database.Store, check *expects) {
		dbtestutil.DisableForeignKeysAndTriggers(s.T(), db)
		workspace := dbgen.Workspace(s.T(), db, database.WorkspaceTable{})
		job := dbgen.ProvisionerJob(s.T(), db, nil, database.ProvisionerJob{
			Type: database.ProvisionerJobTypeWorkspaceBuild,
		})
		build := dbgen.WorkspaceBuild(s.T(), db, database.WorkspaceBuild{JobID: job.ID, WorkspaceID: workspace.ID})
		resource := dbgen.WorkspaceResource(s.T(), db, database.WorkspaceResource{
			JobID: build.JobID,
		})
		agent := dbgen.WorkspaceAgent(s.T(), db, database.WorkspaceAgent{
			ResourceID: resource.ID,
		})
		script := dbgen.WorkspaceAgentScript(s.T(), db, database.WorkspaceAgentScript{
			WorkspaceAgentID: agent.ID,
		})
		timing := dbgen.WorkspaceAgentScriptTiming(s.T(), db, database.WorkspaceAgentScriptTiming{
			ScriptID: script.ID,
		})
		rows := []database.GetWorkspaceAgentScriptTimingsByBuildIDRow{
			{
				StartedAt:          timing.StartedAt,
				EndedAt:            timing.EndedAt,
				Stage:              timing.Stage,
				ScriptID:           timing.ScriptID,
				ExitCode:           timing.ExitCode,
				Status:             timing.Status,
				DisplayName:        script.DisplayName,
				WorkspaceAgentID:   agent.ID,
				WorkspaceAgentName: agent.Name,
			},
		}
		check.Args(build.ID).Asserts(rbac.ResourceSystem, policy.ActionRead).Returns(rows)
	}))
	s.Run("DisableForeignKeysAndTriggers", s.Subtest(func(db database.Store, check *expects) {
		check.Args().Asserts()
	}))
	s.Run("InsertWorkspaceModule", s.Subtest(func(db database.Store, check *expects) {
		j := dbgen.ProvisionerJob(s.T(), db, nil, database.ProvisionerJob{
			Type: database.ProvisionerJobTypeWorkspaceBuild,
		})
		check.Args(database.InsertWorkspaceModuleParams{
			JobID:      j.ID,
			Transition: database.WorkspaceTransitionStart,
		}).Asserts(rbac.ResourceSystem, policy.ActionCreate)
	}))
	s.Run("GetWorkspaceModulesByJobID", s.Subtest(func(db database.Store, check *expects) {
		check.Args(uuid.New()).Asserts(rbac.ResourceSystem, policy.ActionRead)
	}))
	s.Run("GetWorkspaceModulesCreatedAfter", s.Subtest(func(db database.Store, check *expects) {
		check.Args(dbtime.Now()).Asserts(rbac.ResourceSystem, policy.ActionRead)
	}))
	s.Run("GetTelemetryItem", s.Subtest(func(db database.Store, check *expects) {
		check.Args("test").Asserts(rbac.ResourceSystem, policy.ActionRead).Errors(sql.ErrNoRows)
	}))
	s.Run("GetTelemetryItems", s.Subtest(func(db database.Store, check *expects) {
		check.Args().Asserts(rbac.ResourceSystem, policy.ActionRead)
	}))
	s.Run("InsertTelemetryItemIfNotExists", s.Subtest(func(db database.Store, check *expects) {
		check.Args(database.InsertTelemetryItemIfNotExistsParams{
			Key:   "test",
			Value: "value",
		}).Asserts(rbac.ResourceSystem, policy.ActionCreate)
	}))
	s.Run("UpsertTelemetryItem", s.Subtest(func(db database.Store, check *expects) {
		check.Args(database.UpsertTelemetryItemParams{
			Key:   "test",
			Value: "value",
		}).Asserts(rbac.ResourceSystem, policy.ActionUpdate)
	}))
	s.Run("GetOAuth2GithubDefaultEligible", s.Subtest(func(db database.Store, check *expects) {
		check.Args().Asserts(rbac.ResourceDeploymentConfig, policy.ActionRead).Errors(sql.ErrNoRows)
	}))
	s.Run("UpsertOAuth2GithubDefaultEligible", s.Subtest(func(db database.Store, check *expects) {
		check.Args(true).Asserts(rbac.ResourceDeploymentConfig, policy.ActionUpdate)
	}))
}

func (s *MethodTestSuite) TestNotifications() {
	// System functions
	s.Run("AcquireNotificationMessages", s.Subtest(func(_ database.Store, check *expects) {
		check.Args(database.AcquireNotificationMessagesParams{}).Asserts(rbac.ResourceNotificationMessage, policy.ActionUpdate)
	}))
	s.Run("BulkMarkNotificationMessagesFailed", s.Subtest(func(_ database.Store, check *expects) {
		check.Args(database.BulkMarkNotificationMessagesFailedParams{}).Asserts(rbac.ResourceNotificationMessage, policy.ActionUpdate)
	}))
	s.Run("BulkMarkNotificationMessagesSent", s.Subtest(func(_ database.Store, check *expects) {
		check.Args(database.BulkMarkNotificationMessagesSentParams{}).Asserts(rbac.ResourceNotificationMessage, policy.ActionUpdate)
	}))
	s.Run("DeleteOldNotificationMessages", s.Subtest(func(_ database.Store, check *expects) {
		check.Args().Asserts(rbac.ResourceNotificationMessage, policy.ActionDelete)
	}))
	s.Run("EnqueueNotificationMessage", s.Subtest(func(db database.Store, check *expects) {
		dbtestutil.DisableForeignKeysAndTriggers(s.T(), db)
		// TODO: update this test once we have a specific role for notifications
		check.Args(database.EnqueueNotificationMessageParams{
			Method:  database.NotificationMethodWebhook,
			Payload: []byte("{}"),
		}).Asserts(rbac.ResourceNotificationMessage, policy.ActionCreate)
	}))
	s.Run("FetchNewMessageMetadata", s.Subtest(func(db database.Store, check *expects) {
		u := dbgen.User(s.T(), db, database.User{})
		check.Args(database.FetchNewMessageMetadataParams{UserID: u.ID}).
			Asserts(rbac.ResourceNotificationMessage, policy.ActionRead).
			ErrorsWithPG(sql.ErrNoRows)
	}))
	s.Run("GetNotificationMessagesByStatus", s.Subtest(func(_ database.Store, check *expects) {
		check.Args(database.GetNotificationMessagesByStatusParams{
			Status: database.NotificationMessageStatusLeased,
			Limit:  10,
		}).Asserts(rbac.ResourceNotificationMessage, policy.ActionRead)
	}))

	// Notification templates
	s.Run("GetNotificationTemplateByID", s.Subtest(func(db database.Store, check *expects) {
		dbtestutil.DisableForeignKeysAndTriggers(s.T(), db)
		user := dbgen.User(s.T(), db, database.User{})
		check.Args(user.ID).Asserts(rbac.ResourceNotificationTemplate, policy.ActionRead).
			ErrorsWithPG(sql.ErrNoRows).
			ErrorsWithInMemDB(dbmem.ErrUnimplemented)
	}))
	s.Run("GetNotificationTemplatesByKind", s.Subtest(func(db database.Store, check *expects) {
		check.Args(database.NotificationTemplateKindSystem).
			Asserts().
			ErrorsWithInMemDB(dbmem.ErrUnimplemented)
		// TODO(dannyk): add support for other database.NotificationTemplateKind types once implemented.
	}))
	s.Run("UpdateNotificationTemplateMethodByID", s.Subtest(func(db database.Store, check *expects) {
		check.Args(database.UpdateNotificationTemplateMethodByIDParams{
			Method: database.NullNotificationMethod{NotificationMethod: database.NotificationMethodWebhook, Valid: true},
			ID:     notifications.TemplateWorkspaceDormant,
		}).Asserts(rbac.ResourceNotificationTemplate, policy.ActionUpdate).
			ErrorsWithInMemDB(dbmem.ErrUnimplemented)
	}))

	// Notification preferences
	s.Run("GetUserNotificationPreferences", s.Subtest(func(db database.Store, check *expects) {
		user := dbgen.User(s.T(), db, database.User{})
		check.Args(user.ID).
			Asserts(rbac.ResourceNotificationPreference.WithOwner(user.ID.String()), policy.ActionRead)
	}))
	s.Run("UpdateUserNotificationPreferences", s.Subtest(func(db database.Store, check *expects) {
		user := dbgen.User(s.T(), db, database.User{})
		check.Args(database.UpdateUserNotificationPreferencesParams{
			UserID:                  user.ID,
			NotificationTemplateIds: []uuid.UUID{notifications.TemplateWorkspaceAutoUpdated, notifications.TemplateWorkspaceDeleted},
			Disableds:               []bool{true, false},
		}).Asserts(rbac.ResourceNotificationPreference.WithOwner(user.ID.String()), policy.ActionUpdate)
	}))

	s.Run("GetInboxNotificationsByUserID", s.Subtest(func(db database.Store, check *expects) {
		u := dbgen.User(s.T(), db, database.User{})

		notifID := uuid.New()

		notif := dbgen.NotificationInbox(s.T(), db, database.InsertInboxNotificationParams{
			ID:         notifID,
			UserID:     u.ID,
			TemplateID: notifications.TemplateWorkspaceAutoUpdated,
			Title:      "test title",
			Content:    "test content notification",
			Icon:       "https://coder.com/favicon.ico",
			Actions:    json.RawMessage("{}"),
		})

		check.Args(database.GetInboxNotificationsByUserIDParams{
			UserID:     u.ID,
			ReadStatus: database.InboxNotificationReadStatusAll,
		}).Asserts(rbac.ResourceInboxNotification.WithID(notifID).WithOwner(u.ID.String()), policy.ActionRead).Returns([]database.InboxNotification{notif})
	}))

	s.Run("GetFilteredInboxNotificationsByUserID", s.Subtest(func(db database.Store, check *expects) {
		u := dbgen.User(s.T(), db, database.User{})

		notifID := uuid.New()

		targets := []uuid.UUID{u.ID, notifications.TemplateWorkspaceAutoUpdated}

		notif := dbgen.NotificationInbox(s.T(), db, database.InsertInboxNotificationParams{
			ID:         notifID,
			UserID:     u.ID,
			TemplateID: notifications.TemplateWorkspaceAutoUpdated,
			Targets:    targets,
			Title:      "test title",
			Content:    "test content notification",
			Icon:       "https://coder.com/favicon.ico",
			Actions:    json.RawMessage("{}"),
		})

		check.Args(database.GetFilteredInboxNotificationsByUserIDParams{
			UserID:     u.ID,
			Templates:  []uuid.UUID{notifications.TemplateWorkspaceAutoUpdated},
			Targets:    []uuid.UUID{u.ID},
			ReadStatus: database.InboxNotificationReadStatusAll,
		}).Asserts(rbac.ResourceInboxNotification.WithID(notifID).WithOwner(u.ID.String()), policy.ActionRead).Returns([]database.InboxNotification{notif})
	}))

	s.Run("GetInboxNotificationByID", s.Subtest(func(db database.Store, check *expects) {
		u := dbgen.User(s.T(), db, database.User{})

		notifID := uuid.New()

		targets := []uuid.UUID{u.ID, notifications.TemplateWorkspaceAutoUpdated}

		notif := dbgen.NotificationInbox(s.T(), db, database.InsertInboxNotificationParams{
			ID:         notifID,
			UserID:     u.ID,
			TemplateID: notifications.TemplateWorkspaceAutoUpdated,
			Targets:    targets,
			Title:      "test title",
			Content:    "test content notification",
			Icon:       "https://coder.com/favicon.ico",
			Actions:    json.RawMessage("{}"),
		})

		check.Args(notifID).Asserts(rbac.ResourceInboxNotification.WithID(notifID).WithOwner(u.ID.String()), policy.ActionRead).Returns(notif)
	}))

	s.Run("CountUnreadInboxNotificationsByUserID", s.Subtest(func(db database.Store, check *expects) {
		u := dbgen.User(s.T(), db, database.User{})

		notifID := uuid.New()

		targets := []uuid.UUID{u.ID, notifications.TemplateWorkspaceAutoUpdated}

		_ = dbgen.NotificationInbox(s.T(), db, database.InsertInboxNotificationParams{
			ID:         notifID,
			UserID:     u.ID,
			TemplateID: notifications.TemplateWorkspaceAutoUpdated,
			Targets:    targets,
			Title:      "test title",
			Content:    "test content notification",
			Icon:       "https://coder.com/favicon.ico",
			Actions:    json.RawMessage("{}"),
		})

		check.Args(u.ID).Asserts(rbac.ResourceInboxNotification.WithOwner(u.ID.String()), policy.ActionRead).Returns(int64(1))
	}))

	s.Run("InsertInboxNotification", s.Subtest(func(db database.Store, check *expects) {
		u := dbgen.User(s.T(), db, database.User{})

		notifID := uuid.New()

		targets := []uuid.UUID{u.ID, notifications.TemplateWorkspaceAutoUpdated}

		check.Args(database.InsertInboxNotificationParams{
			ID:         notifID,
			UserID:     u.ID,
			TemplateID: notifications.TemplateWorkspaceAutoUpdated,
			Targets:    targets,
			Title:      "test title",
			Content:    "test content notification",
			Icon:       "https://coder.com/favicon.ico",
			Actions:    json.RawMessage("{}"),
		}).Asserts(rbac.ResourceInboxNotification.WithOwner(u.ID.String()), policy.ActionCreate)
	}))

	s.Run("UpdateInboxNotificationReadStatus", s.Subtest(func(db database.Store, check *expects) {
		u := dbgen.User(s.T(), db, database.User{})

		notifID := uuid.New()

		targets := []uuid.UUID{u.ID, notifications.TemplateWorkspaceAutoUpdated}
		readAt := dbtestutil.NowInDefaultTimezone()

		notif := dbgen.NotificationInbox(s.T(), db, database.InsertInboxNotificationParams{
			ID:         notifID,
			UserID:     u.ID,
			TemplateID: notifications.TemplateWorkspaceAutoUpdated,
			Targets:    targets,
			Title:      "test title",
			Content:    "test content notification",
			Icon:       "https://coder.com/favicon.ico",
			Actions:    json.RawMessage("{}"),
		})

		notif.ReadAt = sql.NullTime{Time: readAt, Valid: true}

		check.Args(database.UpdateInboxNotificationReadStatusParams{
			ID:     notifID,
			ReadAt: sql.NullTime{Time: readAt, Valid: true},
		}).Asserts(rbac.ResourceInboxNotification.WithID(notifID).WithOwner(u.ID.String()), policy.ActionUpdate)
	}))
}

func (s *MethodTestSuite) TestPrebuilds() {
	s.Run("ClaimPrebuild", s.Subtest(func(db database.Store, check *expects) {
		check.Args(database.ClaimPrebuildParams{}).
			Asserts(rbac.ResourceWorkspace, policy.ActionUpdate).
			ErrorsWithInMemDB(dbmem.ErrUnimplemented).
			ErrorsWithPG(sql.ErrNoRows)
<<<<<<< HEAD

=======
>>>>>>> 390a1fd4
	}))
	s.Run("GetPrebuildMetrics", s.Subtest(func(_ database.Store, check *expects) {
		check.Args().
			Asserts(rbac.ResourceTemplate, policy.ActionRead).
			ErrorsWithInMemDB(dbmem.ErrUnimplemented)
<<<<<<< HEAD

=======
>>>>>>> 390a1fd4
	}))
	s.Run("GetPrebuildsInProgress", s.Subtest(func(_ database.Store, check *expects) {
		check.Args().
			Asserts(rbac.ResourceTemplate, policy.ActionRead).
			ErrorsWithInMemDB(dbmem.ErrUnimplemented)
<<<<<<< HEAD

=======
>>>>>>> 390a1fd4
	}))
	s.Run("GetPresetsBackoff", s.Subtest(func(_ database.Store, check *expects) {
		check.Args(time.Time{}).
			Asserts(rbac.ResourceTemplate, policy.ActionRead).
			ErrorsWithInMemDB(dbmem.ErrUnimplemented)
<<<<<<< HEAD

=======
>>>>>>> 390a1fd4
	}))
	s.Run("GetRunningPrebuilds", s.Subtest(func(_ database.Store, check *expects) {
		check.Args().
			Asserts(rbac.ResourceTemplate, policy.ActionRead).
			ErrorsWithInMemDB(dbmem.ErrUnimplemented)
<<<<<<< HEAD

=======
>>>>>>> 390a1fd4
	}))
	s.Run("GetTemplatePresetsWithPrebuilds", s.Subtest(func(db database.Store, check *expects) {
		user := dbgen.User(s.T(), db, database.User{})
		check.Args(uuid.NullUUID{UUID: user.ID, Valid: true}).
			Asserts(rbac.ResourceTemplate, policy.ActionRead).
			ErrorsWithInMemDB(dbmem.ErrUnimplemented)
<<<<<<< HEAD

=======
>>>>>>> 390a1fd4
	}))
	s.Run("InsertPresetPrebuild", s.Subtest(func(db database.Store, check *expects) {
		org := dbgen.Organization(s.T(), db, database.Organization{})
		user := dbgen.User(s.T(), db, database.User{})
		template := dbgen.Template(s.T(), db, database.Template{
			CreatedBy:      user.ID,
			OrganizationID: org.ID,
		})
		templateVersion := dbgen.TemplateVersion(s.T(), db, database.TemplateVersion{
			TemplateID:     uuid.NullUUID{UUID: template.ID, Valid: true},
			OrganizationID: org.ID,
			CreatedBy:      user.ID,
		})
		preset := dbgen.Preset(s.T(), db, database.InsertPresetParams{
			Name:              coderdtest.RandomName(s.T()),
			TemplateVersionID: templateVersion.ID,
		})
		check.Args(database.InsertPresetPrebuildParams{
			ID:               uuid.New(),
			PresetID:         preset.ID,
			DesiredInstances: 1,
		}).
			Asserts(rbac.ResourceSystem, policy.ActionCreate).
			ErrorsWithInMemDB(dbmem.ErrUnimplemented)
<<<<<<< HEAD

=======
>>>>>>> 390a1fd4
	}))
}

func (s *MethodTestSuite) TestOAuth2ProviderApps() {
	s.Run("GetOAuth2ProviderApps", s.Subtest(func(db database.Store, check *expects) {
		apps := []database.OAuth2ProviderApp{
			dbgen.OAuth2ProviderApp(s.T(), db, database.OAuth2ProviderApp{Name: "first"}),
			dbgen.OAuth2ProviderApp(s.T(), db, database.OAuth2ProviderApp{Name: "last"}),
		}
		check.Args().Asserts(rbac.ResourceOauth2App, policy.ActionRead).Returns(apps)
	}))
	s.Run("GetOAuth2ProviderAppByID", s.Subtest(func(db database.Store, check *expects) {
		app := dbgen.OAuth2ProviderApp(s.T(), db, database.OAuth2ProviderApp{})
		check.Args(app.ID).Asserts(rbac.ResourceOauth2App, policy.ActionRead).Returns(app)
	}))
	s.Run("GetOAuth2ProviderAppsByUserID", s.Subtest(func(db database.Store, check *expects) {
		dbtestutil.DisableForeignKeysAndTriggers(s.T(), db)
		user := dbgen.User(s.T(), db, database.User{})
		key, _ := dbgen.APIKey(s.T(), db, database.APIKey{
			UserID: user.ID,
		})
		createdAt := dbtestutil.NowInDefaultTimezone()
		if !dbtestutil.WillUsePostgres() {
			createdAt = time.Time{}
		}
		app := dbgen.OAuth2ProviderApp(s.T(), db, database.OAuth2ProviderApp{
			CreatedAt: createdAt,
			UpdatedAt: createdAt,
		})
		_ = dbgen.OAuth2ProviderApp(s.T(), db, database.OAuth2ProviderApp{
			CreatedAt: createdAt,
			UpdatedAt: createdAt,
		})
		secret := dbgen.OAuth2ProviderAppSecret(s.T(), db, database.OAuth2ProviderAppSecret{
			AppID: app.ID,
		})
		for i := 0; i < 5; i++ {
			_ = dbgen.OAuth2ProviderAppToken(s.T(), db, database.OAuth2ProviderAppToken{
				AppSecretID: secret.ID,
				APIKeyID:    key.ID,
				HashPrefix:  []byte(fmt.Sprintf("%d", i)),
			})
		}
		check.Args(user.ID).Asserts(rbac.ResourceOauth2AppCodeToken.WithOwner(user.ID.String()), policy.ActionRead).Returns([]database.GetOAuth2ProviderAppsByUserIDRow{
			{
				OAuth2ProviderApp: database.OAuth2ProviderApp{
					ID:          app.ID,
					CallbackURL: app.CallbackURL,
					Icon:        app.Icon,
					Name:        app.Name,
					CreatedAt:   createdAt,
					UpdatedAt:   createdAt,
				},
				TokenCount: 5,
			},
		})
	}))
	s.Run("InsertOAuth2ProviderApp", s.Subtest(func(db database.Store, check *expects) {
		check.Args(database.InsertOAuth2ProviderAppParams{}).Asserts(rbac.ResourceOauth2App, policy.ActionCreate)
	}))
	s.Run("UpdateOAuth2ProviderAppByID", s.Subtest(func(db database.Store, check *expects) {
		dbtestutil.DisableForeignKeysAndTriggers(s.T(), db)
		app := dbgen.OAuth2ProviderApp(s.T(), db, database.OAuth2ProviderApp{})
		app.Name = "my-new-name"
		app.UpdatedAt = dbtestutil.NowInDefaultTimezone()
		check.Args(database.UpdateOAuth2ProviderAppByIDParams{
			ID:          app.ID,
			Name:        app.Name,
			CallbackURL: app.CallbackURL,
			UpdatedAt:   app.UpdatedAt,
		}).Asserts(rbac.ResourceOauth2App, policy.ActionUpdate).Returns(app)
	}))
	s.Run("DeleteOAuth2ProviderAppByID", s.Subtest(func(db database.Store, check *expects) {
		app := dbgen.OAuth2ProviderApp(s.T(), db, database.OAuth2ProviderApp{})
		check.Args(app.ID).Asserts(rbac.ResourceOauth2App, policy.ActionDelete)
	}))
}

func (s *MethodTestSuite) TestOAuth2ProviderAppSecrets() {
	s.Run("GetOAuth2ProviderAppSecretsByAppID", s.Subtest(func(db database.Store, check *expects) {
		dbtestutil.DisableForeignKeysAndTriggers(s.T(), db)
		app1 := dbgen.OAuth2ProviderApp(s.T(), db, database.OAuth2ProviderApp{})
		app2 := dbgen.OAuth2ProviderApp(s.T(), db, database.OAuth2ProviderApp{})
		secrets := []database.OAuth2ProviderAppSecret{
			dbgen.OAuth2ProviderAppSecret(s.T(), db, database.OAuth2ProviderAppSecret{
				AppID:        app1.ID,
				CreatedAt:    time.Now().Add(-time.Hour), // For ordering.
				SecretPrefix: []byte("1"),
			}),
			dbgen.OAuth2ProviderAppSecret(s.T(), db, database.OAuth2ProviderAppSecret{
				AppID:        app1.ID,
				SecretPrefix: []byte("2"),
			}),
		}
		_ = dbgen.OAuth2ProviderAppSecret(s.T(), db, database.OAuth2ProviderAppSecret{
			AppID:        app2.ID,
			SecretPrefix: []byte("3"),
		})
		check.Args(app1.ID).Asserts(rbac.ResourceOauth2AppSecret, policy.ActionRead).Returns(secrets)
	}))
	s.Run("GetOAuth2ProviderAppSecretByID", s.Subtest(func(db database.Store, check *expects) {
		app := dbgen.OAuth2ProviderApp(s.T(), db, database.OAuth2ProviderApp{})
		secret := dbgen.OAuth2ProviderAppSecret(s.T(), db, database.OAuth2ProviderAppSecret{
			AppID: app.ID,
		})
		check.Args(secret.ID).Asserts(rbac.ResourceOauth2AppSecret, policy.ActionRead).Returns(secret)
	}))
	s.Run("GetOAuth2ProviderAppSecretByPrefix", s.Subtest(func(db database.Store, check *expects) {
		app := dbgen.OAuth2ProviderApp(s.T(), db, database.OAuth2ProviderApp{})
		secret := dbgen.OAuth2ProviderAppSecret(s.T(), db, database.OAuth2ProviderAppSecret{
			AppID: app.ID,
		})
		check.Args(secret.SecretPrefix).Asserts(rbac.ResourceOauth2AppSecret, policy.ActionRead).Returns(secret)
	}))
	s.Run("InsertOAuth2ProviderAppSecret", s.Subtest(func(db database.Store, check *expects) {
		app := dbgen.OAuth2ProviderApp(s.T(), db, database.OAuth2ProviderApp{})
		check.Args(database.InsertOAuth2ProviderAppSecretParams{
			AppID: app.ID,
		}).Asserts(rbac.ResourceOauth2AppSecret, policy.ActionCreate)
	}))
	s.Run("UpdateOAuth2ProviderAppSecretByID", s.Subtest(func(db database.Store, check *expects) {
		dbtestutil.DisableForeignKeysAndTriggers(s.T(), db)
		app := dbgen.OAuth2ProviderApp(s.T(), db, database.OAuth2ProviderApp{})
		secret := dbgen.OAuth2ProviderAppSecret(s.T(), db, database.OAuth2ProviderAppSecret{
			AppID: app.ID,
		})
		secret.LastUsedAt = sql.NullTime{Time: dbtestutil.NowInDefaultTimezone(), Valid: true}
		check.Args(database.UpdateOAuth2ProviderAppSecretByIDParams{
			ID:         secret.ID,
			LastUsedAt: secret.LastUsedAt,
		}).Asserts(rbac.ResourceOauth2AppSecret, policy.ActionUpdate).Returns(secret)
	}))
	s.Run("DeleteOAuth2ProviderAppSecretByID", s.Subtest(func(db database.Store, check *expects) {
		app := dbgen.OAuth2ProviderApp(s.T(), db, database.OAuth2ProviderApp{})
		secret := dbgen.OAuth2ProviderAppSecret(s.T(), db, database.OAuth2ProviderAppSecret{
			AppID: app.ID,
		})
		check.Args(secret.ID).Asserts(rbac.ResourceOauth2AppSecret, policy.ActionDelete)
	}))
}

func (s *MethodTestSuite) TestOAuth2ProviderAppCodes() {
	s.Run("GetOAuth2ProviderAppCodeByID", s.Subtest(func(db database.Store, check *expects) {
		user := dbgen.User(s.T(), db, database.User{})
		app := dbgen.OAuth2ProviderApp(s.T(), db, database.OAuth2ProviderApp{})
		code := dbgen.OAuth2ProviderAppCode(s.T(), db, database.OAuth2ProviderAppCode{
			AppID:  app.ID,
			UserID: user.ID,
		})
		check.Args(code.ID).Asserts(code, policy.ActionRead).Returns(code)
	}))
	s.Run("GetOAuth2ProviderAppCodeByPrefix", s.Subtest(func(db database.Store, check *expects) {
		user := dbgen.User(s.T(), db, database.User{})
		app := dbgen.OAuth2ProviderApp(s.T(), db, database.OAuth2ProviderApp{})
		code := dbgen.OAuth2ProviderAppCode(s.T(), db, database.OAuth2ProviderAppCode{
			AppID:  app.ID,
			UserID: user.ID,
		})
		check.Args(code.SecretPrefix).Asserts(code, policy.ActionRead).Returns(code)
	}))
	s.Run("InsertOAuth2ProviderAppCode", s.Subtest(func(db database.Store, check *expects) {
		user := dbgen.User(s.T(), db, database.User{})
		app := dbgen.OAuth2ProviderApp(s.T(), db, database.OAuth2ProviderApp{})
		check.Args(database.InsertOAuth2ProviderAppCodeParams{
			AppID:  app.ID,
			UserID: user.ID,
		}).Asserts(rbac.ResourceOauth2AppCodeToken.WithOwner(user.ID.String()), policy.ActionCreate)
	}))
	s.Run("DeleteOAuth2ProviderAppCodeByID", s.Subtest(func(db database.Store, check *expects) {
		user := dbgen.User(s.T(), db, database.User{})
		app := dbgen.OAuth2ProviderApp(s.T(), db, database.OAuth2ProviderApp{})
		code := dbgen.OAuth2ProviderAppCode(s.T(), db, database.OAuth2ProviderAppCode{
			AppID:  app.ID,
			UserID: user.ID,
		})
		check.Args(code.ID).Asserts(code, policy.ActionDelete)
	}))
	s.Run("DeleteOAuth2ProviderAppCodesByAppAndUserID", s.Subtest(func(db database.Store, check *expects) {
		dbtestutil.DisableForeignKeysAndTriggers(s.T(), db)
		user := dbgen.User(s.T(), db, database.User{})
		app := dbgen.OAuth2ProviderApp(s.T(), db, database.OAuth2ProviderApp{})
		for i := 0; i < 5; i++ {
			_ = dbgen.OAuth2ProviderAppCode(s.T(), db, database.OAuth2ProviderAppCode{
				AppID:        app.ID,
				UserID:       user.ID,
				SecretPrefix: []byte(fmt.Sprintf("%d", i)),
			})
		}
		check.Args(database.DeleteOAuth2ProviderAppCodesByAppAndUserIDParams{
			AppID:  app.ID,
			UserID: user.ID,
		}).Asserts(rbac.ResourceOauth2AppCodeToken.WithOwner(user.ID.String()), policy.ActionDelete)
	}))
}

func (s *MethodTestSuite) TestOAuth2ProviderAppTokens() {
	s.Run("InsertOAuth2ProviderAppToken", s.Subtest(func(db database.Store, check *expects) {
		user := dbgen.User(s.T(), db, database.User{})
		key, _ := dbgen.APIKey(s.T(), db, database.APIKey{
			UserID: user.ID,
		})
		app := dbgen.OAuth2ProviderApp(s.T(), db, database.OAuth2ProviderApp{})
		secret := dbgen.OAuth2ProviderAppSecret(s.T(), db, database.OAuth2ProviderAppSecret{
			AppID: app.ID,
		})
		check.Args(database.InsertOAuth2ProviderAppTokenParams{
			AppSecretID: secret.ID,
			APIKeyID:    key.ID,
		}).Asserts(rbac.ResourceOauth2AppCodeToken.WithOwner(user.ID.String()), policy.ActionCreate)
	}))
	s.Run("GetOAuth2ProviderAppTokenByPrefix", s.Subtest(func(db database.Store, check *expects) {
		user := dbgen.User(s.T(), db, database.User{})
		key, _ := dbgen.APIKey(s.T(), db, database.APIKey{
			UserID: user.ID,
		})
		app := dbgen.OAuth2ProviderApp(s.T(), db, database.OAuth2ProviderApp{})
		secret := dbgen.OAuth2ProviderAppSecret(s.T(), db, database.OAuth2ProviderAppSecret{
			AppID: app.ID,
		})
		token := dbgen.OAuth2ProviderAppToken(s.T(), db, database.OAuth2ProviderAppToken{
			AppSecretID: secret.ID,
			APIKeyID:    key.ID,
		})
		check.Args(token.HashPrefix).Asserts(rbac.ResourceOauth2AppCodeToken.WithOwner(user.ID.String()), policy.ActionRead)
	}))
	s.Run("DeleteOAuth2ProviderAppTokensByAppAndUserID", s.Subtest(func(db database.Store, check *expects) {
		dbtestutil.DisableForeignKeysAndTriggers(s.T(), db)
		user := dbgen.User(s.T(), db, database.User{})
		key, _ := dbgen.APIKey(s.T(), db, database.APIKey{
			UserID: user.ID,
		})
		app := dbgen.OAuth2ProviderApp(s.T(), db, database.OAuth2ProviderApp{})
		secret := dbgen.OAuth2ProviderAppSecret(s.T(), db, database.OAuth2ProviderAppSecret{
			AppID: app.ID,
		})
		for i := 0; i < 5; i++ {
			_ = dbgen.OAuth2ProviderAppToken(s.T(), db, database.OAuth2ProviderAppToken{
				AppSecretID: secret.ID,
				APIKeyID:    key.ID,
				HashPrefix:  []byte(fmt.Sprintf("%d", i)),
			})
		}
		check.Args(database.DeleteOAuth2ProviderAppTokensByAppAndUserIDParams{
			AppID:  app.ID,
			UserID: user.ID,
		}).Asserts(rbac.ResourceOauth2AppCodeToken.WithOwner(user.ID.String()), policy.ActionDelete)
	}))
}

func (s *MethodTestSuite) TestResourcesMonitor() {
	createAgent := func(t *testing.T, db database.Store) (database.WorkspaceAgent, database.WorkspaceTable) {
		t.Helper()

		u := dbgen.User(t, db, database.User{})
		o := dbgen.Organization(t, db, database.Organization{})
		tpl := dbgen.Template(t, db, database.Template{
			OrganizationID: o.ID,
			CreatedBy:      u.ID,
		})
		tv := dbgen.TemplateVersion(t, db, database.TemplateVersion{
			TemplateID:     uuid.NullUUID{UUID: tpl.ID, Valid: true},
			OrganizationID: o.ID,
			CreatedBy:      u.ID,
		})
		w := dbgen.Workspace(t, db, database.WorkspaceTable{
			TemplateID:     tpl.ID,
			OrganizationID: o.ID,
			OwnerID:        u.ID,
		})
		j := dbgen.ProvisionerJob(t, db, nil, database.ProvisionerJob{
			Type: database.ProvisionerJobTypeWorkspaceBuild,
		})
		b := dbgen.WorkspaceBuild(t, db, database.WorkspaceBuild{
			JobID:             j.ID,
			WorkspaceID:       w.ID,
			TemplateVersionID: tv.ID,
		})
		res := dbgen.WorkspaceResource(t, db, database.WorkspaceResource{JobID: b.JobID})
		agt := dbgen.WorkspaceAgent(t, db, database.WorkspaceAgent{ResourceID: res.ID})

		return agt, w
	}

	s.Run("InsertMemoryResourceMonitor", s.Subtest(func(db database.Store, check *expects) {
		agt, _ := createAgent(s.T(), db)

		check.Args(database.InsertMemoryResourceMonitorParams{
			AgentID: agt.ID,
			State:   database.WorkspaceAgentMonitorStateOK,
		}).Asserts(rbac.ResourceWorkspaceAgentResourceMonitor, policy.ActionCreate)
	}))

	s.Run("InsertVolumeResourceMonitor", s.Subtest(func(db database.Store, check *expects) {
		agt, _ := createAgent(s.T(), db)

		check.Args(database.InsertVolumeResourceMonitorParams{
			AgentID: agt.ID,
			State:   database.WorkspaceAgentMonitorStateOK,
		}).Asserts(rbac.ResourceWorkspaceAgentResourceMonitor, policy.ActionCreate)
	}))

	s.Run("UpdateMemoryResourceMonitor", s.Subtest(func(db database.Store, check *expects) {
		agt, _ := createAgent(s.T(), db)

		check.Args(database.UpdateMemoryResourceMonitorParams{
			AgentID: agt.ID,
			State:   database.WorkspaceAgentMonitorStateOK,
		}).Asserts(rbac.ResourceWorkspaceAgentResourceMonitor, policy.ActionUpdate)
	}))

	s.Run("UpdateVolumeResourceMonitor", s.Subtest(func(db database.Store, check *expects) {
		agt, _ := createAgent(s.T(), db)

		check.Args(database.UpdateVolumeResourceMonitorParams{
			AgentID: agt.ID,
			State:   database.WorkspaceAgentMonitorStateOK,
		}).Asserts(rbac.ResourceWorkspaceAgentResourceMonitor, policy.ActionUpdate)
	}))

	s.Run("FetchMemoryResourceMonitorsUpdatedAfter", s.Subtest(func(db database.Store, check *expects) {
		check.Args(dbtime.Now()).Asserts(rbac.ResourceWorkspaceAgentResourceMonitor, policy.ActionRead)
	}))

	s.Run("FetchVolumesResourceMonitorsUpdatedAfter", s.Subtest(func(db database.Store, check *expects) {
		check.Args(dbtime.Now()).Asserts(rbac.ResourceWorkspaceAgentResourceMonitor, policy.ActionRead)
	}))

	s.Run("FetchMemoryResourceMonitorsByAgentID", s.Subtest(func(db database.Store, check *expects) {
		agt, w := createAgent(s.T(), db)

		dbgen.WorkspaceAgentMemoryResourceMonitor(s.T(), db, database.WorkspaceAgentMemoryResourceMonitor{
			AgentID:   agt.ID,
			Enabled:   true,
			Threshold: 80,
			CreatedAt: dbtime.Now(),
		})

		monitor, err := db.FetchMemoryResourceMonitorsByAgentID(context.Background(), agt.ID)
		require.NoError(s.T(), err)

		check.Args(agt.ID).Asserts(w, policy.ActionRead).Returns(monitor)
	}))

	s.Run("FetchVolumesResourceMonitorsByAgentID", s.Subtest(func(db database.Store, check *expects) {
		agt, w := createAgent(s.T(), db)

		dbgen.WorkspaceAgentVolumeResourceMonitor(s.T(), db, database.WorkspaceAgentVolumeResourceMonitor{
			AgentID:   agt.ID,
			Path:      "/var/lib",
			Enabled:   true,
			Threshold: 80,
			CreatedAt: dbtime.Now(),
		})

		monitors, err := db.FetchVolumesResourceMonitorsByAgentID(context.Background(), agt.ID)
		require.NoError(s.T(), err)

		check.Args(agt.ID).Asserts(w, policy.ActionRead).Returns(monitors)
	}))
}<|MERGE_RESOLUTION|>--- conflicted
+++ resolved
@@ -4648,56 +4648,32 @@
 			Asserts(rbac.ResourceWorkspace, policy.ActionUpdate).
 			ErrorsWithInMemDB(dbmem.ErrUnimplemented).
 			ErrorsWithPG(sql.ErrNoRows)
-<<<<<<< HEAD
-
-=======
->>>>>>> 390a1fd4
 	}))
 	s.Run("GetPrebuildMetrics", s.Subtest(func(_ database.Store, check *expects) {
 		check.Args().
 			Asserts(rbac.ResourceTemplate, policy.ActionRead).
 			ErrorsWithInMemDB(dbmem.ErrUnimplemented)
-<<<<<<< HEAD
-
-=======
->>>>>>> 390a1fd4
 	}))
 	s.Run("GetPrebuildsInProgress", s.Subtest(func(_ database.Store, check *expects) {
 		check.Args().
 			Asserts(rbac.ResourceTemplate, policy.ActionRead).
 			ErrorsWithInMemDB(dbmem.ErrUnimplemented)
-<<<<<<< HEAD
-
-=======
->>>>>>> 390a1fd4
 	}))
 	s.Run("GetPresetsBackoff", s.Subtest(func(_ database.Store, check *expects) {
 		check.Args(time.Time{}).
 			Asserts(rbac.ResourceTemplate, policy.ActionRead).
 			ErrorsWithInMemDB(dbmem.ErrUnimplemented)
-<<<<<<< HEAD
-
-=======
->>>>>>> 390a1fd4
 	}))
 	s.Run("GetRunningPrebuilds", s.Subtest(func(_ database.Store, check *expects) {
 		check.Args().
 			Asserts(rbac.ResourceTemplate, policy.ActionRead).
 			ErrorsWithInMemDB(dbmem.ErrUnimplemented)
-<<<<<<< HEAD
-
-=======
->>>>>>> 390a1fd4
 	}))
 	s.Run("GetTemplatePresetsWithPrebuilds", s.Subtest(func(db database.Store, check *expects) {
 		user := dbgen.User(s.T(), db, database.User{})
 		check.Args(uuid.NullUUID{UUID: user.ID, Valid: true}).
 			Asserts(rbac.ResourceTemplate, policy.ActionRead).
 			ErrorsWithInMemDB(dbmem.ErrUnimplemented)
-<<<<<<< HEAD
-
-=======
->>>>>>> 390a1fd4
 	}))
 	s.Run("InsertPresetPrebuild", s.Subtest(func(db database.Store, check *expects) {
 		org := dbgen.Organization(s.T(), db, database.Organization{})
@@ -4722,10 +4698,6 @@
 		}).
 			Asserts(rbac.ResourceSystem, policy.ActionCreate).
 			ErrorsWithInMemDB(dbmem.ErrUnimplemented)
-<<<<<<< HEAD
-
-=======
->>>>>>> 390a1fd4
 	}))
 }
 
