--- conflicted
+++ resolved
@@ -4840,11 +4840,6 @@
 
 func (s *MethodTestSuite) TestPrebuilds() {
 	s.Run("ClaimPrebuiltWorkspace", s.Subtest(func(db database.Store, check *expects) {
-<<<<<<< HEAD
-		check.Args(database.ClaimPrebuiltWorkspaceParams{}).
-			Asserts(rbac.ResourceWorkspace, policy.ActionUpdate).
-			ErrorsWithInMemDB(dbmem.ErrUnimplemented).
-=======
 		org := dbgen.Organization(s.T(), db, database.Organization{})
 		user := dbgen.User(s.T(), db, database.User{})
 		template := dbgen.Template(s.T(), db, database.Template{
@@ -4871,53 +4866,31 @@
 			template, policy.ActionRead,
 			template, policy.ActionUse,
 		).ErrorsWithInMemDB(dbmem.ErrUnimplemented).
->>>>>>> ae44ecfc
 			ErrorsWithPG(sql.ErrNoRows)
 	}))
 	s.Run("GetPrebuildMetrics", s.Subtest(func(_ database.Store, check *expects) {
 		check.Args().
-<<<<<<< HEAD
-			Asserts(rbac.ResourceTemplate, policy.ActionRead).
-=======
 			Asserts(rbac.ResourceWorkspace.All(), policy.ActionRead).
->>>>>>> ae44ecfc
 			ErrorsWithInMemDB(dbmem.ErrUnimplemented)
 	}))
 	s.Run("CountInProgressPrebuilds", s.Subtest(func(_ database.Store, check *expects) {
 		check.Args().
-<<<<<<< HEAD
-			Asserts(rbac.ResourceTemplate, policy.ActionRead).
-=======
 			Asserts(rbac.ResourceWorkspace.All(), policy.ActionRead).
->>>>>>> ae44ecfc
 			ErrorsWithInMemDB(dbmem.ErrUnimplemented)
 	}))
 	s.Run("GetPresetsBackoff", s.Subtest(func(_ database.Store, check *expects) {
 		check.Args(time.Time{}).
-<<<<<<< HEAD
-			Asserts(rbac.ResourceTemplate, policy.ActionRead).
-=======
 			Asserts(rbac.ResourceTemplate.All(), policy.ActionViewInsights).
->>>>>>> ae44ecfc
 			ErrorsWithInMemDB(dbmem.ErrUnimplemented)
 	}))
 	s.Run("GetRunningPrebuiltWorkspaces", s.Subtest(func(_ database.Store, check *expects) {
 		check.Args().
-<<<<<<< HEAD
-			Asserts(rbac.ResourceTemplate, policy.ActionRead).
-=======
 			Asserts(rbac.ResourceWorkspace.All(), policy.ActionRead).
->>>>>>> ae44ecfc
 			ErrorsWithInMemDB(dbmem.ErrUnimplemented)
 	}))
 	s.Run("GetTemplatePresetsWithPrebuilds", s.Subtest(func(db database.Store, check *expects) {
 		user := dbgen.User(s.T(), db, database.User{})
 		check.Args(uuid.NullUUID{UUID: user.ID, Valid: true}).
-<<<<<<< HEAD
-			Asserts(rbac.ResourceTemplate, policy.ActionRead).
-			ErrorsWithInMemDB(dbmem.ErrUnimplemented)
-	}))
-=======
 			Asserts(rbac.ResourceTemplate.All(), policy.ActionRead).
 			ErrorsWithInMemDB(dbmem.ErrUnimplemented)
 	}))
@@ -4953,7 +4926,6 @@
 				OrganizationID: org.ID,
 			})
 	}))
->>>>>>> ae44ecfc
 }
 
 func (s *MethodTestSuite) TestOAuth2ProviderApps() {
