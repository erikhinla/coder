--- conflicted
+++ resolved
@@ -233,13 +233,8 @@
 	) AS archived_versions
 WHERE
 	template_versions.id IN (archived_versions.id)
-<<<<<<< HEAD
 RETURNING template_versions.id;
 
--- name: HasTemplateVersionsWithAITask :one
--- Determines if the template versions table has any rows with has_ai_task = TRUE.
-SELECT EXISTS (SELECT 1 FROM template_versions WHERE has_ai_task = TRUE);
-
 -- name: UpdateTemplateVersionExternalAgentByJobID :exec
 UPDATE
 	template_versions
@@ -247,7 +242,4 @@
 	has_external_agent = $2,
 	updated_at = $3
 WHERE
-	job_id = $1;
-=======
-RETURNING template_versions.id;
->>>>>>> 5c88d932
+	job_id = $1;