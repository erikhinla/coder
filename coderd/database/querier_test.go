--- conflicted
+++ resolved
@@ -3605,32 +3605,20 @@
 }
 
 type tmplVersionOpts struct {
-<<<<<<< HEAD
-	DesiredInstances int
-=======
 	DesiredInstances int32
->>>>>>> ae44ecfc
 }
 
 func createTmplVersionAndPreset(
 	t *testing.T,
 	db database.Store,
 	tmpl database.Template,
-<<<<<<< HEAD
-	versionId uuid.UUID,
-=======
 	versionID uuid.UUID,
->>>>>>> ae44ecfc
 	now time.Time,
 	opts *tmplVersionOpts,
 ) templateVersionWithPreset {
 	// Create template version with corresponding preset and preset prebuild
 	tmplVersion := dbgen.TemplateVersion(t, db, database.TemplateVersion{
-<<<<<<< HEAD
-		ID: versionId,
-=======
 		ID: versionID,
->>>>>>> ae44ecfc
 		TemplateID: uuid.NullUUID{
 			UUID:  tmpl.ID,
 			Valid: true,
@@ -3640,11 +3628,7 @@
 		UpdatedAt:      now,
 		CreatedBy:      tmpl.CreatedBy,
 	})
-<<<<<<< HEAD
-	desiredInstances := 1
-=======
 	desiredInstances := int32(1)
->>>>>>> ae44ecfc
 	if opts != nil {
 		desiredInstances = opts.DesiredInstances
 	}
@@ -3652,11 +3636,7 @@
 		TemplateVersionID: tmplVersion.ID,
 		Name:              "preset",
 		DesiredInstances: sql.NullInt32{
-<<<<<<< HEAD
-			Int32: int32(desiredInstances),
-=======
 			Int32: desiredInstances,
->>>>>>> ae44ecfc
 			Valid: true,
 		},
 	})
@@ -3675,13 +3655,8 @@
 }
 
 func createPrebuiltWorkspace(
-<<<<<<< HEAD
-	t *testing.T,
-	ctx context.Context,
-=======
 	ctx context.Context,
 	t *testing.T,
->>>>>>> ae44ecfc
 	db database.Store,
 	tmpl database.Template,
 	extTmplVersion templateVersionWithPreset,
@@ -3857,11 +3832,7 @@
 
 			tmpl := createTemplate(t, db, orgID, userID)
 			tmplV1 := createTmplVersionAndPreset(t, db, tmpl, tmpl.ActiveVersionID, now, nil)
-<<<<<<< HEAD
-			createPrebuiltWorkspace(t, ctx, db, tmpl, tmplV1, orgID, now, &createPrebuiltWorkspaceOpts{
-=======
 			createPrebuiltWorkspace(ctx, t, db, tmpl, tmplV1, orgID, now, &createPrebuiltWorkspaceOpts{
->>>>>>> ae44ecfc
 				readyAgents:    tc.readyAgents,
 				notReadyAgents: tc.notReadyAgents,
 			})
@@ -3907,11 +3878,7 @@
 
 		tmpl := createTemplate(t, db, orgID, userID)
 		tmplV1 := createTmplVersionAndPreset(t, db, tmpl, tmpl.ActiveVersionID, now, nil)
-<<<<<<< HEAD
-		createPrebuiltWorkspace(t, ctx, db, tmpl, tmplV1, orgID, now, &createPrebuiltWorkspaceOpts{
-=======
 		createPrebuiltWorkspace(ctx, t, db, tmpl, tmplV1, orgID, now, &createPrebuiltWorkspaceOpts{
->>>>>>> ae44ecfc
 			failedJob: true,
 		})
 
@@ -3939,15 +3906,6 @@
 
 		tmpl := createTemplate(t, db, orgID, userID)
 		tmplV1 := createTmplVersionAndPreset(t, db, tmpl, tmpl.ActiveVersionID, now, nil)
-<<<<<<< HEAD
-		createPrebuiltWorkspace(t, ctx, db, tmpl, tmplV1, orgID, now, &createPrebuiltWorkspaceOpts{
-			failedJob: true,
-		})
-		createPrebuiltWorkspace(t, ctx, db, tmpl, tmplV1, orgID, now, &createPrebuiltWorkspaceOpts{
-			failedJob: true,
-		})
-		createPrebuiltWorkspace(t, ctx, db, tmpl, tmplV1, orgID, now, &createPrebuiltWorkspaceOpts{
-=======
 		createPrebuiltWorkspace(ctx, t, db, tmpl, tmplV1, orgID, now, &createPrebuiltWorkspaceOpts{
 			failedJob: true,
 		})
@@ -3955,7 +3913,6 @@
 			failedJob: true,
 		})
 		createPrebuiltWorkspace(ctx, t, db, tmpl, tmplV1, orgID, now, &createPrebuiltWorkspaceOpts{
->>>>>>> ae44ecfc
 			failedJob: true,
 		})
 
@@ -3983,27 +3940,16 @@
 
 		tmpl := createTemplate(t, db, orgID, userID)
 		tmplV1 := createTmplVersionAndPreset(t, db, tmpl, uuid.New(), now, nil)
-<<<<<<< HEAD
-		createPrebuiltWorkspace(t, ctx, db, tmpl, tmplV1, orgID, now, &createPrebuiltWorkspaceOpts{
-=======
 		createPrebuiltWorkspace(ctx, t, db, tmpl, tmplV1, orgID, now, &createPrebuiltWorkspaceOpts{
->>>>>>> ae44ecfc
 			failedJob: true,
 		})
 
 		// Active Version
 		tmplV2 := createTmplVersionAndPreset(t, db, tmpl, tmpl.ActiveVersionID, now, nil)
-<<<<<<< HEAD
-		createPrebuiltWorkspace(t, ctx, db, tmpl, tmplV2, orgID, now, &createPrebuiltWorkspaceOpts{
-			failedJob: true,
-		})
-		createPrebuiltWorkspace(t, ctx, db, tmpl, tmplV2, orgID, now, &createPrebuiltWorkspaceOpts{
-=======
 		createPrebuiltWorkspace(ctx, t, db, tmpl, tmplV2, orgID, now, &createPrebuiltWorkspaceOpts{
 			failedJob: true,
 		})
 		createPrebuiltWorkspace(ctx, t, db, tmpl, tmplV2, orgID, now, &createPrebuiltWorkspaceOpts{
->>>>>>> ae44ecfc
 			failedJob: true,
 		})
 
@@ -4031,21 +3977,13 @@
 
 		tmpl1 := createTemplate(t, db, orgID, userID)
 		tmpl1V1 := createTmplVersionAndPreset(t, db, tmpl1, tmpl1.ActiveVersionID, now, nil)
-<<<<<<< HEAD
-		createPrebuiltWorkspace(t, ctx, db, tmpl1, tmpl1V1, orgID, now, &createPrebuiltWorkspaceOpts{
-=======
 		createPrebuiltWorkspace(ctx, t, db, tmpl1, tmpl1V1, orgID, now, &createPrebuiltWorkspaceOpts{
->>>>>>> ae44ecfc
 			failedJob: true,
 		})
 
 		tmpl2 := createTemplate(t, db, orgID, userID)
 		tmpl2V1 := createTmplVersionAndPreset(t, db, tmpl2, tmpl2.ActiveVersionID, now, nil)
-<<<<<<< HEAD
-		createPrebuiltWorkspace(t, ctx, db, tmpl2, tmpl2V1, orgID, now, &createPrebuiltWorkspaceOpts{
-=======
 		createPrebuiltWorkspace(ctx, t, db, tmpl2, tmpl2V1, orgID, now, &createPrebuiltWorkspaceOpts{
->>>>>>> ae44ecfc
 			failedJob: true,
 		})
 
@@ -4081,50 +4019,26 @@
 
 		tmpl1 := createTemplate(t, db, orgID, userID)
 		tmpl1V1 := createTmplVersionAndPreset(t, db, tmpl1, tmpl1.ActiveVersionID, now, nil)
-<<<<<<< HEAD
-		createPrebuiltWorkspace(t, ctx, db, tmpl1, tmpl1V1, orgID, now, &createPrebuiltWorkspaceOpts{
-=======
 		createPrebuiltWorkspace(ctx, t, db, tmpl1, tmpl1V1, orgID, now, &createPrebuiltWorkspaceOpts{
->>>>>>> ae44ecfc
 			failedJob: true,
 		})
 
 		tmpl2 := createTemplate(t, db, orgID, userID)
 		tmpl2V1 := createTmplVersionAndPreset(t, db, tmpl2, tmpl2.ActiveVersionID, now, nil)
-<<<<<<< HEAD
-		createPrebuiltWorkspace(t, ctx, db, tmpl2, tmpl2V1, orgID, now, &createPrebuiltWorkspaceOpts{
-			failedJob: true,
-		})
-		createPrebuiltWorkspace(t, ctx, db, tmpl2, tmpl2V1, orgID, now, &createPrebuiltWorkspaceOpts{
-=======
 		createPrebuiltWorkspace(ctx, t, db, tmpl2, tmpl2V1, orgID, now, &createPrebuiltWorkspaceOpts{
 			failedJob: true,
 		})
 		createPrebuiltWorkspace(ctx, t, db, tmpl2, tmpl2V1, orgID, now, &createPrebuiltWorkspaceOpts{
->>>>>>> ae44ecfc
 			failedJob: true,
 		})
 
 		tmpl3 := createTemplate(t, db, orgID, userID)
 		tmpl3V1 := createTmplVersionAndPreset(t, db, tmpl3, uuid.New(), now, nil)
-<<<<<<< HEAD
-		createPrebuiltWorkspace(t, ctx, db, tmpl3, tmpl3V1, orgID, now, &createPrebuiltWorkspaceOpts{
-=======
 		createPrebuiltWorkspace(ctx, t, db, tmpl3, tmpl3V1, orgID, now, &createPrebuiltWorkspaceOpts{
->>>>>>> ae44ecfc
 			failedJob: true,
 		})
 
 		tmpl3V2 := createTmplVersionAndPreset(t, db, tmpl3, tmpl3.ActiveVersionID, now, nil)
-<<<<<<< HEAD
-		createPrebuiltWorkspace(t, ctx, db, tmpl3, tmpl3V2, orgID, now, &createPrebuiltWorkspaceOpts{
-			failedJob: true,
-		})
-		createPrebuiltWorkspace(t, ctx, db, tmpl3, tmpl3V2, orgID, now, &createPrebuiltWorkspaceOpts{
-			failedJob: true,
-		})
-		createPrebuiltWorkspace(t, ctx, db, tmpl3, tmpl3V2, orgID, now, &createPrebuiltWorkspaceOpts{
-=======
 		createPrebuiltWorkspace(ctx, t, db, tmpl3, tmpl3V2, orgID, now, &createPrebuiltWorkspaceOpts{
 			failedJob: true,
 		})
@@ -4132,7 +4046,6 @@
 			failedJob: true,
 		})
 		createPrebuiltWorkspace(ctx, t, db, tmpl3, tmpl3V2, orgID, now, &createPrebuiltWorkspaceOpts{
->>>>>>> ae44ecfc
 			failedJob: true,
 		})
 
@@ -4196,15 +4109,9 @@
 		tmpl1 := createTemplate(t, db, orgID, userID)
 		tmpl1V1 := createTmplVersionAndPreset(t, db, tmpl1, tmpl1.ActiveVersionID, now, nil)
 		successfulJobOpts := createPrebuiltWorkspaceOpts{}
-<<<<<<< HEAD
-		createPrebuiltWorkspace(t, ctx, db, tmpl1, tmpl1V1, orgID, now, &successfulJobOpts)
-		createPrebuiltWorkspace(t, ctx, db, tmpl1, tmpl1V1, orgID, now, &successfulJobOpts)
-		createPrebuiltWorkspace(t, ctx, db, tmpl1, tmpl1V1, orgID, now, &successfulJobOpts)
-=======
 		createPrebuiltWorkspace(ctx, t, db, tmpl1, tmpl1V1, orgID, now, &successfulJobOpts)
 		createPrebuiltWorkspace(ctx, t, db, tmpl1, tmpl1V1, orgID, now, &successfulJobOpts)
 		createPrebuiltWorkspace(ctx, t, db, tmpl1, tmpl1V1, orgID, now, &successfulJobOpts)
->>>>>>> ae44ecfc
 
 		backoffs, err := db.GetPresetsBackoff(ctx, now.Add(-time.Hour))
 		require.NoError(t, err)
@@ -4235,13 +4142,8 @@
 			failedJob: false,
 			createdAt: now.Add(-1 * time.Minute),
 		}
-<<<<<<< HEAD
-		createPrebuiltWorkspace(t, ctx, db, tmpl1, tmpl1V1, orgID, now, &failedJobOpts)
-		createPrebuiltWorkspace(t, ctx, db, tmpl1, tmpl1V1, orgID, now, &successfulJobOpts)
-=======
 		createPrebuiltWorkspace(ctx, t, db, tmpl1, tmpl1V1, orgID, now, &failedJobOpts)
 		createPrebuiltWorkspace(ctx, t, db, tmpl1, tmpl1V1, orgID, now, &successfulJobOpts)
->>>>>>> ae44ecfc
 
 		backoffs, err := db.GetPresetsBackoff(ctx, now.Add(-time.Hour))
 		require.NoError(t, err)
@@ -4264,21 +4166,6 @@
 		tmpl1V1 := createTmplVersionAndPreset(t, db, tmpl1, tmpl1.ActiveVersionID, now, &tmplVersionOpts{
 			DesiredInstances: 3,
 		})
-<<<<<<< HEAD
-		createPrebuiltWorkspace(t, ctx, db, tmpl1, tmpl1V1, orgID, now, &createPrebuiltWorkspaceOpts{
-			failedJob: true,
-			createdAt: now.Add(-4 * time.Minute),
-		})
-		createPrebuiltWorkspace(t, ctx, db, tmpl1, tmpl1V1, orgID, now, &createPrebuiltWorkspaceOpts{
-			failedJob: false,
-			createdAt: now.Add(-3 * time.Minute),
-		})
-		createPrebuiltWorkspace(t, ctx, db, tmpl1, tmpl1V1, orgID, now, &createPrebuiltWorkspaceOpts{
-			failedJob: false,
-			createdAt: now.Add(-2 * time.Minute),
-		})
-		createPrebuiltWorkspace(t, ctx, db, tmpl1, tmpl1V1, orgID, now, &createPrebuiltWorkspaceOpts{
-=======
 		createPrebuiltWorkspace(ctx, t, db, tmpl1, tmpl1V1, orgID, now, &createPrebuiltWorkspaceOpts{
 			failedJob: true,
 			createdAt: now.Add(-4 * time.Minute),
@@ -4292,7 +4179,6 @@
 			createdAt: now.Add(-2 * time.Minute),
 		})
 		createPrebuiltWorkspace(ctx, t, db, tmpl1, tmpl1V1, orgID, now, &createPrebuiltWorkspaceOpts{
->>>>>>> ae44ecfc
 			failedJob: false,
 			createdAt: now.Add(-1 * time.Minute),
 		})
@@ -4318,17 +4204,6 @@
 		tmpl1V1 := createTmplVersionAndPreset(t, db, tmpl1, tmpl1.ActiveVersionID, now, &tmplVersionOpts{
 			DesiredInstances: 3,
 		})
-<<<<<<< HEAD
-		createPrebuiltWorkspace(t, ctx, db, tmpl1, tmpl1V1, orgID, now, &createPrebuiltWorkspaceOpts{
-			failedJob: true,
-			createdAt: now.Add(-3 * time.Minute),
-		})
-		createPrebuiltWorkspace(t, ctx, db, tmpl1, tmpl1V1, orgID, now, &createPrebuiltWorkspaceOpts{
-			failedJob: false,
-			createdAt: now.Add(-2 * time.Minute),
-		})
-		createPrebuiltWorkspace(t, ctx, db, tmpl1, tmpl1V1, orgID, now, &createPrebuiltWorkspaceOpts{
-=======
 		createPrebuiltWorkspace(ctx, t, db, tmpl1, tmpl1V1, orgID, now, &createPrebuiltWorkspaceOpts{
 			failedJob: true,
 			createdAt: now.Add(-3 * time.Minute),
@@ -4338,7 +4213,6 @@
 			createdAt: now.Add(-2 * time.Minute),
 		})
 		createPrebuiltWorkspace(ctx, t, db, tmpl1, tmpl1V1, orgID, now, &createPrebuiltWorkspaceOpts{
->>>>>>> ae44ecfc
 			failedJob: false,
 			createdAt: now.Add(-1 * time.Minute),
 		})
@@ -4372,25 +4246,6 @@
 		tmpl1V1 := createTmplVersionAndPreset(t, db, tmpl1, tmpl1.ActiveVersionID, now, &tmplVersionOpts{
 			DesiredInstances: 3,
 		})
-<<<<<<< HEAD
-		createPrebuiltWorkspace(t, ctx, db, tmpl1, tmpl1V1, orgID, now, &createPrebuiltWorkspaceOpts{
-			failedJob: true,
-			createdAt: now.Add(-lookbackPeriod - time.Minute), // earlier than lookback period - skipped
-		})
-		createPrebuiltWorkspace(t, ctx, db, tmpl1, tmpl1V1, orgID, now, &createPrebuiltWorkspaceOpts{
-			failedJob: true,
-			createdAt: now.Add(-4 * time.Minute), // within lookback period - counted as failed job
-		})
-		createPrebuiltWorkspace(t, ctx, db, tmpl1, tmpl1V1, orgID, now, &createPrebuiltWorkspaceOpts{
-			failedJob: true,
-			createdAt: now.Add(-3 * time.Minute), // within lookback period - counted as failed job
-		})
-		createPrebuiltWorkspace(t, ctx, db, tmpl1, tmpl1V1, orgID, now, &createPrebuiltWorkspaceOpts{
-			failedJob: false,
-			createdAt: now.Add(-2 * time.Minute),
-		})
-		createPrebuiltWorkspace(t, ctx, db, tmpl1, tmpl1V1, orgID, now, &createPrebuiltWorkspaceOpts{
-=======
 		createPrebuiltWorkspace(ctx, t, db, tmpl1, tmpl1V1, orgID, now, &createPrebuiltWorkspaceOpts{
 			failedJob: true,
 			createdAt: now.Add(-lookbackPeriod - time.Minute), // earlier than lookback period - skipped
@@ -4408,7 +4263,6 @@
 			createdAt: now.Add(-2 * time.Minute),
 		})
 		createPrebuiltWorkspace(ctx, t, db, tmpl1, tmpl1V1, orgID, now, &createPrebuiltWorkspaceOpts{
->>>>>>> ae44ecfc
 			failedJob: false,
 			createdAt: now.Add(-1 * time.Minute),
 		})
@@ -4442,29 +4296,6 @@
 		tmpl1V1 := createTmplVersionAndPreset(t, db, tmpl1, tmpl1.ActiveVersionID, now, &tmplVersionOpts{
 			DesiredInstances: 6,
 		})
-<<<<<<< HEAD
-		createPrebuiltWorkspace(t, ctx, db, tmpl1, tmpl1V1, orgID, now, &createPrebuiltWorkspaceOpts{
-			failedJob: true,
-			createdAt: now.Add(-lookbackPeriod - time.Minute), // earlier than lookback period - skipped
-		})
-		createPrebuiltWorkspace(t, ctx, db, tmpl1, tmpl1V1, orgID, now, &createPrebuiltWorkspaceOpts{
-			failedJob: true,
-			createdAt: now.Add(-4 * time.Minute),
-		})
-		createPrebuiltWorkspace(t, ctx, db, tmpl1, tmpl1V1, orgID, now, &createPrebuiltWorkspaceOpts{
-			failedJob: true,
-			createdAt: now.Add(-0 * time.Minute),
-		})
-		createPrebuiltWorkspace(t, ctx, db, tmpl1, tmpl1V1, orgID, now, &createPrebuiltWorkspaceOpts{
-			failedJob: true,
-			createdAt: now.Add(-3 * time.Minute),
-		})
-		createPrebuiltWorkspace(t, ctx, db, tmpl1, tmpl1V1, orgID, now, &createPrebuiltWorkspaceOpts{
-			failedJob: true,
-			createdAt: now.Add(-1 * time.Minute),
-		})
-		createPrebuiltWorkspace(t, ctx, db, tmpl1, tmpl1V1, orgID, now, &createPrebuiltWorkspaceOpts{
-=======
 		createPrebuiltWorkspace(ctx, t, db, tmpl1, tmpl1V1, orgID, now, &createPrebuiltWorkspaceOpts{
 			failedJob: true,
 			createdAt: now.Add(-lookbackPeriod - time.Minute), // earlier than lookback period - skipped
@@ -4486,7 +4317,6 @@
 			createdAt: now.Add(-1 * time.Minute),
 		})
 		createPrebuiltWorkspace(ctx, t, db, tmpl1, tmpl1V1, orgID, now, &createPrebuiltWorkspaceOpts{
->>>>>>> ae44ecfc
 			failedJob: true,
 			createdAt: now.Add(-2 * time.Minute),
 		})
@@ -4523,11 +4353,7 @@
 			DesiredInstances: 1,
 		})
 
-<<<<<<< HEAD
-		createPrebuiltWorkspace(t, ctx, db, tmpl1, tmpl1V1, orgID, now, &createPrebuiltWorkspaceOpts{
-=======
 		createPrebuiltWorkspace(ctx, t, db, tmpl1, tmpl1V1, orgID, now, &createPrebuiltWorkspaceOpts{
->>>>>>> ae44ecfc
 			failedJob: true,
 			createdAt: now.Add(-lookbackPeriod - time.Minute), // earlier than lookback period - skipped
 		})
