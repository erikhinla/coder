package dbgen

import (
	"context"
	"crypto/rand"
	"crypto/sha256"
	"database/sql"
	"encoding/hex"
	"encoding/json"
	"errors"
	"fmt"
	"maps"
	"net"
	"strings"
	"testing"
	"time"

	"github.com/google/uuid"
	"github.com/sqlc-dev/pqtype"
	"github.com/stretchr/testify/require"
	"golang.org/x/xerrors"

	"github.com/coder/coder/v2/coderd/database"
	"github.com/coder/coder/v2/coderd/database/db2sdk"
	"github.com/coder/coder/v2/coderd/database/dbauthz"
	"github.com/coder/coder/v2/coderd/database/dbtime"
	"github.com/coder/coder/v2/coderd/database/provisionerjobs"
	"github.com/coder/coder/v2/coderd/database/pubsub"
	"github.com/coder/coder/v2/coderd/rbac"
	"github.com/coder/coder/v2/codersdk"
	"github.com/coder/coder/v2/cryptorand"
	"github.com/coder/coder/v2/testutil"
)

// All methods take in a 'seed' object. Any provided fields in the seed will be
// maintained. Any fields omitted will have sensible defaults generated.

// genCtx is to give all generator functions permission if the db is a dbauthz db.
var genCtx = dbauthz.As(context.Background(), rbac.Subject{
	ID:     "owner",
	Roles:  rbac.Roles(must(rbac.RoleIdentifiers{rbac.RoleOwner()}.Expand())),
	Groups: []string{},
	Scope:  rbac.ExpandableScope(rbac.ScopeAll),
})

func AuditLog(t testing.TB, db database.Store, seed database.AuditLog) database.AuditLog {
	log, err := db.InsertAuditLog(genCtx, database.InsertAuditLogParams{
		ID:     takeFirst(seed.ID, uuid.New()),
		Time:   takeFirst(seed.Time, dbtime.Now()),
		UserID: takeFirst(seed.UserID, uuid.New()),
		// Default to the nil uuid. So by default audit logs are not org scoped.
		OrganizationID: takeFirst(seed.OrganizationID),
		Ip: pqtype.Inet{
			IPNet: takeFirstIP(seed.Ip.IPNet, net.IPNet{}),
			Valid: takeFirst(seed.Ip.Valid, false),
		},
		UserAgent: sql.NullString{
			String: takeFirst(seed.UserAgent.String, ""),
			Valid:  takeFirst(seed.UserAgent.Valid, false),
		},
		ResourceType:     takeFirst(seed.ResourceType, database.ResourceTypeOrganization),
		ResourceID:       takeFirst(seed.ResourceID, uuid.New()),
		ResourceTarget:   takeFirst(seed.ResourceTarget, uuid.NewString()),
		Action:           takeFirst(seed.Action, database.AuditActionCreate),
		Diff:             takeFirstSlice(seed.Diff, []byte("{}")),
		StatusCode:       takeFirst(seed.StatusCode, 200),
		AdditionalFields: takeFirstSlice(seed.Diff, []byte("{}")),
		RequestID:        takeFirst(seed.RequestID, uuid.New()),
		ResourceIcon:     takeFirst(seed.ResourceIcon, ""),
	})
	require.NoError(t, err, "insert audit log")
	return log
}

func Template(t testing.TB, db database.Store, seed database.Template) database.Template {
	id := takeFirst(seed.ID, uuid.New())
	if seed.GroupACL == nil {
		// By default, all users in the organization can read the template.
		seed.GroupACL = database.TemplateACL{
			seed.OrganizationID.String(): db2sdk.TemplateRoleActions(codersdk.TemplateRoleUse),
		}
	}
	if seed.UserACL == nil {
		seed.UserACL = database.TemplateACL{}
	}
	err := db.InsertTemplate(genCtx, database.InsertTemplateParams{
		ID:                           id,
		CreatedAt:                    takeFirst(seed.CreatedAt, dbtime.Now()),
		UpdatedAt:                    takeFirst(seed.UpdatedAt, dbtime.Now()),
		OrganizationID:               takeFirst(seed.OrganizationID, uuid.New()),
		Name:                         takeFirst(seed.Name, testutil.GetRandomName(t)),
		Provisioner:                  takeFirst(seed.Provisioner, database.ProvisionerTypeEcho),
		ActiveVersionID:              takeFirst(seed.ActiveVersionID, uuid.New()),
		Description:                  takeFirst(seed.Description, testutil.GetRandomName(t)),
		CreatedBy:                    takeFirst(seed.CreatedBy, uuid.New()),
		Icon:                         takeFirst(seed.Icon, testutil.GetRandomName(t)),
		UserACL:                      seed.UserACL,
		GroupACL:                     seed.GroupACL,
		DisplayName:                  takeFirst(seed.DisplayName, testutil.GetRandomName(t)),
		AllowUserCancelWorkspaceJobs: seed.AllowUserCancelWorkspaceJobs,
		MaxPortSharingLevel:          takeFirst(seed.MaxPortSharingLevel, database.AppSharingLevelOwner),
	})
	require.NoError(t, err, "insert template")

	template, err := db.GetTemplateByID(genCtx, id)
	require.NoError(t, err, "get template")
	return template
}

func APIKey(t testing.TB, db database.Store, seed database.APIKey) (key database.APIKey, token string) {
	id, _ := cryptorand.String(10)
	secret, _ := cryptorand.String(22)
	hashed := sha256.Sum256([]byte(secret))

	ip := seed.IPAddress
	if !ip.Valid {
		ip = pqtype.Inet{
			IPNet: net.IPNet{
				IP:   net.IPv4(127, 0, 0, 1),
				Mask: net.IPv4Mask(255, 255, 255, 255),
			},
			Valid: true,
		}
	}

	key, err := db.InsertAPIKey(genCtx, database.InsertAPIKeyParams{
		ID: takeFirst(seed.ID, id),
		// 0 defaults to 86400 at the db layer
		LifetimeSeconds: takeFirst(seed.LifetimeSeconds, 0),
		HashedSecret:    takeFirstSlice(seed.HashedSecret, hashed[:]),
		IPAddress:       ip,
		UserID:          takeFirst(seed.UserID, uuid.New()),
		LastUsed:        takeFirst(seed.LastUsed, dbtime.Now()),
		ExpiresAt:       takeFirst(seed.ExpiresAt, dbtime.Now().Add(time.Hour)),
		CreatedAt:       takeFirst(seed.CreatedAt, dbtime.Now()),
		UpdatedAt:       takeFirst(seed.UpdatedAt, dbtime.Now()),
		LoginType:       takeFirst(seed.LoginType, database.LoginTypePassword),
		Scope:           takeFirst(seed.Scope, database.APIKeyScopeAll),
		TokenName:       takeFirst(seed.TokenName),
	})
	require.NoError(t, err, "insert api key")
	return key, fmt.Sprintf("%s-%s", key.ID, secret)
}

func WorkspaceAgentPortShare(t testing.TB, db database.Store, orig database.WorkspaceAgentPortShare) database.WorkspaceAgentPortShare {
	ps, err := db.UpsertWorkspaceAgentPortShare(genCtx, database.UpsertWorkspaceAgentPortShareParams{
		WorkspaceID: takeFirst(orig.WorkspaceID, uuid.New()),
		AgentName:   takeFirst(orig.AgentName, testutil.GetRandomName(t)),
		Port:        takeFirst(orig.Port, 8080),
		ShareLevel:  takeFirst(orig.ShareLevel, database.AppSharingLevelPublic),
		Protocol:    takeFirst(orig.Protocol, database.PortShareProtocolHttp),
	})
	require.NoError(t, err, "insert workspace agent")
	return ps
}

func WorkspaceAgent(t testing.TB, db database.Store, orig database.WorkspaceAgent) database.WorkspaceAgent {
	agt, err := db.InsertWorkspaceAgent(genCtx, database.InsertWorkspaceAgentParams{
		ID:         takeFirst(orig.ID, uuid.New()),
		CreatedAt:  takeFirst(orig.CreatedAt, dbtime.Now()),
		UpdatedAt:  takeFirst(orig.UpdatedAt, dbtime.Now()),
		Name:       takeFirst(orig.Name, testutil.GetRandomName(t)),
		ResourceID: takeFirst(orig.ResourceID, uuid.New()),
		AuthToken:  takeFirst(orig.AuthToken, uuid.New()),
		AuthInstanceID: sql.NullString{
			String: takeFirst(orig.AuthInstanceID.String, testutil.GetRandomName(t)),
			Valid:  takeFirst(orig.AuthInstanceID.Valid, true),
		},
		Architecture: takeFirst(orig.Architecture, "amd64"),
		EnvironmentVariables: pqtype.NullRawMessage{
			RawMessage: takeFirstSlice(orig.EnvironmentVariables.RawMessage, []byte("{}")),
			Valid:      takeFirst(orig.EnvironmentVariables.Valid, false),
		},
		OperatingSystem: takeFirst(orig.OperatingSystem, "linux"),
		Directory:       takeFirst(orig.Directory, ""),
		InstanceMetadata: pqtype.NullRawMessage{
			RawMessage: takeFirstSlice(orig.ResourceMetadata.RawMessage, []byte("{}")),
			Valid:      takeFirst(orig.ResourceMetadata.Valid, false),
		},
		ResourceMetadata: pqtype.NullRawMessage{
			RawMessage: takeFirstSlice(orig.ResourceMetadata.RawMessage, []byte("{}")),
			Valid:      takeFirst(orig.ResourceMetadata.Valid, false),
		},
		ConnectionTimeoutSeconds: takeFirst(orig.ConnectionTimeoutSeconds, 3600),
		TroubleshootingURL:       takeFirst(orig.TroubleshootingURL, "https://example.com"),
		MOTDFile:                 takeFirst(orig.TroubleshootingURL, ""),
		DisplayApps:              append([]database.DisplayApp{}, orig.DisplayApps...),
		DisplayOrder:             takeFirst(orig.DisplayOrder, 1),
	})
	require.NoError(t, err, "insert workspace agent")
	return agt
}

func WorkspaceAgentScript(t testing.TB, db database.Store, orig database.WorkspaceAgentScript) database.WorkspaceAgentScript {
	scripts, err := db.InsertWorkspaceAgentScripts(genCtx, database.InsertWorkspaceAgentScriptsParams{
		WorkspaceAgentID: takeFirst(orig.WorkspaceAgentID, uuid.New()),
		CreatedAt:        takeFirst(orig.CreatedAt, dbtime.Now()),
		LogSourceID:      []uuid.UUID{takeFirst(orig.LogSourceID, uuid.New())},
		LogPath:          []string{takeFirst(orig.LogPath, "")},
		Script:           []string{takeFirst(orig.Script, "")},
		Cron:             []string{takeFirst(orig.Cron, "")},
		StartBlocksLogin: []bool{takeFirst(orig.StartBlocksLogin, false)},
		RunOnStart:       []bool{takeFirst(orig.RunOnStart, false)},
		RunOnStop:        []bool{takeFirst(orig.RunOnStop, false)},
		TimeoutSeconds:   []int32{takeFirst(orig.TimeoutSeconds, 0)},
		DisplayName:      []string{takeFirst(orig.DisplayName, "")},
		ID:               []uuid.UUID{takeFirst(orig.ID, uuid.New())},
	})
	require.NoError(t, err, "insert workspace agent script")
	require.NotEmpty(t, scripts, "insert workspace agent script returned no scripts")
	return scripts[0]
}

func WorkspaceAgentScripts(t testing.TB, db database.Store, count int, orig database.WorkspaceAgentScript) []database.WorkspaceAgentScript {
	scripts := make([]database.WorkspaceAgentScript, 0, count)
	for range count {
		scripts = append(scripts, WorkspaceAgentScript(t, db, orig))
	}
	return scripts
}

func WorkspaceAgentScriptTimings(t testing.TB, db database.Store, scripts []database.WorkspaceAgentScript) []database.WorkspaceAgentScriptTiming {
	timings := make([]database.WorkspaceAgentScriptTiming, len(scripts))
	for i, script := range scripts {
		timings[i] = WorkspaceAgentScriptTiming(t, db, database.WorkspaceAgentScriptTiming{
			ScriptID: script.ID,
		})
	}
	return timings
}

func WorkspaceAgentScriptTiming(t testing.TB, db database.Store, orig database.WorkspaceAgentScriptTiming) database.WorkspaceAgentScriptTiming {
	// retry a few times in case of a unique constraint violation
	for i := 0; i < 10; i++ {
		timing, err := db.InsertWorkspaceAgentScriptTimings(genCtx, database.InsertWorkspaceAgentScriptTimingsParams{
			StartedAt: takeFirst(orig.StartedAt, dbtime.Now()),
			EndedAt:   takeFirst(orig.EndedAt, dbtime.Now()),
			Stage:     takeFirst(orig.Stage, database.WorkspaceAgentScriptTimingStageStart),
			ScriptID:  takeFirst(orig.ScriptID, uuid.New()),
			ExitCode:  takeFirst(orig.ExitCode, 0),
			Status:    takeFirst(orig.Status, database.WorkspaceAgentScriptTimingStatusOk),
		})
		if err == nil {
			return timing
		}
		// Some tests run WorkspaceAgentScriptTiming in a loop and run into
		// a unique violation - 2 rows get the same started_at value.
		if (database.IsUniqueViolation(err, database.UniqueWorkspaceAgentScriptTimingsScriptIDStartedAtKey) && orig.StartedAt == time.Time{}) {
			// Wait 1 millisecond so dbtime.Now() changes
			time.Sleep(time.Millisecond * 1)
			continue
		}
		require.NoError(t, err, "insert workspace agent script")
	}
	panic("failed to insert workspace agent script timing")
}

func Workspace(t testing.TB, db database.Store, orig database.WorkspaceTable) database.WorkspaceTable {
	t.Helper()

	var defOrgID uuid.UUID
	if orig.OrganizationID == uuid.Nil {
		defOrg, _ := db.GetDefaultOrganization(genCtx)
		defOrgID = defOrg.ID
	}

	workspace, err := db.InsertWorkspace(genCtx, database.InsertWorkspaceParams{
		ID:                takeFirst(orig.ID, uuid.New()),
		OwnerID:           takeFirst(orig.OwnerID, uuid.New()),
		CreatedAt:         takeFirst(orig.CreatedAt, dbtime.Now()),
		UpdatedAt:         takeFirst(orig.UpdatedAt, dbtime.Now()),
		OrganizationID:    takeFirst(orig.OrganizationID, defOrgID, uuid.New()),
		TemplateID:        takeFirst(orig.TemplateID, uuid.New()),
		LastUsedAt:        takeFirst(orig.LastUsedAt, dbtime.Now()),
		Name:              takeFirst(orig.Name, testutil.GetRandomName(t)),
		AutostartSchedule: orig.AutostartSchedule,
		Ttl:               orig.Ttl,
		AutomaticUpdates:  takeFirst(orig.AutomaticUpdates, database.AutomaticUpdatesNever),
		NextStartAt:       orig.NextStartAt,
	})
	require.NoError(t, err, "insert workspace")
	return workspace
}

func WorkspaceAgentLogSource(t testing.TB, db database.Store, orig database.WorkspaceAgentLogSource) database.WorkspaceAgentLogSource {
	sources, err := db.InsertWorkspaceAgentLogSources(genCtx, database.InsertWorkspaceAgentLogSourcesParams{
		WorkspaceAgentID: takeFirst(orig.WorkspaceAgentID, uuid.New()),
		ID:               []uuid.UUID{takeFirst(orig.ID, uuid.New())},
		CreatedAt:        takeFirst(orig.CreatedAt, dbtime.Now()),
		DisplayName:      []string{takeFirst(orig.DisplayName, testutil.GetRandomName(t))},
		Icon:             []string{takeFirst(orig.Icon, testutil.GetRandomName(t))},
	})
	require.NoError(t, err, "insert workspace agent log source")
	return sources[0]
}

func WorkspaceBuild(t testing.TB, db database.Store, orig database.WorkspaceBuild) database.WorkspaceBuild {
	t.Helper()

	buildID := takeFirst(orig.ID, uuid.New())
	var build database.WorkspaceBuild
	err := db.InTx(func(db database.Store) error {
		err := db.InsertWorkspaceBuild(genCtx, database.InsertWorkspaceBuildParams{
			ID:                buildID,
			CreatedAt:         takeFirst(orig.CreatedAt, dbtime.Now()),
			UpdatedAt:         takeFirst(orig.UpdatedAt, dbtime.Now()),
			WorkspaceID:       takeFirst(orig.WorkspaceID, uuid.New()),
			TemplateVersionID: takeFirst(orig.TemplateVersionID, uuid.New()),
			BuildNumber:       takeFirst(orig.BuildNumber, 1),
			Transition:        takeFirst(orig.Transition, database.WorkspaceTransitionStart),
			InitiatorID:       takeFirst(orig.InitiatorID, uuid.New()),
			JobID:             takeFirst(orig.JobID, uuid.New()),
			ProvisionerState:  takeFirstSlice(orig.ProvisionerState, []byte{}),
			Deadline:          takeFirst(orig.Deadline, dbtime.Now().Add(time.Hour)),
			MaxDeadline:       takeFirst(orig.MaxDeadline, time.Time{}),
			Reason:            takeFirst(orig.Reason, database.BuildReasonInitiator),
			TemplateVersionPresetID: takeFirst(orig.TemplateVersionPresetID, uuid.NullUUID{
				UUID:  uuid.UUID{},
				Valid: false,
			}),
		})
		if err != nil {
			return err
		}

		if orig.DailyCost > 0 {
			err = db.UpdateWorkspaceBuildCostByID(genCtx, database.UpdateWorkspaceBuildCostByIDParams{
				ID:        buildID,
				DailyCost: orig.DailyCost,
			})
			require.NoError(t, err)
		}

		build, err = db.GetWorkspaceBuildByID(genCtx, buildID)
		if err != nil {
			return err
		}
		return nil
	}, nil)
	require.NoError(t, err, "insert workspace build")

	return build
}

func WorkspaceBuildParameters(t testing.TB, db database.Store, orig []database.WorkspaceBuildParameter) []database.WorkspaceBuildParameter {
	if len(orig) == 0 {
		return nil
	}

	var (
		names  = make([]string, 0, len(orig))
		values = make([]string, 0, len(orig))
		params []database.WorkspaceBuildParameter
	)
	for _, param := range orig {
		names = append(names, param.Name)
		values = append(values, param.Value)
	}
	err := db.InTx(func(tx database.Store) error {
		id := takeFirst(orig[0].WorkspaceBuildID, uuid.New())
		err := tx.InsertWorkspaceBuildParameters(genCtx, database.InsertWorkspaceBuildParametersParams{
			WorkspaceBuildID: id,
			Name:             names,
			Value:            values,
		})
		if err != nil {
			return err
		}

		params, err = tx.GetWorkspaceBuildParameters(genCtx, id)
		return err
	}, nil)
	require.NoError(t, err)
	return params
}

func User(t testing.TB, db database.Store, orig database.User) database.User {
	user, err := db.InsertUser(genCtx, database.InsertUserParams{
		ID:             takeFirst(orig.ID, uuid.New()),
		Email:          takeFirst(orig.Email, testutil.GetRandomName(t)),
		Username:       takeFirst(orig.Username, testutil.GetRandomName(t)),
		Name:           takeFirst(orig.Name, testutil.GetRandomName(t)),
		HashedPassword: takeFirstSlice(orig.HashedPassword, []byte(must(cryptorand.String(32)))),
		CreatedAt:      takeFirst(orig.CreatedAt, dbtime.Now()),
		UpdatedAt:      takeFirst(orig.UpdatedAt, dbtime.Now()),
		RBACRoles:      takeFirstSlice(orig.RBACRoles, []string{}),
		LoginType:      takeFirst(orig.LoginType, database.LoginTypePassword),
		Status:         string(takeFirst(orig.Status, database.UserStatusDormant)),
	})
	require.NoError(t, err, "insert user")

	user, err = db.UpdateUserStatus(genCtx, database.UpdateUserStatusParams{
		ID:        user.ID,
		Status:    takeFirst(orig.Status, database.UserStatusActive),
		UpdatedAt: dbtime.Now(),
	})
	require.NoError(t, err, "insert user")

	if !orig.LastSeenAt.IsZero() {
		user, err = db.UpdateUserLastSeenAt(genCtx, database.UpdateUserLastSeenAtParams{
			ID:         user.ID,
			LastSeenAt: orig.LastSeenAt,
			UpdatedAt:  user.UpdatedAt,
		})
		require.NoError(t, err, "user last seen")
	}

	if orig.Deleted {
		err = db.UpdateUserDeletedByID(genCtx, user.ID)
		require.NoError(t, err, "set user as deleted")
	}
	return user
}

func GitSSHKey(t testing.TB, db database.Store, orig database.GitSSHKey) database.GitSSHKey {
	key, err := db.InsertGitSSHKey(genCtx, database.InsertGitSSHKeyParams{
		UserID:     takeFirst(orig.UserID, uuid.New()),
		CreatedAt:  takeFirst(orig.CreatedAt, dbtime.Now()),
		UpdatedAt:  takeFirst(orig.UpdatedAt, dbtime.Now()),
		PrivateKey: takeFirst(orig.PrivateKey, ""),
		PublicKey:  takeFirst(orig.PublicKey, ""),
	})
	require.NoError(t, err, "insert ssh key")
	return key
}

func Organization(t testing.TB, db database.Store, orig database.Organization) database.Organization {
	org, err := db.InsertOrganization(genCtx, database.InsertOrganizationParams{
		ID:          takeFirst(orig.ID, uuid.New()),
		Name:        takeFirst(orig.Name, testutil.GetRandomName(t)),
		DisplayName: takeFirst(orig.Name, testutil.GetRandomName(t)),
		Description: takeFirst(orig.Description, testutil.GetRandomName(t)),
		Icon:        takeFirst(orig.Icon, ""),
		CreatedAt:   takeFirst(orig.CreatedAt, dbtime.Now()),
		UpdatedAt:   takeFirst(orig.UpdatedAt, dbtime.Now()),
	})
	require.NoError(t, err, "insert organization")
	return org
}

func OrganizationMember(t testing.TB, db database.Store, orig database.OrganizationMember) database.OrganizationMember {
	mem, err := db.InsertOrganizationMember(genCtx, database.InsertOrganizationMemberParams{
		OrganizationID: takeFirst(orig.OrganizationID, uuid.New()),
		UserID:         takeFirst(orig.UserID, uuid.New()),
		CreatedAt:      takeFirst(orig.CreatedAt, dbtime.Now()),
		UpdatedAt:      takeFirst(orig.UpdatedAt, dbtime.Now()),
		Roles:          takeFirstSlice(orig.Roles, []string{}),
	})
	require.NoError(t, err, "insert organization")
	return mem
}

func NotificationInbox(t testing.TB, db database.Store, orig database.InsertInboxNotificationParams) database.InboxNotification {
	notification, err := db.InsertInboxNotification(genCtx, database.InsertInboxNotificationParams{
		ID:         takeFirst(orig.ID, uuid.New()),
		UserID:     takeFirst(orig.UserID, uuid.New()),
		TemplateID: takeFirst(orig.TemplateID, uuid.New()),
		Targets:    takeFirstSlice(orig.Targets, []uuid.UUID{}),
		Title:      takeFirst(orig.Title, testutil.GetRandomName(t)),
		Content:    takeFirst(orig.Content, testutil.GetRandomName(t)),
		Icon:       takeFirst(orig.Icon, ""),
		Actions:    orig.Actions,
		CreatedAt:  takeFirst(orig.CreatedAt, dbtime.Now()),
	})
	require.NoError(t, err, "insert notification")
	return notification
}

func Group(t testing.TB, db database.Store, orig database.Group) database.Group {
	t.Helper()

	name := takeFirst(orig.Name, testutil.GetRandomName(t))
	group, err := db.InsertGroup(genCtx, database.InsertGroupParams{
		ID:             takeFirst(orig.ID, uuid.New()),
		Name:           name,
		DisplayName:    takeFirst(orig.DisplayName, name),
		OrganizationID: takeFirst(orig.OrganizationID, uuid.New()),
		AvatarURL:      takeFirst(orig.AvatarURL, "https://logo.example.com"),
		QuotaAllowance: takeFirst(orig.QuotaAllowance, 0),
	})
	require.NoError(t, err, "insert group")
	return group
}

// GroupMember requires a user + group to already exist.
// Example for creating a group member for a random group + user.
//
//	GroupMember(t, db, database.GroupMemberTable{
//	  UserID:  User(t, db, database.User{}).ID,
//	  GroupID: Group(t, db, database.Group{
//	    OrganizationID: must(db.GetDefaultOrganization(genCtx)).ID,
//	  }).ID,
//	})
func GroupMember(t testing.TB, db database.Store, member database.GroupMemberTable) database.GroupMember {
	require.NotEqual(t, member.UserID, uuid.Nil, "A user id is required to use 'dbgen.GroupMember', use 'dbgen.User'.")
	require.NotEqual(t, member.GroupID, uuid.Nil, "A group id is required to use 'dbgen.GroupMember', use 'dbgen.Group'.")

	//nolint:gosimple
	err := db.InsertGroupMember(genCtx, database.InsertGroupMemberParams{
		UserID:  member.UserID,
		GroupID: member.GroupID,
	})
	require.NoError(t, err, "insert group member")

	user, err := db.GetUserByID(genCtx, member.UserID)
	if errors.Is(err, sql.ErrNoRows) {
		require.NoErrorf(t, err, "'dbgen.GroupMember' failed as the user with id %s does not exist. A user is required to use this function, use 'dbgen.User'.", member.UserID)
	}
	require.NoError(t, err, "get user by id")

	group, err := db.GetGroupByID(genCtx, member.GroupID)
	if errors.Is(err, sql.ErrNoRows) {
		require.NoErrorf(t, err, "'dbgen.GroupMember' failed as the group with id %s does not exist. A group is required to use this function, use 'dbgen.Group'.", member.GroupID)
	}
	require.NoError(t, err, "get group by id")

	groupMember := database.GroupMember{
		UserID:                 user.ID,
		UserEmail:              user.Email,
		UserUsername:           user.Username,
		UserHashedPassword:     user.HashedPassword,
		UserCreatedAt:          user.CreatedAt,
		UserUpdatedAt:          user.UpdatedAt,
		UserStatus:             user.Status,
		UserRbacRoles:          user.RBACRoles,
		UserLoginType:          user.LoginType,
		UserAvatarUrl:          user.AvatarURL,
		UserDeleted:            user.Deleted,
		UserLastSeenAt:         user.LastSeenAt,
		UserQuietHoursSchedule: user.QuietHoursSchedule,
		UserName:               user.Name,
		UserGithubComUserID:    user.GithubComUserID,
		OrganizationID:         group.OrganizationID,
		GroupName:              group.Name,
		GroupID:                group.ID,
	}

	return groupMember
}

// ProvisionerDaemon creates a provisioner daemon as far as the database is concerned. It does not run a provisioner daemon.
// If no key is provided, it will create one.
func ProvisionerDaemon(t testing.TB, db database.Store, orig database.ProvisionerDaemon) database.ProvisionerDaemon {
	t.Helper()

	var defOrgID uuid.UUID
	if orig.OrganizationID == uuid.Nil {
		defOrg, _ := db.GetDefaultOrganization(genCtx)
		defOrgID = defOrg.ID
	}

	daemon := database.UpsertProvisionerDaemonParams{
		Name:           takeFirst(orig.Name, testutil.GetRandomName(t)),
		OrganizationID: takeFirst(orig.OrganizationID, defOrgID, uuid.New()),
		CreatedAt:      takeFirst(orig.CreatedAt, dbtime.Now()),
		Provisioners:   takeFirstSlice(orig.Provisioners, []database.ProvisionerType{database.ProvisionerTypeEcho}),
		Tags:           takeFirstMap(orig.Tags, database.StringMap{}),
		KeyID:          takeFirst(orig.KeyID, uuid.Nil),
		LastSeenAt:     takeFirst(orig.LastSeenAt, sql.NullTime{Time: dbtime.Now(), Valid: true}),
		Version:        takeFirst(orig.Version, "v0.0.0"),
		APIVersion:     takeFirst(orig.APIVersion, "1.1"),
	}

	if daemon.KeyID == uuid.Nil {
		key, err := db.InsertProvisionerKey(genCtx, database.InsertProvisionerKeyParams{
			ID:             uuid.New(),
			Name:           daemon.Name + "-key",
			OrganizationID: daemon.OrganizationID,
			HashedSecret:   []byte("secret"),
			CreatedAt:      dbtime.Now(),
			Tags:           daemon.Tags,
		})
		require.NoError(t, err)
		daemon.KeyID = key.ID
	}

	d, err := db.UpsertProvisionerDaemon(genCtx, daemon)
	require.NoError(t, err)
	return d
}

// ProvisionerJob is a bit more involved to get the values such as "completedAt", "startedAt", "cancelledAt" set.  ps
// can be set to nil if you are SURE that you don't require a provisionerdaemon to acquire the job in your test.
func ProvisionerJob(t testing.TB, db database.Store, ps pubsub.Pubsub, orig database.ProvisionerJob) database.ProvisionerJob {
	t.Helper()

	var defOrgID uuid.UUID
	if orig.OrganizationID == uuid.Nil {
		defOrg, _ := db.GetDefaultOrganization(genCtx)
		defOrgID = defOrg.ID
	}

	jobID := takeFirst(orig.ID, uuid.New())

	// Always set some tags to prevent Acquire from grabbing jobs it should not.
	tags := maps.Clone(orig.Tags)
	if !orig.StartedAt.Time.IsZero() {
		if tags == nil {
			tags = make(database.StringMap)
		}
		// Make sure when we acquire the job, we only get this one.
		tags[jobID.String()] = "true"
	}

	job, err := db.InsertProvisionerJob(genCtx, database.InsertProvisionerJobParams{
		ID:             jobID,
		CreatedAt:      takeFirst(orig.CreatedAt, dbtime.Now()),
		UpdatedAt:      takeFirst(orig.UpdatedAt, dbtime.Now()),
		OrganizationID: takeFirst(orig.OrganizationID, defOrgID, uuid.New()),
		InitiatorID:    takeFirst(orig.InitiatorID, uuid.New()),
		Provisioner:    takeFirst(orig.Provisioner, database.ProvisionerTypeEcho),
		StorageMethod:  takeFirst(orig.StorageMethod, database.ProvisionerStorageMethodFile),
		FileID:         takeFirst(orig.FileID, uuid.New()),
		Type:           takeFirst(orig.Type, database.ProvisionerJobTypeWorkspaceBuild),
		Input:          takeFirstSlice(orig.Input, []byte("{}")),
		Tags:           tags,
		TraceMetadata:  pqtype.NullRawMessage{},
	})
	require.NoError(t, err, "insert job")
	if ps != nil {
		err = provisionerjobs.PostJob(ps, job)
		require.NoError(t, err, "post job to pubsub")
	}
	if !orig.StartedAt.Time.IsZero() {
		job, err = db.AcquireProvisionerJob(genCtx, database.AcquireProvisionerJobParams{
			StartedAt:       orig.StartedAt,
			OrganizationID:  job.OrganizationID,
			Types:           []database.ProvisionerType{job.Provisioner},
			ProvisionerTags: must(json.Marshal(tags)),
			WorkerID:        takeFirst(orig.WorkerID, uuid.NullUUID{}),
		})
		require.NoError(t, err)
		// There is no easy way to make sure we acquire the correct job.
		require.Equal(t, jobID, job.ID, "acquired incorrect job")
	}

	if !orig.CompletedAt.Time.IsZero() || orig.Error.String != "" {
		err = db.UpdateProvisionerJobWithCompleteByID(genCtx, database.UpdateProvisionerJobWithCompleteByIDParams{
			ID:          jobID,
			UpdatedAt:   job.UpdatedAt,
			CompletedAt: orig.CompletedAt,
			Error:       orig.Error,
			ErrorCode:   orig.ErrorCode,
		})
		require.NoError(t, err)
	}
	if !orig.CanceledAt.Time.IsZero() {
		err = db.UpdateProvisionerJobWithCancelByID(genCtx, database.UpdateProvisionerJobWithCancelByIDParams{
			ID:          jobID,
			CanceledAt:  orig.CanceledAt,
			CompletedAt: orig.CompletedAt,
		})
		require.NoError(t, err)
	}

	job, err = db.GetProvisionerJobByID(genCtx, jobID)
	require.NoError(t, err, "get job: %s", jobID.String())

	return job
}

func ProvisionerKey(t testing.TB, db database.Store, orig database.ProvisionerKey) database.ProvisionerKey {
	key, err := db.InsertProvisionerKey(genCtx, database.InsertProvisionerKeyParams{
		ID:             takeFirst(orig.ID, uuid.New()),
		CreatedAt:      takeFirst(orig.CreatedAt, dbtime.Now()),
		OrganizationID: takeFirst(orig.OrganizationID, uuid.New()),
		Name:           takeFirst(orig.Name, testutil.GetRandomName(t)),
		HashedSecret:   orig.HashedSecret,
		Tags:           orig.Tags,
	})
	require.NoError(t, err, "insert provisioner key")
	return key
}

func WorkspaceApp(t testing.TB, db database.Store, orig database.WorkspaceApp) database.WorkspaceApp {
	resource, err := db.InsertWorkspaceApp(genCtx, database.InsertWorkspaceAppParams{
		ID:          takeFirst(orig.ID, uuid.New()),
		CreatedAt:   takeFirst(orig.CreatedAt, dbtime.Now()),
		AgentID:     takeFirst(orig.AgentID, uuid.New()),
		Slug:        takeFirst(orig.Slug, testutil.GetRandomName(t)),
		DisplayName: takeFirst(orig.DisplayName, testutil.GetRandomName(t)),
		Icon:        takeFirst(orig.Icon, testutil.GetRandomName(t)),
		Command: sql.NullString{
			String: takeFirst(orig.Command.String, "ls"),
			Valid:  orig.Command.Valid,
		},
		Url: sql.NullString{
			String: takeFirst(orig.Url.String),
			Valid:  orig.Url.Valid,
		},
		External:             orig.External,
		Subdomain:            orig.Subdomain,
		SharingLevel:         takeFirst(orig.SharingLevel, database.AppSharingLevelOwner),
		HealthcheckUrl:       takeFirst(orig.HealthcheckUrl, "https://localhost:8000"),
		HealthcheckInterval:  takeFirst(orig.HealthcheckInterval, 60),
		HealthcheckThreshold: takeFirst(orig.HealthcheckThreshold, 60),
		Health:               takeFirst(orig.Health, database.WorkspaceAppHealthHealthy),
		DisplayOrder:         takeFirst(orig.DisplayOrder, 1),
		Hidden:               orig.Hidden,
		OpenIn:               takeFirst(orig.OpenIn, database.WorkspaceAppOpenInSlimWindow),
	})
	require.NoError(t, err, "insert app")
	return resource
}

func WorkspaceAppStat(t testing.TB, db database.Store, orig database.WorkspaceAppStat) database.WorkspaceAppStat {
	// This is not going to be correct, but our query doesn't return the ID.
	id, err := cryptorand.Int63()
	require.NoError(t, err, "generate id")

	scheme := database.WorkspaceAppStat{
		ID:               takeFirst(orig.ID, id),
		UserID:           takeFirst(orig.UserID, uuid.New()),
		WorkspaceID:      takeFirst(orig.WorkspaceID, uuid.New()),
		AgentID:          takeFirst(orig.AgentID, uuid.New()),
		AccessMethod:     takeFirst(orig.AccessMethod, ""),
		SlugOrPort:       takeFirst(orig.SlugOrPort, ""),
		SessionID:        takeFirst(orig.SessionID, uuid.New()),
		SessionStartedAt: takeFirst(orig.SessionStartedAt, dbtime.Now().Add(-time.Minute)),
		SessionEndedAt:   takeFirst(orig.SessionEndedAt, dbtime.Now()),
		Requests:         takeFirst(orig.Requests, 1),
	}
	err = db.InsertWorkspaceAppStats(genCtx, database.InsertWorkspaceAppStatsParams{
		UserID:           []uuid.UUID{scheme.UserID},
		WorkspaceID:      []uuid.UUID{scheme.WorkspaceID},
		AgentID:          []uuid.UUID{scheme.AgentID},
		AccessMethod:     []string{scheme.AccessMethod},
		SlugOrPort:       []string{scheme.SlugOrPort},
		SessionID:        []uuid.UUID{scheme.SessionID},
		SessionStartedAt: []time.Time{scheme.SessionStartedAt},
		SessionEndedAt:   []time.Time{scheme.SessionEndedAt},
		Requests:         []int32{scheme.Requests},
	})
	require.NoError(t, err, "insert workspace agent stat")
	return scheme
}

func WorkspaceResource(t testing.TB, db database.Store, orig database.WorkspaceResource) database.WorkspaceResource {
	resource, err := db.InsertWorkspaceResource(genCtx, database.InsertWorkspaceResourceParams{
		ID:         takeFirst(orig.ID, uuid.New()),
		CreatedAt:  takeFirst(orig.CreatedAt, dbtime.Now()),
		JobID:      takeFirst(orig.JobID, uuid.New()),
		Transition: takeFirst(orig.Transition, database.WorkspaceTransitionStart),
		Type:       takeFirst(orig.Type, "fake_resource"),
		Name:       takeFirst(orig.Name, testutil.GetRandomName(t)),
		Hide:       takeFirst(orig.Hide, false),
		Icon:       takeFirst(orig.Icon, ""),
		InstanceType: sql.NullString{
			String: takeFirst(orig.InstanceType.String, ""),
			Valid:  takeFirst(orig.InstanceType.Valid, false),
		},
		DailyCost: takeFirst(orig.DailyCost, 0),
		ModulePath: sql.NullString{
			String: takeFirst(orig.ModulePath.String, ""),
			Valid:  takeFirst(orig.ModulePath.Valid, true),
		},
	})
	require.NoError(t, err, "insert resource")
	return resource
}

func WorkspaceModule(t testing.TB, db database.Store, orig database.WorkspaceModule) database.WorkspaceModule {
	module, err := db.InsertWorkspaceModule(genCtx, database.InsertWorkspaceModuleParams{
		ID:         takeFirst(orig.ID, uuid.New()),
		JobID:      takeFirst(orig.JobID, uuid.New()),
		Transition: takeFirst(orig.Transition, database.WorkspaceTransitionStart),
		Source:     takeFirst(orig.Source, "test-source"),
		Version:    takeFirst(orig.Version, "v1.0.0"),
		Key:        takeFirst(orig.Key, "test-key"),
		CreatedAt:  takeFirst(orig.CreatedAt, dbtime.Now()),
	})
	require.NoError(t, err, "insert workspace module")
	return module
}

func WorkspaceResourceMetadatums(t testing.TB, db database.Store, seed database.WorkspaceResourceMetadatum) []database.WorkspaceResourceMetadatum {
	meta, err := db.InsertWorkspaceResourceMetadata(genCtx, database.InsertWorkspaceResourceMetadataParams{
		WorkspaceResourceID: takeFirst(seed.WorkspaceResourceID, uuid.New()),
		Key:                 []string{takeFirst(seed.Key, testutil.GetRandomName(t))},
		Value:               []string{takeFirst(seed.Value.String, testutil.GetRandomName(t))},
		Sensitive:           []bool{takeFirst(seed.Sensitive, false)},
	})
	require.NoError(t, err, "insert meta data")
	return meta
}

func WorkspaceProxy(t testing.TB, db database.Store, orig database.WorkspaceProxy) (database.WorkspaceProxy, string) {
	secret, err := cryptorand.HexString(64)
	require.NoError(t, err, "generate secret")
	hashedSecret := sha256.Sum256([]byte(secret))

	proxy, err := db.InsertWorkspaceProxy(genCtx, database.InsertWorkspaceProxyParams{
		ID:                takeFirst(orig.ID, uuid.New()),
		Name:              takeFirst(orig.Name, testutil.GetRandomName(t)),
		DisplayName:       takeFirst(orig.DisplayName, testutil.GetRandomName(t)),
		Icon:              takeFirst(orig.Icon, testutil.GetRandomName(t)),
		TokenHashedSecret: hashedSecret[:],
		CreatedAt:         takeFirst(orig.CreatedAt, dbtime.Now()),
		UpdatedAt:         takeFirst(orig.UpdatedAt, dbtime.Now()),
		DerpEnabled:       takeFirst(orig.DerpEnabled, false),
		DerpOnly:          takeFirst(orig.DerpEnabled, false),
	})
	require.NoError(t, err, "insert proxy")

	// Also set these fields if the caller wants them.
	if orig.Url != "" || orig.WildcardHostname != "" {
		proxy, err = db.RegisterWorkspaceProxy(genCtx, database.RegisterWorkspaceProxyParams{
			Url:              orig.Url,
			WildcardHostname: orig.WildcardHostname,
			ID:               proxy.ID,
		})
		require.NoError(t, err, "update proxy")
	}
	return proxy, secret
}

func File(t testing.TB, db database.Store, orig database.File) database.File {
	file, err := db.InsertFile(genCtx, database.InsertFileParams{
		ID:        takeFirst(orig.ID, uuid.New()),
		Hash:      takeFirst(orig.Hash, hex.EncodeToString(make([]byte, 32))),
		CreatedAt: takeFirst(orig.CreatedAt, dbtime.Now()),
		CreatedBy: takeFirst(orig.CreatedBy, uuid.New()),
		Mimetype:  takeFirst(orig.Mimetype, "application/x-tar"),
		Data:      takeFirstSlice(orig.Data, []byte{}),
	})
	require.NoError(t, err, "insert file")
	return file
}

func UserLink(t testing.TB, db database.Store, orig database.UserLink) database.UserLink {
	link, err := db.InsertUserLink(genCtx, database.InsertUserLinkParams{
		UserID:                 takeFirst(orig.UserID, uuid.New()),
		LoginType:              takeFirst(orig.LoginType, database.LoginTypeGithub),
		LinkedID:               takeFirst(orig.LinkedID),
		OAuthAccessToken:       takeFirst(orig.OAuthAccessToken, uuid.NewString()),
		OAuthAccessTokenKeyID:  takeFirst(orig.OAuthAccessTokenKeyID, sql.NullString{}),
		OAuthRefreshToken:      takeFirst(orig.OAuthRefreshToken, uuid.NewString()),
		OAuthRefreshTokenKeyID: takeFirst(orig.OAuthRefreshTokenKeyID, sql.NullString{}),
		OAuthExpiry:            takeFirst(orig.OAuthExpiry, dbtime.Now().Add(time.Hour*24)),
		Claims:                 orig.Claims,
	})

	require.NoError(t, err, "insert link")
	return link
}

func ExternalAuthLink(t testing.TB, db database.Store, orig database.ExternalAuthLink) database.ExternalAuthLink {
	msg := takeFirst(&orig.OAuthExtra, &pqtype.NullRawMessage{})
	link, err := db.InsertExternalAuthLink(genCtx, database.InsertExternalAuthLinkParams{
		ProviderID:             takeFirst(orig.ProviderID, uuid.New().String()),
		UserID:                 takeFirst(orig.UserID, uuid.New()),
		OAuthAccessToken:       takeFirst(orig.OAuthAccessToken, uuid.NewString()),
		OAuthAccessTokenKeyID:  takeFirst(orig.OAuthAccessTokenKeyID, sql.NullString{}),
		OAuthRefreshToken:      takeFirst(orig.OAuthRefreshToken, uuid.NewString()),
		OAuthRefreshTokenKeyID: takeFirst(orig.OAuthRefreshTokenKeyID, sql.NullString{}),
		OAuthExpiry:            takeFirst(orig.OAuthExpiry, dbtime.Now().Add(time.Hour*24)),
		CreatedAt:              takeFirst(orig.CreatedAt, dbtime.Now()),
		UpdatedAt:              takeFirst(orig.UpdatedAt, dbtime.Now()),
		OAuthExtra:             *msg,
	})

	require.NoError(t, err, "insert external auth link")
	return link
}

func TemplateVersion(t testing.TB, db database.Store, orig database.TemplateVersion) database.TemplateVersion {
	var version database.TemplateVersion
	err := db.InTx(func(db database.Store) error {
		versionID := takeFirst(orig.ID, uuid.New())
		err := db.InsertTemplateVersion(genCtx, database.InsertTemplateVersionParams{
			ID:              versionID,
			TemplateID:      takeFirst(orig.TemplateID, uuid.NullUUID{}),
			OrganizationID:  takeFirst(orig.OrganizationID, uuid.New()),
			CreatedAt:       takeFirst(orig.CreatedAt, dbtime.Now()),
			UpdatedAt:       takeFirst(orig.UpdatedAt, dbtime.Now()),
			Name:            takeFirst(orig.Name, testutil.GetRandomName(t)),
			Message:         orig.Message,
			Readme:          takeFirst(orig.Readme, testutil.GetRandomName(t)),
			JobID:           takeFirst(orig.JobID, uuid.New()),
			CreatedBy:       takeFirst(orig.CreatedBy, uuid.New()),
			SourceExampleID: takeFirst(orig.SourceExampleID, sql.NullString{}),
		})
		if err != nil {
			return err
		}

		version, err = db.GetTemplateVersionByID(genCtx, versionID)
		if err != nil {
			return err
		}
		return nil
	}, nil)
	require.NoError(t, err, "insert template version")

	return version
}

func TemplateVersionVariable(t testing.TB, db database.Store, orig database.TemplateVersionVariable) database.TemplateVersionVariable {
	version, err := db.InsertTemplateVersionVariable(genCtx, database.InsertTemplateVersionVariableParams{
		TemplateVersionID: takeFirst(orig.TemplateVersionID, uuid.New()),
		Name:              takeFirst(orig.Name, testutil.GetRandomName(t)),
		Description:       takeFirst(orig.Description, testutil.GetRandomName(t)),
		Type:              takeFirst(orig.Type, "string"),
		Value:             takeFirst(orig.Value, ""),
		DefaultValue:      takeFirst(orig.DefaultValue, testutil.GetRandomName(t)),
		Required:          takeFirst(orig.Required, false),
		Sensitive:         takeFirst(orig.Sensitive, false),
	})
	require.NoError(t, err, "insert template version variable")
	return version
}

func TemplateVersionWorkspaceTag(t testing.TB, db database.Store, orig database.TemplateVersionWorkspaceTag) database.TemplateVersionWorkspaceTag {
	workspaceTag, err := db.InsertTemplateVersionWorkspaceTag(genCtx, database.InsertTemplateVersionWorkspaceTagParams{
		TemplateVersionID: takeFirst(orig.TemplateVersionID, uuid.New()),
		Key:               takeFirst(orig.Key, testutil.GetRandomName(t)),
		Value:             takeFirst(orig.Value, testutil.GetRandomName(t)),
	})
	require.NoError(t, err, "insert template version workspace tag")
	return workspaceTag
}

func TemplateVersionParameter(t testing.TB, db database.Store, orig database.TemplateVersionParameter) database.TemplateVersionParameter {
	t.Helper()

	version, err := db.InsertTemplateVersionParameter(genCtx, database.InsertTemplateVersionParameterParams{
		TemplateVersionID:   takeFirst(orig.TemplateVersionID, uuid.New()),
		Name:                takeFirst(orig.Name, testutil.GetRandomName(t)),
		Description:         takeFirst(orig.Description, testutil.GetRandomName(t)),
		Type:                takeFirst(orig.Type, "string"),
		Mutable:             takeFirst(orig.Mutable, false),
		DefaultValue:        takeFirst(orig.DefaultValue, testutil.GetRandomName(t)),
		Icon:                takeFirst(orig.Icon, testutil.GetRandomName(t)),
		Options:             takeFirstSlice(orig.Options, []byte("[]")),
		ValidationRegex:     takeFirst(orig.ValidationRegex, ""),
		ValidationMin:       takeFirst(orig.ValidationMin, sql.NullInt32{}),
		ValidationMax:       takeFirst(orig.ValidationMax, sql.NullInt32{}),
		ValidationError:     takeFirst(orig.ValidationError, ""),
		ValidationMonotonic: takeFirst(orig.ValidationMonotonic, ""),
		Required:            takeFirst(orig.Required, false),
		DisplayName:         takeFirst(orig.DisplayName, testutil.GetRandomName(t)),
		DisplayOrder:        takeFirst(orig.DisplayOrder, 0),
		Ephemeral:           takeFirst(orig.Ephemeral, false),
	})
	require.NoError(t, err, "insert template version parameter")
	return version
}

func WorkspaceAgentStat(t testing.TB, db database.Store, orig database.WorkspaceAgentStat) database.WorkspaceAgentStat {
	if orig.ConnectionsByProto == nil {
		orig.ConnectionsByProto = json.RawMessage([]byte("{}"))
	}
	jsonProto := []byte(fmt.Sprintf("[%s]", orig.ConnectionsByProto))

	params := database.InsertWorkspaceAgentStatsParams{
		ID:                          []uuid.UUID{takeFirst(orig.ID, uuid.New())},
		CreatedAt:                   []time.Time{takeFirst(orig.CreatedAt, dbtime.Now())},
		UserID:                      []uuid.UUID{takeFirst(orig.UserID, uuid.New())},
		TemplateID:                  []uuid.UUID{takeFirst(orig.TemplateID, uuid.New())},
		WorkspaceID:                 []uuid.UUID{takeFirst(orig.WorkspaceID, uuid.New())},
		AgentID:                     []uuid.UUID{takeFirst(orig.AgentID, uuid.New())},
		ConnectionsByProto:          jsonProto,
		ConnectionCount:             []int64{takeFirst(orig.ConnectionCount, 0)},
		RxPackets:                   []int64{takeFirst(orig.RxPackets, 0)},
		RxBytes:                     []int64{takeFirst(orig.RxBytes, 0)},
		TxPackets:                   []int64{takeFirst(orig.TxPackets, 0)},
		TxBytes:                     []int64{takeFirst(orig.TxBytes, 0)},
		SessionCountVSCode:          []int64{takeFirst(orig.SessionCountVSCode, 0)},
		SessionCountJetBrains:       []int64{takeFirst(orig.SessionCountJetBrains, 0)},
		SessionCountReconnectingPTY: []int64{takeFirst(orig.SessionCountReconnectingPTY, 0)},
		SessionCountSSH:             []int64{takeFirst(orig.SessionCountSSH, 0)},
		ConnectionMedianLatencyMS:   []float64{takeFirst(orig.ConnectionMedianLatencyMS, 0)},
		Usage:                       []bool{takeFirst(orig.Usage, false)},
	}
	err := db.InsertWorkspaceAgentStats(genCtx, params)
	require.NoError(t, err, "insert workspace agent stat")

	return database.WorkspaceAgentStat{
		ID:                          params.ID[0],
		CreatedAt:                   params.CreatedAt[0],
		UserID:                      params.UserID[0],
		AgentID:                     params.AgentID[0],
		WorkspaceID:                 params.WorkspaceID[0],
		TemplateID:                  params.TemplateID[0],
		ConnectionsByProto:          orig.ConnectionsByProto,
		ConnectionCount:             params.ConnectionCount[0],
		RxPackets:                   params.RxPackets[0],
		RxBytes:                     params.RxBytes[0],
		TxPackets:                   params.TxPackets[0],
		TxBytes:                     params.TxBytes[0],
		ConnectionMedianLatencyMS:   params.ConnectionMedianLatencyMS[0],
		SessionCountVSCode:          params.SessionCountVSCode[0],
		SessionCountJetBrains:       params.SessionCountJetBrains[0],
		SessionCountReconnectingPTY: params.SessionCountReconnectingPTY[0],
		SessionCountSSH:             params.SessionCountSSH[0],
		Usage:                       params.Usage[0],
	}
}

func OAuth2ProviderApp(t testing.TB, db database.Store, seed database.OAuth2ProviderApp) database.OAuth2ProviderApp {
	app, err := db.InsertOAuth2ProviderApp(genCtx, database.InsertOAuth2ProviderAppParams{
		ID:          takeFirst(seed.ID, uuid.New()),
		Name:        takeFirst(seed.Name, testutil.GetRandomName(t)),
		CreatedAt:   takeFirst(seed.CreatedAt, dbtime.Now()),
		UpdatedAt:   takeFirst(seed.UpdatedAt, dbtime.Now()),
		Icon:        takeFirst(seed.Icon, ""),
		CallbackURL: takeFirst(seed.CallbackURL, "http://localhost"),
	})
	require.NoError(t, err, "insert oauth2 app")
	return app
}

func OAuth2ProviderAppSecret(t testing.TB, db database.Store, seed database.OAuth2ProviderAppSecret) database.OAuth2ProviderAppSecret {
	app, err := db.InsertOAuth2ProviderAppSecret(genCtx, database.InsertOAuth2ProviderAppSecretParams{
		ID:            takeFirst(seed.ID, uuid.New()),
		CreatedAt:     takeFirst(seed.CreatedAt, dbtime.Now()),
		SecretPrefix:  takeFirstSlice(seed.SecretPrefix, []byte("prefix")),
		HashedSecret:  takeFirstSlice(seed.HashedSecret, []byte("hashed-secret")),
		DisplaySecret: takeFirst(seed.DisplaySecret, "secret"),
		AppID:         takeFirst(seed.AppID, uuid.New()),
	})
	require.NoError(t, err, "insert oauth2 app secret")
	return app
}

func OAuth2ProviderAppCode(t testing.TB, db database.Store, seed database.OAuth2ProviderAppCode) database.OAuth2ProviderAppCode {
	code, err := db.InsertOAuth2ProviderAppCode(genCtx, database.InsertOAuth2ProviderAppCodeParams{
		ID:           takeFirst(seed.ID, uuid.New()),
		CreatedAt:    takeFirst(seed.CreatedAt, dbtime.Now()),
		ExpiresAt:    takeFirst(seed.CreatedAt, dbtime.Now()),
		SecretPrefix: takeFirstSlice(seed.SecretPrefix, []byte("prefix")),
		HashedSecret: takeFirstSlice(seed.HashedSecret, []byte("hashed-secret")),
		AppID:        takeFirst(seed.AppID, uuid.New()),
		UserID:       takeFirst(seed.UserID, uuid.New()),
	})
	require.NoError(t, err, "insert oauth2 app code")
	return code
}

func OAuth2ProviderAppToken(t testing.TB, db database.Store, seed database.OAuth2ProviderAppToken) database.OAuth2ProviderAppToken {
	token, err := db.InsertOAuth2ProviderAppToken(genCtx, database.InsertOAuth2ProviderAppTokenParams{
		ID:          takeFirst(seed.ID, uuid.New()),
		CreatedAt:   takeFirst(seed.CreatedAt, dbtime.Now()),
		ExpiresAt:   takeFirst(seed.CreatedAt, dbtime.Now()),
		HashPrefix:  takeFirstSlice(seed.HashPrefix, []byte("prefix")),
		RefreshHash: takeFirstSlice(seed.RefreshHash, []byte("hashed-secret")),
		AppSecretID: takeFirst(seed.AppSecretID, uuid.New()),
		APIKeyID:    takeFirst(seed.APIKeyID, uuid.New().String()),
	})
	require.NoError(t, err, "insert oauth2 app token")
	return token
}

func WorkspaceAgentMemoryResourceMonitor(t testing.TB, db database.Store, seed database.WorkspaceAgentMemoryResourceMonitor) database.WorkspaceAgentMemoryResourceMonitor {
	monitor, err := db.InsertMemoryResourceMonitor(genCtx, database.InsertMemoryResourceMonitorParams{
		AgentID:        takeFirst(seed.AgentID, uuid.New()),
		Enabled:        takeFirst(seed.Enabled, true),
		State:          takeFirst(seed.State, database.WorkspaceAgentMonitorStateOK),
		Threshold:      takeFirst(seed.Threshold, 100),
		CreatedAt:      takeFirst(seed.CreatedAt, dbtime.Now()),
		UpdatedAt:      takeFirst(seed.UpdatedAt, dbtime.Now()),
		DebouncedUntil: takeFirst(seed.DebouncedUntil, time.Time{}),
	})
	require.NoError(t, err, "insert workspace agent memory resource monitor")
	return monitor
}

func WorkspaceAgentVolumeResourceMonitor(t testing.TB, db database.Store, seed database.WorkspaceAgentVolumeResourceMonitor) database.WorkspaceAgentVolumeResourceMonitor {
	monitor, err := db.InsertVolumeResourceMonitor(genCtx, database.InsertVolumeResourceMonitorParams{
		AgentID:        takeFirst(seed.AgentID, uuid.New()),
		Path:           takeFirst(seed.Path, "/"),
		Enabled:        takeFirst(seed.Enabled, true),
		State:          takeFirst(seed.State, database.WorkspaceAgentMonitorStateOK),
		Threshold:      takeFirst(seed.Threshold, 100),
		CreatedAt:      takeFirst(seed.CreatedAt, dbtime.Now()),
		UpdatedAt:      takeFirst(seed.UpdatedAt, dbtime.Now()),
		DebouncedUntil: takeFirst(seed.DebouncedUntil, time.Time{}),
	})
	require.NoError(t, err, "insert workspace agent volume resource monitor")
	return monitor
}

func CustomRole(t testing.TB, db database.Store, seed database.CustomRole) database.CustomRole {
	role, err := db.InsertCustomRole(genCtx, database.InsertCustomRoleParams{
		Name:            takeFirst(seed.Name, strings.ToLower(testutil.GetRandomName(t))),
		DisplayName:     testutil.GetRandomName(t),
		OrganizationID:  seed.OrganizationID,
		SitePermissions: takeFirstSlice(seed.SitePermissions, []database.CustomRolePermission{}),
		OrgPermissions:  takeFirstSlice(seed.SitePermissions, []database.CustomRolePermission{}),
		UserPermissions: takeFirstSlice(seed.SitePermissions, []database.CustomRolePermission{}),
	})
	require.NoError(t, err, "insert custom role")
	return role
}

func CryptoKey(t testing.TB, db database.Store, seed database.CryptoKey) database.CryptoKey {
	t.Helper()

	seed.Feature = takeFirst(seed.Feature, database.CryptoKeyFeatureWorkspaceAppsAPIKey)

	// An empty string for the secret is interpreted as
	// a caller wanting a new secret to be generated.
	// To generate a key with a NULL secret set Valid=false
	// and String to a non-empty string.
	if seed.Secret.String == "" {
		secret, err := newCryptoKeySecret(seed.Feature)
		require.NoError(t, err, "generate secret")
		seed.Secret = sql.NullString{
			String: secret,
			Valid:  true,
		}
	}

	key, err := db.InsertCryptoKey(genCtx, database.InsertCryptoKeyParams{
		Sequence:    takeFirst(seed.Sequence, 123),
		Secret:      seed.Secret,
		SecretKeyID: takeFirst(seed.SecretKeyID, sql.NullString{}),
		Feature:     seed.Feature,
		StartsAt:    takeFirst(seed.StartsAt, dbtime.Now()),
	})
	require.NoError(t, err, "insert crypto key")

	if seed.DeletesAt.Valid {
		key, err = db.UpdateCryptoKeyDeletesAt(genCtx, database.UpdateCryptoKeyDeletesAtParams{
			Feature:   key.Feature,
			Sequence:  key.Sequence,
			DeletesAt: sql.NullTime{Time: seed.DeletesAt.Time, Valid: true},
		})
		require.NoError(t, err, "update crypto key deletes_at")
	}
	return key
}

func ProvisionerJobTimings(t testing.TB, db database.Store, build database.WorkspaceBuild, count int) []database.ProvisionerJobTiming {
	timings := make([]database.ProvisionerJobTiming, count)
	for i := range count {
		timings[i] = provisionerJobTiming(t, db, database.ProvisionerJobTiming{
			JobID: build.JobID,
		})
	}
	return timings
}

func TelemetryItem(t testing.TB, db database.Store, seed database.TelemetryItem) database.TelemetryItem {
	if seed.Key == "" {
		seed.Key = testutil.GetRandomName(t)
	}
	if seed.Value == "" {
		seed.Value = time.Now().Format(time.RFC3339)
	}
	err := db.UpsertTelemetryItem(genCtx, database.UpsertTelemetryItemParams{
		Key:   seed.Key,
		Value: seed.Value,
	})
	require.NoError(t, err, "upsert telemetry item")
	item, err := db.GetTelemetryItem(genCtx, seed.Key)
	require.NoError(t, err, "get telemetry item")
	return item
}

func Preset(t testing.TB, db database.Store, seed database.InsertPresetParams) database.TemplateVersionPreset {
	preset, err := db.InsertPreset(genCtx, database.InsertPresetParams{
		TemplateVersionID: takeFirst(seed.TemplateVersionID, uuid.New()),
		Name:              takeFirst(seed.Name, testutil.GetRandomName(t)),
		CreatedAt:         takeFirst(seed.CreatedAt, dbtime.Now()),
	})
	require.NoError(t, err, "insert preset")
	return preset
}

func PresetParameter(t testing.TB, db database.Store, seed database.InsertPresetParametersParams) []database.TemplateVersionPresetParameter {
	parameters, err := db.InsertPresetParameters(genCtx, database.InsertPresetParametersParams{
		TemplateVersionPresetID: takeFirst(seed.TemplateVersionPresetID, uuid.New()),
		Names:                   takeFirstSlice(seed.Names, []string{testutil.GetRandomName(t)}),
		Values:                  takeFirstSlice(seed.Values, []string{testutil.GetRandomName(t)}),
	})

	require.NoError(t, err, "insert preset parameters")
	return parameters
}

func PresetPrebuild(t testing.TB, db database.Store, seed database.InsertPresetPrebuildParams) database.TemplateVersionPresetPrebuild {
	prebuild, err := db.InsertPresetPrebuild(genCtx, database.InsertPresetPrebuildParams{
<<<<<<< HEAD
		ID:               takeFirst(seed.ID, uuid.New()),
		PresetID:         takeFirst(seed.PresetID, uuid.New()),
		DesiredInstances: takeFirst(seed.DesiredInstances, 1),
=======
		ID:                  takeFirst(seed.ID, uuid.New()),
		PresetID:            takeFirst(seed.PresetID, uuid.New()),
		DesiredInstances:    takeFirst(seed.DesiredInstances, 1),
		InvalidateAfterSecs: 0,
>>>>>>> 390a1fd4
	})
	require.NoError(t, err, "insert preset prebuild")
	return prebuild
}

func provisionerJobTiming(t testing.TB, db database.Store, seed database.ProvisionerJobTiming) database.ProvisionerJobTiming {
	timing, err := db.InsertProvisionerJobTimings(genCtx, database.InsertProvisionerJobTimingsParams{
		JobID:     takeFirst(seed.JobID, uuid.New()),
		StartedAt: []time.Time{takeFirst(seed.StartedAt, dbtime.Now())},
		EndedAt:   []time.Time{takeFirst(seed.EndedAt, dbtime.Now())},
		Stage:     []database.ProvisionerJobTimingStage{takeFirst(seed.Stage, database.ProvisionerJobTimingStageInit)},
		Source:    []string{takeFirst(seed.Source, "source")},
		Action:    []string{takeFirst(seed.Action, "action")},
		Resource:  []string{takeFirst(seed.Resource, "resource")},
	})
	require.NoError(t, err, "insert provisioner job timing")
	return timing[0]
}

func must[V any](v V, err error) V {
	if err != nil {
		panic(err)
	}
	return v
}

func takeFirstIP(values ...net.IPNet) net.IPNet {
	return takeFirstF(values, func(v net.IPNet) bool {
		return len(v.IP) != 0 && len(v.Mask) != 0
	})
}

// takeFirstSlice implements takeFirst for []any.
// []any is not a comparable type.
func takeFirstSlice[T any](values ...[]T) []T {
	return takeFirstF(values, func(v []T) bool {
		return len(v) != 0
	})
}

func takeFirstMap[T, E comparable](values ...map[T]E) map[T]E {
	return takeFirstF(values, func(v map[T]E) bool {
		return v != nil
	})
}

// takeFirstF takes the first value that returns true
func takeFirstF[Value any](values []Value, take func(v Value) bool) Value {
	for _, v := range values {
		if take(v) {
			return v
		}
	}
	// If all empty, return the last element
	if len(values) > 0 {
		return values[len(values)-1]
	}
	var empty Value
	return empty
}

// takeFirst will take the first non-empty value.
func takeFirst[Value comparable](values ...Value) Value {
	var empty Value
	return takeFirstF(values, func(v Value) bool {
		return v != empty
	})
}

func newCryptoKeySecret(feature database.CryptoKeyFeature) (string, error) {
	switch feature {
	case database.CryptoKeyFeatureWorkspaceAppsAPIKey:
		return generateCryptoKey(32)
	case database.CryptoKeyFeatureWorkspaceAppsToken:
		return generateCryptoKey(64)
	case database.CryptoKeyFeatureOIDCConvert:
		return generateCryptoKey(64)
	case database.CryptoKeyFeatureTailnetResume:
		return generateCryptoKey(64)
	}
	return "", xerrors.Errorf("unknown feature: %s", feature)
}

func generateCryptoKey(length int) (string, error) {
	b := make([]byte, length)
	_, err := rand.Read(b)
	if err != nil {
		return "", xerrors.Errorf("rand read: %w", err)
	}
	return hex.EncodeToString(b), nil
}<|MERGE_RESOLUTION|>--- conflicted
+++ resolved
@@ -1181,16 +1181,10 @@
 
 func PresetPrebuild(t testing.TB, db database.Store, seed database.InsertPresetPrebuildParams) database.TemplateVersionPresetPrebuild {
 	prebuild, err := db.InsertPresetPrebuild(genCtx, database.InsertPresetPrebuildParams{
-<<<<<<< HEAD
-		ID:               takeFirst(seed.ID, uuid.New()),
-		PresetID:         takeFirst(seed.PresetID, uuid.New()),
-		DesiredInstances: takeFirst(seed.DesiredInstances, 1),
-=======
 		ID:                  takeFirst(seed.ID, uuid.New()),
 		PresetID:            takeFirst(seed.PresetID, uuid.New()),
 		DesiredInstances:    takeFirst(seed.DesiredInstances, 1),
 		InvalidateAfterSecs: 0,
->>>>>>> 390a1fd4
 	})
 	require.NoError(t, err, "insert preset prebuild")
 	return prebuild
