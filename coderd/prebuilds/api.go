package prebuilds

import (
	"context"

	"github.com/google/uuid"
<<<<<<< HEAD

	"github.com/coder/coder/v2/coderd/database"
=======
	"golang.org/x/xerrors"
>>>>>>> fc921a58
)

var ErrNoClaimablePrebuiltWorkspaces = xerrors.New("no claimable prebuilt workspaces found")

// ReconciliationOrchestrator manages the lifecycle of prebuild reconciliation.
// It runs a continuous loop to check and reconcile prebuild states, and can be stopped gracefully.
type ReconciliationOrchestrator interface {
	Reconciler

	// RunLoop starts a continuous reconciliation loop that periodically calls ReconcileAll
	// to ensure all prebuilds are in their desired states. The loop runs until the context
	// is canceled or Stop is called.
	RunLoop(ctx context.Context)

	// Stop gracefully shuts down the orchestrator with the given cause.
	// The cause is used for logging and error reporting.
	Stop(ctx context.Context, cause error)
}

// Reconciler defines the core operations for managing prebuilds.
// It provides both high-level orchestration (ReconcileAll) and lower-level operations
// for more fine-grained control (SnapshotState, ReconcilePreset, CalculateActions).
// All database operations must be performed within repeatable-read transactions
// to ensure consistency.
type Reconciler interface {
	// ReconcileAll orchestrates the reconciliation of all prebuilds across all templates.
	// It takes a global snapshot of the system state and then reconciles each preset
	// in parallel, creating or deleting prebuilds as needed to reach their desired states.
	// For more fine-grained control, you can use the lower-level methods SnapshotState
	// and ReconcilePreset directly.
	ReconcileAll(ctx context.Context) error
<<<<<<< HEAD

	// SnapshotState captures the current state of all prebuilds across templates.
	// It creates a global database snapshot that can be viewed as a collection of PresetSnapshots,
	// each representing the state of prebuilds for a specific preset.
	// MUST be called inside a repeatable-read transaction.
	SnapshotState(ctx context.Context, store database.Store) (*GlobalSnapshot, error)

	// ReconcilePreset handles a single PresetSnapshot, determining and executing
	// the required actions (creating or deleting prebuilds) based on the current state.
	// MUST be called inside a repeatable-read transaction.
	ReconcilePreset(ctx context.Context, snapshot PresetSnapshot) error

	// CalculateActions determines what actions are needed to reconcile a preset's prebuilds
	// to their desired state. This includes creating new prebuilds, deleting excess ones,
	// or waiting due to backoff periods.
	// MUST be called inside a repeatable-read transaction.
	CalculateActions(ctx context.Context, state PresetSnapshot) (*ReconciliationActions, error)
}

type Claimer interface {
	Claim(ctx context.Context, store database.Store, userID uuid.UUID, name string, presetID uuid.UUID) (*uuid.UUID, error)
=======
}

type Claimer interface {
	Claim(ctx context.Context, userID uuid.UUID, name string, presetID uuid.UUID) (*uuid.UUID, error)
>>>>>>> fc921a58
	Initiator() uuid.UUID
}<|MERGE_RESOLUTION|>--- conflicted
+++ resolved
@@ -4,12 +4,9 @@
 	"context"
 
 	"github.com/google/uuid"
-<<<<<<< HEAD
+	"golang.org/x/xerrors"
 
 	"github.com/coder/coder/v2/coderd/database"
-=======
-	"golang.org/x/xerrors"
->>>>>>> fc921a58
 )
 
 var ErrNoClaimablePrebuiltWorkspaces = xerrors.New("no claimable prebuilt workspaces found")
@@ -41,7 +38,6 @@
 	// For more fine-grained control, you can use the lower-level methods SnapshotState
 	// and ReconcilePreset directly.
 	ReconcileAll(ctx context.Context) error
-<<<<<<< HEAD
 
 	// SnapshotState captures the current state of all prebuilds across templates.
 	// It creates a global database snapshot that can be viewed as a collection of PresetSnapshots,
@@ -62,12 +58,6 @@
 }
 
 type Claimer interface {
-	Claim(ctx context.Context, store database.Store, userID uuid.UUID, name string, presetID uuid.UUID) (*uuid.UUID, error)
-=======
-}
-
-type Claimer interface {
 	Claim(ctx context.Context, userID uuid.UUID, name string, presetID uuid.UUID) (*uuid.UUID, error)
->>>>>>> fc921a58
 	Initiator() uuid.UUID
 }