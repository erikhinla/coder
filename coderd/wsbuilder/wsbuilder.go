--- conflicted
+++ resolved
@@ -171,11 +171,7 @@
 	return b
 }
 
-<<<<<<< HEAD
-func (b Builder) Prebuild() Builder {
-=======
 func (b Builder) MarkPrebuild() Builder {
->>>>>>> 61a88e41
 	// nolint: revive
 	b.prebuild = true
 	return b
@@ -314,11 +310,7 @@
 	input, err := json.Marshal(provisionerdserver.WorkspaceProvisionJob{
 		WorkspaceBuildID: workspaceBuildID,
 		LogLevel:         b.logLevel,
-<<<<<<< HEAD
-		Prebuild:         b.prebuild,
-=======
 		IsPrebuild:       b.prebuild,
->>>>>>> 61a88e41
 	})
 	if err != nil {
 		return nil, nil, nil, BuildError{
