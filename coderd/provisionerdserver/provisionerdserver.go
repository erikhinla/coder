package provisionerdserver

import (
	"context"
	"database/sql"
	"encoding/json"
	"errors"
	"fmt"
	"net/http"
	"net/url"
	"reflect"
	"slices"
	"sort"
	"strconv"
	"strings"
	"sync/atomic"
	"time"

	"github.com/coder/coder/v2/codersdk/agentsdk"

	"github.com/google/uuid"
	"github.com/sqlc-dev/pqtype"
	semconv "go.opentelemetry.io/otel/semconv/v1.14.0"
	"go.opentelemetry.io/otel/trace"
	"golang.org/x/exp/maps"
	"golang.org/x/oauth2"
	"golang.org/x/xerrors"
	protobuf "google.golang.org/protobuf/proto"

	"cdr.dev/slog"

	"github.com/coder/quartz"

	"github.com/coder/coder/v2/coderd/apikey"
	"github.com/coder/coder/v2/coderd/audit"
	"github.com/coder/coder/v2/coderd/database"
	"github.com/coder/coder/v2/coderd/database/dbauthz"
	"github.com/coder/coder/v2/coderd/database/dbtime"
	"github.com/coder/coder/v2/coderd/database/pubsub"
	"github.com/coder/coder/v2/coderd/externalauth"
	"github.com/coder/coder/v2/coderd/notifications"
	"github.com/coder/coder/v2/coderd/promoauth"
	"github.com/coder/coder/v2/coderd/schedule"
	"github.com/coder/coder/v2/coderd/telemetry"
	"github.com/coder/coder/v2/coderd/tracing"
	"github.com/coder/coder/v2/coderd/wspubsub"
	"github.com/coder/coder/v2/codersdk"
	"github.com/coder/coder/v2/codersdk/drpc"
	"github.com/coder/coder/v2/provisioner"
	"github.com/coder/coder/v2/provisionerd/proto"
	"github.com/coder/coder/v2/provisionersdk"
	sdkproto "github.com/coder/coder/v2/provisionersdk/proto"
)

const (
	// DefaultAcquireJobLongPollDur is the time the (deprecated) AcquireJob rpc waits to try to obtain a job before
	// canceling and returning an empty job.
	DefaultAcquireJobLongPollDur = time.Second * 5

	// DefaultHeartbeatInterval is the interval at which the provisioner daemon
	// will update its last seen at timestamp in the database.
	DefaultHeartbeatInterval = time.Minute

	// StaleInterval is the amount of time after the last heartbeat for which
	// the provisioner will be reported as 'stale'.
	StaleInterval = 90 * time.Second
)

type Options struct {
	OIDCConfig          promoauth.OAuth2Config
	ExternalAuthConfigs []*externalauth.Config

	// Clock for testing
	Clock quartz.Clock

	// AcquireJobLongPollDur is used in tests
	AcquireJobLongPollDur time.Duration

	// HeartbeatInterval is the interval at which the provisioner daemon
	// will update its last seen at timestamp in the database.
	HeartbeatInterval time.Duration

	// HeartbeatFn is the function that will be called at the interval
	// specified by HeartbeatInterval.
	// The default function just calls UpdateProvisionerDaemonLastSeenAt.
	// This is mainly used for testing.
	HeartbeatFn func(context.Context) error
}

type server struct {
	// lifecycleCtx must be tied to the API server's lifecycle
	// as when the API server shuts down, we want to cancel any
	// long-running operations.
	lifecycleCtx                context.Context
	AccessURL                   *url.URL
	ID                          uuid.UUID
	OrganizationID              uuid.UUID
	Logger                      slog.Logger
	Provisioners                []database.ProvisionerType
	ExternalAuthConfigs         []*externalauth.Config
	Tags                        Tags
	Database                    database.Store
	Pubsub                      pubsub.Pubsub
	Acquirer                    *Acquirer
	Telemetry                   telemetry.Reporter
	Tracer                      trace.Tracer
	QuotaCommitter              *atomic.Pointer[proto.QuotaCommitter]
	Auditor                     *atomic.Pointer[audit.Auditor]
	TemplateScheduleStore       *atomic.Pointer[schedule.TemplateScheduleStore]
	UserQuietHoursScheduleStore *atomic.Pointer[schedule.UserQuietHoursScheduleStore]
	DeploymentValues            *codersdk.DeploymentValues
	NotificationsEnqueuer       notifications.Enqueuer

	OIDCConfig promoauth.OAuth2Config

	Clock quartz.Clock

	acquireJobLongPollDur time.Duration

	heartbeatInterval time.Duration
	heartbeatFn       func(ctx context.Context) error
}

// We use the null byte (0x00) in generating a canonical map key for tags, so
// it cannot be used in the tag keys or values.

var ErrTagsContainNullByte = xerrors.New("tags cannot contain the null byte (0x00)")

type Tags map[string]string

func (t Tags) ToJSON() (json.RawMessage, error) {
	r, err := json.Marshal(t)
	if err != nil {
		return nil, err
	}
	return r, err
}

func (t Tags) Valid() error {
	for k, v := range t {
		if slices.Contains([]byte(k), 0x00) || slices.Contains([]byte(v), 0x00) {
			return ErrTagsContainNullByte
		}
	}
	return nil
}

func NewServer(
	lifecycleCtx context.Context,
	accessURL *url.URL,
	id uuid.UUID,
	organizationID uuid.UUID,
	logger slog.Logger,
	provisioners []database.ProvisionerType,
	tags Tags,
	db database.Store,
	ps pubsub.Pubsub,
	acquirer *Acquirer,
	tel telemetry.Reporter,
	tracer trace.Tracer,
	quotaCommitter *atomic.Pointer[proto.QuotaCommitter],
	auditor *atomic.Pointer[audit.Auditor],
	templateScheduleStore *atomic.Pointer[schedule.TemplateScheduleStore],
	userQuietHoursScheduleStore *atomic.Pointer[schedule.UserQuietHoursScheduleStore],
	deploymentValues *codersdk.DeploymentValues,
	options Options,
	enqueuer notifications.Enqueuer,
) (proto.DRPCProvisionerDaemonServer, error) {
	// Fail-fast if pointers are nil
	if lifecycleCtx == nil {
		return nil, xerrors.New("ctx is nil")
	}
	if quotaCommitter == nil {
		return nil, xerrors.New("quotaCommitter is nil")
	}
	if auditor == nil {
		return nil, xerrors.New("auditor is nil")
	}
	if templateScheduleStore == nil {
		return nil, xerrors.New("templateScheduleStore is nil")
	}
	if userQuietHoursScheduleStore == nil {
		return nil, xerrors.New("userQuietHoursScheduleStore is nil")
	}
	if deploymentValues == nil {
		return nil, xerrors.New("deploymentValues is nil")
	}
	if acquirer == nil {
		return nil, xerrors.New("acquirer is nil")
	}
	if tags == nil {
		return nil, xerrors.Errorf("tags is nil")
	}
	if err := tags.Valid(); err != nil {
		return nil, xerrors.Errorf("invalid tags: %w", err)
	}
	if options.AcquireJobLongPollDur == 0 {
		options.AcquireJobLongPollDur = DefaultAcquireJobLongPollDur
	}
	if options.HeartbeatInterval == 0 {
		options.HeartbeatInterval = DefaultHeartbeatInterval
	}
	if options.Clock == nil {
		options.Clock = quartz.NewReal()
	}

	s := &server{
		lifecycleCtx:                lifecycleCtx,
		AccessURL:                   accessURL,
		ID:                          id,
		OrganizationID:              organizationID,
		Logger:                      logger,
		Provisioners:                provisioners,
		ExternalAuthConfigs:         options.ExternalAuthConfigs,
		Tags:                        tags,
		Database:                    db,
		Pubsub:                      ps,
		Acquirer:                    acquirer,
		NotificationsEnqueuer:       enqueuer,
		Telemetry:                   tel,
		Tracer:                      tracer,
		QuotaCommitter:              quotaCommitter,
		Auditor:                     auditor,
		TemplateScheduleStore:       templateScheduleStore,
		UserQuietHoursScheduleStore: userQuietHoursScheduleStore,
		DeploymentValues:            deploymentValues,
		OIDCConfig:                  options.OIDCConfig,
		Clock:                       options.Clock,
		acquireJobLongPollDur:       options.AcquireJobLongPollDur,
		heartbeatInterval:           options.HeartbeatInterval,
		heartbeatFn:                 options.HeartbeatFn,
	}

	if s.heartbeatFn == nil {
		s.heartbeatFn = s.defaultHeartbeat
	}

	go s.heartbeatLoop()
	return s, nil
}

// timeNow should be used when trying to get the current time for math
// calculations regarding workspace start and stop time.
func (s *server) timeNow(tags ...string) time.Time {
	return dbtime.Time(s.Clock.Now(tags...))
}

// heartbeatLoop runs heartbeatOnce at the interval specified by HeartbeatInterval
// until the lifecycle context is canceled.
func (s *server) heartbeatLoop() {
	tick := time.NewTicker(time.Nanosecond)
	defer tick.Stop()
	for {
		select {
		case <-s.lifecycleCtx.Done():
			s.Logger.Debug(s.lifecycleCtx, "heartbeat loop canceled")
			return
		case <-tick.C:
			if s.lifecycleCtx.Err() != nil {
				return
			}
			start := s.timeNow()
			hbCtx, hbCancel := context.WithTimeout(s.lifecycleCtx, s.heartbeatInterval)
			if err := s.heartbeat(hbCtx); err != nil && !database.IsQueryCanceledError(err) {
				s.Logger.Warn(hbCtx, "heartbeat failed", slog.Error(err))
			}
			hbCancel()
			elapsed := s.timeNow().Sub(start)
			nextBeat := s.heartbeatInterval - elapsed
			// avoid negative interval
			if nextBeat <= 0 {
				nextBeat = time.Nanosecond
			}
			tick.Reset(nextBeat)
		}
	}
}

// heartbeat updates the last seen at timestamp in the database.
// If HeartbeatFn is set, it will be called instead.
func (s *server) heartbeat(ctx context.Context) error {
	select {
	case <-ctx.Done():
		return nil
	default:
		return s.heartbeatFn(ctx)
	}
}

func (s *server) defaultHeartbeat(ctx context.Context) error {
	//nolint:gocritic // This is specifically for updating the last seen at timestamp.
	return s.Database.UpdateProvisionerDaemonLastSeenAt(dbauthz.AsSystemRestricted(ctx), database.UpdateProvisionerDaemonLastSeenAtParams{
		ID:         s.ID,
		LastSeenAt: sql.NullTime{Time: s.timeNow(), Valid: true},
	})
}

// AcquireJob queries the database to lock a job.
//
// Deprecated: This method is only available for back-level provisioner daemons.
func (s *server) AcquireJob(ctx context.Context, _ *proto.Empty) (*proto.AcquiredJob, error) {
	//nolint:gocritic // Provisionerd has specific authz rules.
	ctx = dbauthz.AsProvisionerd(ctx)
	// Since AcquireJob blocks until a job is available, we set a long (5s by default) timeout.  This allows back-level
	// provisioner daemons to gracefully shut down within a few seconds, but keeps them from rapidly polling the
	// database.
	acqCtx, acqCancel := context.WithTimeout(ctx, s.acquireJobLongPollDur)
	defer acqCancel()
	job, err := s.Acquirer.AcquireJob(acqCtx, s.OrganizationID, s.ID, s.Provisioners, s.Tags)
	if xerrors.Is(err, context.DeadlineExceeded) {
		s.Logger.Debug(ctx, "successful cancel")
		return &proto.AcquiredJob{}, nil
	}
	if err != nil {
		return nil, xerrors.Errorf("acquire job: %w", err)
	}
	s.Logger.Debug(ctx, "locked job from database", slog.F("job_id", job.ID))
	return s.acquireProtoJob(ctx, job)
}

type jobAndErr struct {
	job database.ProvisionerJob
	err error
}

// AcquireJobWithCancel queries the database to lock a job.
func (s *server) AcquireJobWithCancel(stream proto.DRPCProvisionerDaemon_AcquireJobWithCancelStream) (retErr error) {
	//nolint:gocritic // Provisionerd has specific authz rules.
	streamCtx := dbauthz.AsProvisionerd(stream.Context())
	defer func() {
		closeErr := stream.Close()
		s.Logger.Debug(streamCtx, "closed stream", slog.Error(closeErr))
		if retErr == nil {
			retErr = closeErr
		}
	}()
	acqCtx, acqCancel := context.WithCancel(streamCtx)
	defer acqCancel()
	recvCh := make(chan error, 1)
	go func() {
		_, err := stream.Recv() // cancel is the only message
		recvCh <- err
	}()
	jec := make(chan jobAndErr, 1)
	go func() {
		job, err := s.Acquirer.AcquireJob(acqCtx, s.OrganizationID, s.ID, s.Provisioners, s.Tags)
		jec <- jobAndErr{job: job, err: err}
	}()
	var recvErr error
	var je jobAndErr
	select {
	case recvErr = <-recvCh:
		acqCancel()
		je = <-jec
	case je = <-jec:
	}
	if xerrors.Is(je.err, context.Canceled) {
		s.Logger.Debug(streamCtx, "successful cancel")
		err := stream.Send(&proto.AcquiredJob{})
		if err != nil {
			// often this is just because the other side hangs up and doesn't wait for the cancel, so log at INFO
			s.Logger.Info(streamCtx, "failed to send empty job", slog.Error(err))
			return err
		}
		return nil
	}
	if je.err != nil {
		return xerrors.Errorf("acquire job: %w", je.err)
	}
	logger := s.Logger.With(slog.F("job_id", je.job.ID))
	logger.Debug(streamCtx, "locked job from database")

	if recvErr != nil {
		logger.Error(streamCtx, "recv error and failed to cancel acquire job", slog.Error(recvErr))
		// Well, this is awkward.  We hit an error receiving from the stream, but didn't cancel before we locked a job
		// in the database.  We need to mark this job as failed so the end user can retry if they want to.
		now := s.timeNow()
		err := s.Database.UpdateProvisionerJobWithCompleteByID(
			//nolint:gocritic // Provisionerd has specific authz rules.
			dbauthz.AsProvisionerd(context.Background()),
			database.UpdateProvisionerJobWithCompleteByIDParams{
				ID: je.job.ID,
				CompletedAt: sql.NullTime{
					Time:  now,
					Valid: true,
				},
				UpdatedAt: now,
				Error: sql.NullString{
					String: "connection to provisioner daemon broken",
					Valid:  true,
				},
				ErrorCode: sql.NullString{},
			})
		if err != nil {
			logger.Error(streamCtx, "error updating failed job", slog.Error(err))
		}
		return recvErr
	}

	pj, err := s.acquireProtoJob(streamCtx, je.job)
	if err != nil {
		return err
	}
	err = stream.Send(pj)
	if err != nil {
		s.Logger.Error(streamCtx, "failed to send job", slog.Error(err))
		return err
	}
	return nil
}

func (s *server) acquireProtoJob(ctx context.Context, job database.ProvisionerJob) (*proto.AcquiredJob, error) {
	// Marks the acquired job as failed with the error message provided.
	failJob := func(errorMessage string) error {
		err := s.Database.UpdateProvisionerJobWithCompleteByID(ctx, database.UpdateProvisionerJobWithCompleteByIDParams{
			ID: job.ID,
			CompletedAt: sql.NullTime{
				Time:  s.timeNow(),
				Valid: true,
			},
			Error: sql.NullString{
				String: errorMessage,
				Valid:  true,
			},
			ErrorCode: job.ErrorCode,
			UpdatedAt: s.timeNow(),
		})
		if err != nil {
			return xerrors.Errorf("update provisioner job: %w", err)
		}
		return xerrors.Errorf("request job was invalidated: %s", errorMessage)
	}

	user, err := s.Database.GetUserByID(ctx, job.InitiatorID)
	if err != nil {
		return nil, failJob(fmt.Sprintf("get user: %s", err))
	}

	jobTraceMetadata := map[string]string{}
	if job.TraceMetadata.Valid {
		err := json.Unmarshal(job.TraceMetadata.RawMessage, &jobTraceMetadata)
		if err != nil {
			return nil, failJob(fmt.Sprintf("unmarshal metadata: %s", err))
		}
	}

	protoJob := &proto.AcquiredJob{
		JobId:         job.ID.String(),
		CreatedAt:     job.CreatedAt.UnixMilli(),
		Provisioner:   string(job.Provisioner),
		UserName:      user.Username,
		TraceMetadata: jobTraceMetadata,
	}

	switch job.Type {
	case database.ProvisionerJobTypeWorkspaceBuild:
		var input WorkspaceProvisionJob
		err = json.Unmarshal(job.Input, &input)
		if err != nil {
			return nil, failJob(fmt.Sprintf("unmarshal job input %q: %s", job.Input, err))
		}
		workspaceBuild, err := s.Database.GetWorkspaceBuildByID(ctx, input.WorkspaceBuildID)
		if err != nil {
			return nil, failJob(fmt.Sprintf("get workspace build: %s", err))
		}
		workspace, err := s.Database.GetWorkspaceByID(ctx, workspaceBuild.WorkspaceID)
		if err != nil {
			return nil, failJob(fmt.Sprintf("get workspace: %s", err))
		}
		templateVersion, err := s.Database.GetTemplateVersionByID(ctx, workspaceBuild.TemplateVersionID)
		if err != nil {
			return nil, failJob(fmt.Sprintf("get template version: %s", err))
		}
		templateVariables, err := s.Database.GetTemplateVersionVariables(ctx, templateVersion.ID)
		if err != nil && !xerrors.Is(err, sql.ErrNoRows) {
			return nil, failJob(fmt.Sprintf("get template version variables: %s", err))
		}
		template, err := s.Database.GetTemplateByID(ctx, templateVersion.TemplateID.UUID)
		if err != nil {
			return nil, failJob(fmt.Sprintf("get template: %s", err))
		}
		owner, err := s.Database.GetUserByID(ctx, workspace.OwnerID)
		if err != nil {
			return nil, failJob(fmt.Sprintf("get owner: %s", err))
		}
		var ownerSSHPublicKey, ownerSSHPrivateKey string
		if ownerSSHKey, err := s.Database.GetGitSSHKey(ctx, owner.ID); err != nil {
			if !xerrors.Is(err, sql.ErrNoRows) {
				return nil, failJob(fmt.Sprintf("get owner ssh key: %s", err))
			}
		} else {
			ownerSSHPublicKey = ownerSSHKey.PublicKey
			ownerSSHPrivateKey = ownerSSHKey.PrivateKey
		}
		ownerGroups, err := s.Database.GetGroups(ctx, database.GetGroupsParams{
			HasMemberID:    owner.ID,
			OrganizationID: s.OrganizationID,
		})
		if err != nil {
			return nil, failJob(fmt.Sprintf("get owner group names: %s", err))
		}
		ownerGroupNames := []string{}
		for _, group := range ownerGroups {
			ownerGroupNames = append(ownerGroupNames, group.Group.Name)
		}
		var runningWorkspaceAgentToken string
		if input.RunningWorkspaceAgentID != uuid.Nil {
			agent, err := s.Database.GetWorkspaceAgentByID(ctx, input.RunningWorkspaceAgentID)
			if err != nil {
				s.Logger.Warn(ctx, "failed to retrieve running workspace agent by ID; this may affect prebuilds",
					slog.F("workspace_agent_id", input.RunningWorkspaceAgentID),
					slog.F("job_id", job.ID))
			} else {
				runningWorkspaceAgentToken = agent.AuthToken.String()
			}
		}

		msg, err := json.Marshal(wspubsub.WorkspaceEvent{
			Kind:        wspubsub.WorkspaceEventKindStateChange,
			WorkspaceID: workspace.ID,
		})
		if err != nil {
			return nil, failJob(fmt.Sprintf("marshal workspace update event: %s", err))
		}
		err = s.Pubsub.Publish(wspubsub.WorkspaceEventChannel(workspace.OwnerID), msg)
		if err != nil {
			return nil, failJob(fmt.Sprintf("publish workspace update: %s", err))
		}

		var workspaceOwnerOIDCAccessToken string
		// The check `s.OIDCConfig != nil` is not as strict, since it can be an interface
		// pointing to a typed nil.
		if !reflect.ValueOf(s.OIDCConfig).IsNil() {
			workspaceOwnerOIDCAccessToken, err = obtainOIDCAccessToken(ctx, s.Database, s.OIDCConfig, owner.ID)
			if err != nil {
				return nil, failJob(fmt.Sprintf("obtain OIDC access token: %s", err))
			}
		}

		var sessionToken string
		switch workspaceBuild.Transition {
		case database.WorkspaceTransitionStart:
			sessionToken, err = s.regenerateSessionToken(ctx, owner, workspace)
			if err != nil {
				return nil, failJob(fmt.Sprintf("regenerate session token: %s", err))
			}
		case database.WorkspaceTransitionStop, database.WorkspaceTransitionDelete:
			err = deleteSessionToken(ctx, s.Database, workspace)
			if err != nil {
				return nil, failJob(fmt.Sprintf("delete session token: %s", err))
			}
		}

		transition, err := convertWorkspaceTransition(workspaceBuild.Transition)
		if err != nil {
			return nil, failJob(fmt.Sprintf("convert workspace transition: %s", err))
		}

		workspaceBuildParameters, err := s.Database.GetWorkspaceBuildParameters(ctx, workspaceBuild.ID)
		if err != nil {
			return nil, failJob(fmt.Sprintf("get workspace build parameters: %s", err))
		}

		dbExternalAuthProviders := []database.ExternalAuthProvider{}
		err = json.Unmarshal(templateVersion.ExternalAuthProviders, &dbExternalAuthProviders)
		if err != nil {
			return nil, xerrors.Errorf("failed to deserialize external_auth_providers value: %w", err)
		}

		externalAuthProviders := make([]*sdkproto.ExternalAuthProvider, 0, len(dbExternalAuthProviders))
		for _, p := range dbExternalAuthProviders {
			link, err := s.Database.GetExternalAuthLink(ctx, database.GetExternalAuthLinkParams{
				ProviderID: p.ID,
				UserID:     owner.ID,
			})
			if errors.Is(err, sql.ErrNoRows) {
				continue
			}
			if err != nil {
				return nil, failJob(fmt.Sprintf("acquire external auth link: %s", err))
			}
			var config *externalauth.Config
			for _, c := range s.ExternalAuthConfigs {
				if c.ID != p.ID {
					continue
				}
				config = c
				break
			}
			// We weren't able to find a matching config for the ID!
			if config == nil {
				s.Logger.Warn(ctx, "workspace build job is missing external auth provider",
					slog.F("provider_id", p.ID),
					slog.F("template_version_id", templateVersion.ID),
					slog.F("workspace_id", workspaceBuild.WorkspaceID))
				continue
			}

			refreshed, err := config.RefreshToken(ctx, s.Database, link)
			if err != nil && !externalauth.IsInvalidTokenError(err) {
				return nil, failJob(fmt.Sprintf("refresh external auth link %q: %s", p.ID, err))
			}
			if err != nil {
				// Invalid tokens are skipped
				continue
			}
			externalAuthProviders = append(externalAuthProviders, &sdkproto.ExternalAuthProvider{
				Id:          p.ID,
				AccessToken: refreshed.OAuthAccessToken,
			})
		}

		allUserRoles, err := s.Database.GetAuthorizationUserRoles(ctx, owner.ID)
		if err != nil {
			return nil, failJob(fmt.Sprintf("get owner authorization roles: %s", err))
		}
		ownerRbacRoles := []*sdkproto.Role{}
		roles, err := allUserRoles.RoleNames()
		if err == nil {
			for _, role := range roles {
				if role.OrganizationID != uuid.Nil && role.OrganizationID != s.OrganizationID {
					continue // Only include site wide and org specific roles
				}

				orgID := role.OrganizationID.String()
				if role.OrganizationID == uuid.Nil {
					orgID = ""
				}
				ownerRbacRoles = append(ownerRbacRoles, &sdkproto.Role{Name: role.Name, OrgId: orgID})
			}
		}

		protoJob.Type = &proto.AcquiredJob_WorkspaceBuild_{
			WorkspaceBuild: &proto.AcquiredJob_WorkspaceBuild{
				WorkspaceBuildId:      workspaceBuild.ID.String(),
				WorkspaceName:         workspace.Name,
				State:                 workspaceBuild.ProvisionerState,
				RichParameterValues:   convertRichParameterValues(workspaceBuildParameters),
				VariableValues:        asVariableValues(templateVariables),
				ExternalAuthProviders: externalAuthProviders,
				Metadata: &sdkproto.Metadata{
					CoderUrl:                      s.AccessURL.String(),
					WorkspaceTransition:           transition,
					WorkspaceName:                 workspace.Name,
					WorkspaceOwner:                owner.Username,
					WorkspaceOwnerEmail:           owner.Email,
					WorkspaceOwnerName:            owner.Name,
					WorkspaceOwnerGroups:          ownerGroupNames,
					WorkspaceOwnerOidcAccessToken: workspaceOwnerOIDCAccessToken,
					WorkspaceId:                   workspace.ID.String(),
					WorkspaceOwnerId:              owner.ID.String(),
					TemplateId:                    template.ID.String(),
					TemplateName:                  template.Name,
					TemplateVersion:               templateVersion.Name,
					WorkspaceOwnerSessionToken:    sessionToken,
					WorkspaceOwnerSshPublicKey:    ownerSSHPublicKey,
					WorkspaceOwnerSshPrivateKey:   ownerSSHPrivateKey,
					WorkspaceBuildId:              workspaceBuild.ID.String(),
					WorkspaceOwnerLoginType:       string(owner.LoginType),
					WorkspaceOwnerRbacRoles:       ownerRbacRoles,
					IsPrebuild:                    input.IsPrebuild,
					RunningWorkspaceAgentToken:    runningWorkspaceAgentToken,
				},
				LogLevel: input.LogLevel,
			},
		}
	case database.ProvisionerJobTypeTemplateVersionDryRun:
		var input TemplateVersionDryRunJob
		err = json.Unmarshal(job.Input, &input)
		if err != nil {
			return nil, failJob(fmt.Sprintf("unmarshal job input %q: %s", job.Input, err))
		}

		templateVersion, err := s.Database.GetTemplateVersionByID(ctx, input.TemplateVersionID)
		if err != nil {
			return nil, failJob(fmt.Sprintf("get template version: %s", err))
		}
		templateVariables, err := s.Database.GetTemplateVersionVariables(ctx, templateVersion.ID)
		if err != nil && !xerrors.Is(err, sql.ErrNoRows) {
			return nil, failJob(fmt.Sprintf("get template version variables: %s", err))
		}

		protoJob.Type = &proto.AcquiredJob_TemplateDryRun_{
			TemplateDryRun: &proto.AcquiredJob_TemplateDryRun{
				RichParameterValues: convertRichParameterValues(input.RichParameterValues),
				VariableValues:      asVariableValues(templateVariables),
				Metadata: &sdkproto.Metadata{
					CoderUrl:      s.AccessURL.String(),
					WorkspaceName: input.WorkspaceName,
				},
			},
		}
	case database.ProvisionerJobTypeTemplateVersionImport:
		var input TemplateVersionImportJob
		err = json.Unmarshal(job.Input, &input)
		if err != nil {
			return nil, failJob(fmt.Sprintf("unmarshal job input %q: %s", job.Input, err))
		}

		userVariableValues, err := s.includeLastVariableValues(ctx, input.TemplateVersionID, input.UserVariableValues)
		if err != nil {
			return nil, failJob(err.Error())
		}

		protoJob.Type = &proto.AcquiredJob_TemplateImport_{
			TemplateImport: &proto.AcquiredJob_TemplateImport{
				UserVariableValues: convertVariableValues(userVariableValues),
				Metadata: &sdkproto.Metadata{
					CoderUrl: s.AccessURL.String(),
				},
			},
		}
	}
	switch job.StorageMethod {
	case database.ProvisionerStorageMethodFile:
		file, err := s.Database.GetFileByID(ctx, job.FileID)
		if err != nil {
			return nil, failJob(fmt.Sprintf("get file by hash: %s", err))
		}
		protoJob.TemplateSourceArchive = file.Data
	default:
		return nil, failJob(fmt.Sprintf("unsupported storage method: %s", job.StorageMethod))
	}
	if protobuf.Size(protoJob) > drpc.MaxMessageSize {
		return nil, failJob(fmt.Sprintf("payload was too big: %d > %d", protobuf.Size(protoJob), drpc.MaxMessageSize))
	}

	return protoJob, err
}

func (s *server) includeLastVariableValues(ctx context.Context, templateVersionID uuid.UUID, userVariableValues []codersdk.VariableValue) ([]codersdk.VariableValue, error) {
	var values []codersdk.VariableValue
	values = append(values, userVariableValues...)

	if templateVersionID == uuid.Nil {
		return values, nil
	}

	templateVersion, err := s.Database.GetTemplateVersionByID(ctx, templateVersionID)
	if err != nil {
		return nil, xerrors.Errorf("get template version: %w", err)
	}

	if templateVersion.TemplateID.UUID == uuid.Nil {
		return values, nil
	}

	template, err := s.Database.GetTemplateByID(ctx, templateVersion.TemplateID.UUID)
	if err != nil {
		return nil, xerrors.Errorf("get template: %w", err)
	}

	if template.ActiveVersionID == uuid.Nil {
		return values, nil
	}

	templateVariables, err := s.Database.GetTemplateVersionVariables(ctx, template.ActiveVersionID)
	if err != nil && !xerrors.Is(err, sql.ErrNoRows) {
		return nil, xerrors.Errorf("get template version variables: %w", err)
	}

	for _, templateVariable := range templateVariables {
		var alreadyAdded bool
		for _, uvv := range userVariableValues {
			if uvv.Name == templateVariable.Name {
				alreadyAdded = true
				break
			}
		}

		if alreadyAdded {
			continue
		}

		values = append(values, codersdk.VariableValue{
			Name:  templateVariable.Name,
			Value: templateVariable.Value,
		})
	}
	return values, nil
}

func (s *server) CommitQuota(ctx context.Context, request *proto.CommitQuotaRequest) (*proto.CommitQuotaResponse, error) {
	ctx, span := s.startTrace(ctx, tracing.FuncName())
	defer span.End()

	//nolint:gocritic // Provisionerd has specific authz rules.
	ctx = dbauthz.AsProvisionerd(ctx)
	jobID, err := uuid.Parse(request.JobId)
	if err != nil {
		return nil, xerrors.Errorf("parse job id: %w", err)
	}

	job, err := s.Database.GetProvisionerJobByID(ctx, jobID)
	if err != nil {
		return nil, xerrors.Errorf("get job: %w", err)
	}
	if !job.WorkerID.Valid {
		return nil, xerrors.New("job isn't running yet")
	}

	if job.WorkerID.UUID.String() != s.ID.String() {
		return nil, xerrors.New("you don't own this job")
	}

	q := s.QuotaCommitter.Load()
	if q == nil {
		// We're probably in community edition or a test.
		return &proto.CommitQuotaResponse{
			Budget: -1,
			Ok:     true,
		}, nil
	}
	return (*q).CommitQuota(ctx, request)
}

func (s *server) UpdateJob(ctx context.Context, request *proto.UpdateJobRequest) (*proto.UpdateJobResponse, error) {
	ctx, span := s.startTrace(ctx, tracing.FuncName())
	defer span.End()

	//nolint:gocritic // Provisionerd has specific authz rules.
	ctx = dbauthz.AsProvisionerd(ctx)
	parsedID, err := uuid.Parse(request.JobId)
	if err != nil {
		return nil, xerrors.Errorf("parse job id: %w", err)
	}
	s.Logger.Debug(ctx, "stage UpdateJob starting", slog.F("job_id", parsedID))
	job, err := s.Database.GetProvisionerJobByID(ctx, parsedID)
	if err != nil {
		return nil, xerrors.Errorf("get job: %w", err)
	}
	if !job.WorkerID.Valid {
		return nil, xerrors.New("job isn't running yet")
	}
	if job.WorkerID.UUID.String() != s.ID.String() {
		return nil, xerrors.New("you don't own this job")
	}
	err = s.Database.UpdateProvisionerJobByID(ctx, database.UpdateProvisionerJobByIDParams{
		ID:        parsedID,
		UpdatedAt: s.timeNow(),
	})
	if err != nil {
		return nil, xerrors.Errorf("update job: %w", err)
	}

	if len(request.Logs) > 0 {
		//nolint:exhaustruct // We append to the additional fields below.
		insertParams := database.InsertProvisionerJobLogsParams{
			JobID: parsedID,
		}
		for _, log := range request.Logs {
			logLevel, err := convertLogLevel(log.Level)
			if err != nil {
				return nil, xerrors.Errorf("convert log level: %w", err)
			}
			logSource, err := convertLogSource(log.Source)
			if err != nil {
				return nil, xerrors.Errorf("convert log source: %w", err)
			}
			insertParams.CreatedAt = append(insertParams.CreatedAt, time.UnixMilli(log.CreatedAt))
			insertParams.Level = append(insertParams.Level, logLevel)
			insertParams.Stage = append(insertParams.Stage, log.Stage)
			insertParams.Source = append(insertParams.Source, logSource)
			insertParams.Output = append(insertParams.Output, log.Output)
			s.Logger.Debug(ctx, "job log",
				slog.F("job_id", parsedID),
				slog.F("stage", log.Stage),
				slog.F("output", log.Output))
		}

		logs, err := s.Database.InsertProvisionerJobLogs(ctx, insertParams)
		if err != nil {
			s.Logger.Error(ctx, "failed to insert job logs", slog.F("job_id", parsedID), slog.Error(err))
			return nil, xerrors.Errorf("insert job logs: %w", err)
		}
		// Publish by the lowest log ID inserted so the log stream will fetch
		// everything from that point.
		lowestID := logs[0].ID
		s.Logger.Debug(ctx, "inserted job logs", slog.F("job_id", parsedID))
		data, err := json.Marshal(provisionersdk.ProvisionerJobLogsNotifyMessage{
			CreatedAfter: lowestID - 1,
		})
		if err != nil {
			return nil, xerrors.Errorf("marshal: %w", err)
		}
		err = s.Pubsub.Publish(provisionersdk.ProvisionerJobLogsNotifyChannel(parsedID), data)
		if err != nil {
			s.Logger.Error(ctx, "failed to publish job logs", slog.F("job_id", parsedID), slog.Error(err))
			return nil, xerrors.Errorf("publish job logs: %w", err)
		}
		s.Logger.Debug(ctx, "published job logs", slog.F("job_id", parsedID))
	}

	if len(request.WorkspaceTags) > 0 {
		templateVersion, err := s.Database.GetTemplateVersionByJobID(ctx, job.ID)
		if err != nil {
			s.Logger.Error(ctx, "failed to get the template version", slog.F("job_id", parsedID), slog.Error(err))
			return nil, xerrors.Errorf("get template version by job id: %w", err)
		}

		for key, value := range request.WorkspaceTags {
			_, err := s.Database.InsertTemplateVersionWorkspaceTag(ctx, database.InsertTemplateVersionWorkspaceTagParams{
				TemplateVersionID: templateVersion.ID,
				Key:               key,
				Value:             value,
			})
			if err != nil {
				return nil, xerrors.Errorf("update template version workspace tags: %w", err)
			}
		}
	}

	if len(request.Readme) > 0 {
		err := s.Database.UpdateTemplateVersionDescriptionByJobID(ctx, database.UpdateTemplateVersionDescriptionByJobIDParams{
			JobID:     job.ID,
			Readme:    string(request.Readme),
			UpdatedAt: s.timeNow(),
		})
		if err != nil {
			return nil, xerrors.Errorf("update template version description: %w", err)
		}
	}

	if len(request.TemplateVariables) > 0 {
		templateVersion, err := s.Database.GetTemplateVersionByJobID(ctx, job.ID)
		if err != nil {
			s.Logger.Error(ctx, "failed to get the template version", slog.F("job_id", parsedID), slog.Error(err))
			return nil, xerrors.Errorf("get template version by job id: %w", err)
		}

		var variableValues []*sdkproto.VariableValue
		var variablesWithMissingValues []string
		for _, templateVariable := range request.TemplateVariables {
			s.Logger.Debug(ctx, "insert template variable", slog.F("template_version_id", templateVersion.ID), slog.F("template_variable", redactTemplateVariable(templateVariable)))

			value := templateVariable.DefaultValue
			for _, v := range request.UserVariableValues {
				if v.Name == templateVariable.Name {
					value = v.Value
					break
				}
			}

			if templateVariable.Required && value == "" {
				variablesWithMissingValues = append(variablesWithMissingValues, templateVariable.Name)
			}

			variableValues = append(variableValues, &sdkproto.VariableValue{
				Name:      templateVariable.Name,
				Value:     value,
				Sensitive: templateVariable.Sensitive,
			})

			_, err = s.Database.InsertTemplateVersionVariable(ctx, database.InsertTemplateVersionVariableParams{
				TemplateVersionID: templateVersion.ID,
				Name:              templateVariable.Name,
				Description:       templateVariable.Description,
				Type:              templateVariable.Type,
				DefaultValue:      templateVariable.DefaultValue,
				Required:          templateVariable.Required,
				Sensitive:         templateVariable.Sensitive,
				Value:             value,
			})
			if err != nil {
				return nil, xerrors.Errorf("insert parameter schema: %w", err)
			}
		}

		if len(variablesWithMissingValues) > 0 {
			return nil, xerrors.Errorf("required template variables need values: %s", strings.Join(variablesWithMissingValues, ", "))
		}

		return &proto.UpdateJobResponse{
			Canceled:       job.CanceledAt.Valid,
			VariableValues: variableValues,
		}, nil
	}

	return &proto.UpdateJobResponse{
		Canceled: job.CanceledAt.Valid,
	}, nil
}

func (s *server) FailJob(ctx context.Context, failJob *proto.FailedJob) (*proto.Empty, error) {
	ctx, span := s.startTrace(ctx, tracing.FuncName())
	defer span.End()

	//nolint:gocritic // Provisionerd has specific authz rules.
	ctx = dbauthz.AsProvisionerd(ctx)
	jobID, err := uuid.Parse(failJob.JobId)
	if err != nil {
		return nil, xerrors.Errorf("parse job id: %w", err)
	}
	s.Logger.Debug(ctx, "stage FailJob starting", slog.F("job_id", jobID))
	job, err := s.Database.GetProvisionerJobByID(ctx, jobID)
	if err != nil {
		return nil, xerrors.Errorf("get provisioner job: %w", err)
	}
	if job.WorkerID.UUID.String() != s.ID.String() {
		return nil, xerrors.New("you don't own this job")
	}
	if job.CompletedAt.Valid {
		return nil, xerrors.Errorf("job already completed")
	}
	job.CompletedAt = sql.NullTime{
		Time:  s.timeNow(),
		Valid: true,
	}
	job.Error = sql.NullString{
		String: failJob.Error,
		Valid:  failJob.Error != "",
	}
	job.ErrorCode = sql.NullString{
		String: failJob.ErrorCode,
		Valid:  failJob.ErrorCode != "",
	}

	err = s.Database.UpdateProvisionerJobWithCompleteByID(ctx, database.UpdateProvisionerJobWithCompleteByIDParams{
		ID:          jobID,
		CompletedAt: job.CompletedAt,
		UpdatedAt:   s.timeNow(),
		Error:       job.Error,
		ErrorCode:   job.ErrorCode,
	})
	if err != nil {
		return nil, xerrors.Errorf("update provisioner job: %w", err)
	}
	s.Telemetry.Report(&telemetry.Snapshot{
		ProvisionerJobs: []telemetry.ProvisionerJob{telemetry.ConvertProvisionerJob(job)},
	})

	switch jobType := failJob.Type.(type) {
	case *proto.FailedJob_WorkspaceBuild_:
		var input WorkspaceProvisionJob
		err = json.Unmarshal(job.Input, &input)
		if err != nil {
			return nil, xerrors.Errorf("unmarshal workspace provision input: %w", err)
		}

		var build database.WorkspaceBuild
		var workspace database.Workspace
		err = s.Database.InTx(func(db database.Store) error {
			build, err = db.GetWorkspaceBuildByID(ctx, input.WorkspaceBuildID)
			if err != nil {
				return xerrors.Errorf("get workspace build: %w", err)
			}

			workspace, err = db.GetWorkspaceByID(ctx, build.WorkspaceID)
			if err != nil {
				return xerrors.Errorf("get workspace: %w", err)
			}

			if jobType.WorkspaceBuild.State != nil {
				err = db.UpdateWorkspaceBuildProvisionerStateByID(ctx, database.UpdateWorkspaceBuildProvisionerStateByIDParams{
					ID:               input.WorkspaceBuildID,
					UpdatedAt:        s.timeNow(),
					ProvisionerState: jobType.WorkspaceBuild.State,
				})
				if err != nil {
					return xerrors.Errorf("update workspace build state: %w", err)
				}
				err = db.UpdateWorkspaceBuildDeadlineByID(ctx, database.UpdateWorkspaceBuildDeadlineByIDParams{
					ID:          input.WorkspaceBuildID,
					UpdatedAt:   s.timeNow(),
					Deadline:    build.Deadline,
					MaxDeadline: build.MaxDeadline,
				})
				if err != nil {
					return xerrors.Errorf("update workspace build deadline: %w", err)
				}
			}

			return nil
		}, nil)
		if err != nil {
			return nil, err
		}

		s.notifyWorkspaceBuildFailed(ctx, workspace, build)

		msg, err := json.Marshal(wspubsub.WorkspaceEvent{
			Kind:        wspubsub.WorkspaceEventKindStateChange,
			WorkspaceID: workspace.ID,
		})
		if err != nil {
			return nil, xerrors.Errorf("marshal workspace update event: %s", err)
		}
		err = s.Pubsub.Publish(wspubsub.WorkspaceEventChannel(workspace.OwnerID), msg)
		if err != nil {
			return nil, xerrors.Errorf("publish workspace update: %w", err)
		}
	case *proto.FailedJob_TemplateImport_:
	}

	// if failed job is a workspace build, audit the outcome
	if job.Type == database.ProvisionerJobTypeWorkspaceBuild {
		auditor := s.Auditor.Load()
		build, err := s.Database.GetWorkspaceBuildByJobID(ctx, job.ID)
		if err != nil {
			s.Logger.Error(ctx, "audit log - get build", slog.Error(err))
		} else {
			auditAction := auditActionFromTransition(build.Transition)
			workspace, err := s.Database.GetWorkspaceByID(ctx, build.WorkspaceID)
			if err != nil {
				s.Logger.Error(ctx, "audit log - get workspace", slog.Error(err))
			} else {
				previousBuildNumber := build.BuildNumber - 1
				previousBuild, prevBuildErr := s.Database.GetWorkspaceBuildByWorkspaceIDAndBuildNumber(ctx, database.GetWorkspaceBuildByWorkspaceIDAndBuildNumberParams{
					WorkspaceID: workspace.ID,
					BuildNumber: previousBuildNumber,
				})
				if prevBuildErr != nil {
					previousBuild = database.WorkspaceBuild{}
				}

				// We pass the below information to the Auditor so that it
				// can form a friendly string for the user to view in the UI.
				buildResourceInfo := audit.AdditionalFields{
					WorkspaceName: workspace.Name,
					BuildNumber:   strconv.FormatInt(int64(build.BuildNumber), 10),
					BuildReason:   database.BuildReason(string(build.Reason)),
					WorkspaceID:   workspace.ID,
				}

				wriBytes, err := json.Marshal(buildResourceInfo)
				if err != nil {
					s.Logger.Error(ctx, "marshal workspace resource info for failed job", slog.Error(err))
					wriBytes = []byte("{}")
				}

				bag := audit.BaggageFromContext(ctx)

				audit.BackgroundAudit(ctx, &audit.BackgroundAuditParams[database.WorkspaceBuild]{
					Audit:            *auditor,
					Log:              s.Logger,
					UserID:           job.InitiatorID,
					OrganizationID:   workspace.OrganizationID,
					RequestID:        job.ID,
					IP:               bag.IP,
					Action:           auditAction,
					Old:              previousBuild,
					New:              build,
					Status:           http.StatusInternalServerError,
					AdditionalFields: wriBytes,
				})
			}
		}
	}

	data, err := json.Marshal(provisionersdk.ProvisionerJobLogsNotifyMessage{EndOfLogs: true})
	if err != nil {
		return nil, xerrors.Errorf("marshal job log: %w", err)
	}
	err = s.Pubsub.Publish(provisionersdk.ProvisionerJobLogsNotifyChannel(jobID), data)
	if err != nil {
		s.Logger.Error(ctx, "failed to publish end of job logs", slog.F("job_id", jobID), slog.Error(err))
		return nil, xerrors.Errorf("publish end of job logs: %w", err)
	}
	return &proto.Empty{}, nil
}

func (s *server) notifyWorkspaceBuildFailed(ctx context.Context, workspace database.Workspace, build database.WorkspaceBuild) {
	var reason string
	if build.Reason.Valid() && build.Reason == database.BuildReasonInitiator {
		s.notifyWorkspaceManualBuildFailed(ctx, workspace, build)
		return
	}
	reason = string(build.Reason)

	if _, err := s.NotificationsEnqueuer.Enqueue(ctx, workspace.OwnerID, notifications.TemplateWorkspaceAutobuildFailed,
		map[string]string{
			"name":   workspace.Name,
			"reason": reason,
		}, "provisionerdserver",
		// Associate this notification with all the related entities.
		workspace.ID, workspace.OwnerID, workspace.TemplateID, workspace.OrganizationID,
	); err != nil {
		s.Logger.Warn(ctx, "failed to notify of failed workspace autobuild", slog.Error(err))
	}
}

func (s *server) notifyWorkspaceManualBuildFailed(ctx context.Context, workspace database.Workspace, build database.WorkspaceBuild) {
	templateAdmins, template, templateVersion, workspaceOwner, err := s.prepareForNotifyWorkspaceManualBuildFailed(ctx, workspace, build)
	if err != nil {
		s.Logger.Error(ctx, "unable to collect data for manual build failed notification", slog.Error(err))
		return
	}

	for _, templateAdmin := range templateAdmins {
		templateNameLabel := template.DisplayName
		if templateNameLabel == "" {
			templateNameLabel = template.Name
		}
		labels := map[string]string{
			"name":                     workspace.Name,
			"template_name":            templateNameLabel,
			"template_version_name":    templateVersion.Name,
			"initiator":                build.InitiatorByUsername,
			"workspace_owner_username": workspaceOwner.Username,
			"workspace_build_number":   strconv.Itoa(int(build.BuildNumber)),
		}
		if _, err := s.NotificationsEnqueuer.Enqueue(ctx, templateAdmin.ID, notifications.TemplateWorkspaceManualBuildFailed,
			labels, "provisionerdserver",
			// Associate this notification with all the related entities.
			workspace.ID, workspace.OwnerID, workspace.TemplateID, workspace.OrganizationID,
		); err != nil {
			s.Logger.Warn(ctx, "failed to notify of failed workspace manual build", slog.Error(err))
		}
	}
}

// prepareForNotifyWorkspaceManualBuildFailed collects data required to build notifications for template admins.
// The template `notifications.TemplateWorkspaceManualBuildFailed` is quite detailed as it requires information about the template,
// template version, workspace, workspace build, etc.
func (s *server) prepareForNotifyWorkspaceManualBuildFailed(ctx context.Context, workspace database.Workspace, build database.WorkspaceBuild) ([]database.GetUsersRow,
	database.Template, database.TemplateVersion, database.User, error,
) {
	users, err := s.Database.GetUsers(ctx, database.GetUsersParams{
		RbacRole: []string{codersdk.RoleTemplateAdmin},
	})
	if err != nil {
		return nil, database.Template{}, database.TemplateVersion{}, database.User{}, xerrors.Errorf("unable to fetch template admins: %w", err)
	}

	usersByIDs := map[uuid.UUID]database.GetUsersRow{}
	var userIDs []uuid.UUID
	for _, user := range users {
		usersByIDs[user.ID] = user
		userIDs = append(userIDs, user.ID)
	}

	var templateAdmins []database.GetUsersRow
	if len(userIDs) > 0 {
		orgIDsByMemberIDs, err := s.Database.GetOrganizationIDsByMemberIDs(ctx, userIDs)
		if err != nil {
			return nil, database.Template{}, database.TemplateVersion{}, database.User{}, xerrors.Errorf("unable to fetch organization IDs by member IDs: %w", err)
		}

		for _, entry := range orgIDsByMemberIDs {
			if slices.Contains(entry.OrganizationIDs, workspace.OrganizationID) {
				templateAdmins = append(templateAdmins, usersByIDs[entry.UserID])
			}
		}
	}
	sort.Slice(templateAdmins, func(i, j int) bool {
		return templateAdmins[i].Username < templateAdmins[j].Username
	})

	template, err := s.Database.GetTemplateByID(ctx, workspace.TemplateID)
	if err != nil {
		return nil, database.Template{}, database.TemplateVersion{}, database.User{}, xerrors.Errorf("unable to fetch template: %w", err)
	}

	templateVersion, err := s.Database.GetTemplateVersionByID(ctx, build.TemplateVersionID)
	if err != nil {
		return nil, database.Template{}, database.TemplateVersion{}, database.User{}, xerrors.Errorf("unable to fetch template version: %w", err)
	}

	workspaceOwner, err := s.Database.GetUserByID(ctx, workspace.OwnerID)
	if err != nil {
		return nil, database.Template{}, database.TemplateVersion{}, database.User{}, xerrors.Errorf("unable to fetch workspace owner: %w", err)
	}
	return templateAdmins, template, templateVersion, workspaceOwner, nil
}

// CompleteJob is triggered by a provision daemon to mark a provisioner job as completed.
func (s *server) CompleteJob(ctx context.Context, completed *proto.CompletedJob) (*proto.Empty, error) {
	ctx, span := s.startTrace(ctx, tracing.FuncName())
	defer span.End()

	//nolint:gocritic // Provisionerd has specific authz rules.
	ctx = dbauthz.AsProvisionerd(ctx)
	jobID, err := uuid.Parse(completed.JobId)
	if err != nil {
		return nil, xerrors.Errorf("parse job id: %w", err)
	}
	s.Logger.Debug(ctx, "stage CompleteJob starting", slog.F("job_id", jobID))
	job, err := s.Database.GetProvisionerJobByID(ctx, jobID)
	if err != nil {
		return nil, xerrors.Errorf("get job by id: %w", err)
	}
	if job.WorkerID.UUID.String() != s.ID.String() {
		return nil, xerrors.Errorf("you don't own this job")
	}

	telemetrySnapshot := &telemetry.Snapshot{}
	// Items are added to this snapshot as they complete!
	defer s.Telemetry.Report(telemetrySnapshot)

	switch jobType := completed.Type.(type) {
	case *proto.CompletedJob_TemplateImport_:
		var input TemplateVersionImportJob
		err = json.Unmarshal(job.Input, &input)
		if err != nil {
			return nil, xerrors.Errorf("template version ID is expected: %w", err)
		}

		now := s.timeNow()

		for transition, resources := range map[database.WorkspaceTransition][]*sdkproto.Resource{
			database.WorkspaceTransitionStart: jobType.TemplateImport.StartResources,
			database.WorkspaceTransitionStop:  jobType.TemplateImport.StopResources,
		} {
			for _, resource := range resources {
				s.Logger.Info(ctx, "inserting template import job resource",
					slog.F("job_id", job.ID.String()),
					slog.F("resource_name", resource.Name),
					slog.F("resource_type", resource.Type),
					slog.F("transition", transition))

				if err := InsertWorkspaceResource(ctx, s.Database, jobID, transition, resource, telemetrySnapshot); err != nil {
					return nil, xerrors.Errorf("insert resource: %w", err)
				}
			}
		}
		for transition, modules := range map[database.WorkspaceTransition][]*sdkproto.Module{
			database.WorkspaceTransitionStart: jobType.TemplateImport.StartModules,
			database.WorkspaceTransitionStop:  jobType.TemplateImport.StopModules,
		} {
			for _, module := range modules {
				s.Logger.Info(ctx, "inserting template import job module",
					slog.F("job_id", job.ID.String()),
					slog.F("module_source", module.Source),
					slog.F("module_version", module.Version),
					slog.F("module_key", module.Key),
					slog.F("transition", transition))

				if err := InsertWorkspaceModule(ctx, s.Database, jobID, transition, module, telemetrySnapshot); err != nil {
					return nil, xerrors.Errorf("insert module: %w", err)
				}
			}
		}

		for _, richParameter := range jobType.TemplateImport.RichParameters {
			s.Logger.Info(ctx, "inserting template import job parameter",
				slog.F("job_id", job.ID.String()),
				slog.F("parameter_name", richParameter.Name),
				slog.F("type", richParameter.Type),
				slog.F("ephemeral", richParameter.Ephemeral),
			)
			options, err := json.Marshal(richParameter.Options)
			if err != nil {
				return nil, xerrors.Errorf("marshal parameter options: %w", err)
			}

			var validationMin, validationMax sql.NullInt32
			if richParameter.ValidationMin != nil {
				validationMin = sql.NullInt32{
					Int32: *richParameter.ValidationMin,
					Valid: true,
				}
			}
			if richParameter.ValidationMax != nil {
				validationMax = sql.NullInt32{
					Int32: *richParameter.ValidationMax,
					Valid: true,
				}
			}

			_, err = s.Database.InsertTemplateVersionParameter(ctx, database.InsertTemplateVersionParameterParams{
				TemplateVersionID:   input.TemplateVersionID,
				Name:                richParameter.Name,
				DisplayName:         richParameter.DisplayName,
				Description:         richParameter.Description,
				Type:                richParameter.Type,
				Mutable:             richParameter.Mutable,
				DefaultValue:        richParameter.DefaultValue,
				Icon:                richParameter.Icon,
				Options:             options,
				ValidationRegex:     richParameter.ValidationRegex,
				ValidationError:     richParameter.ValidationError,
				ValidationMin:       validationMin,
				ValidationMax:       validationMax,
				ValidationMonotonic: richParameter.ValidationMonotonic,
				Required:            richParameter.Required,
				DisplayOrder:        richParameter.Order,
				Ephemeral:           richParameter.Ephemeral,
			})
			if err != nil {
				return nil, xerrors.Errorf("insert parameter: %w", err)
			}
		}

		err = InsertWorkspacePresetsAndParameters(ctx, s.Logger, s.Database, jobID, input.TemplateVersionID, jobType.TemplateImport.Presets, now)
		if err != nil {
			return nil, xerrors.Errorf("insert workspace presets and parameters: %w", err)
		}

		var completedError sql.NullString

		for _, externalAuthProvider := range jobType.TemplateImport.ExternalAuthProviders {
			contains := false
			for _, configuredProvider := range s.ExternalAuthConfigs {
				if configuredProvider.ID == externalAuthProvider.Id {
					contains = true
					break
				}
			}
			if !contains {
				completedError = sql.NullString{
					String: fmt.Sprintf("external auth provider %q is not configured", externalAuthProvider.Id),
					Valid:  true,
				}
				break
			}
		}

		// Fallback to `ExternalAuthProvidersNames` if it was specified and `ExternalAuthProviders`
		// was not. Gives us backwards compatibility with custom provisioners that haven't been
		// updated to use the new field yet.
		var externalAuthProviders []database.ExternalAuthProvider
		if providersLen := len(jobType.TemplateImport.ExternalAuthProviders); providersLen > 0 {
			externalAuthProviders = make([]database.ExternalAuthProvider, 0, providersLen)
			for _, provider := range jobType.TemplateImport.ExternalAuthProviders {
				externalAuthProviders = append(externalAuthProviders, database.ExternalAuthProvider{
					ID:       provider.Id,
					Optional: provider.Optional,
				})
			}
		} else if namesLen := len(jobType.TemplateImport.ExternalAuthProvidersNames); namesLen > 0 {
			externalAuthProviders = make([]database.ExternalAuthProvider, 0, namesLen)
			for _, providerID := range jobType.TemplateImport.ExternalAuthProvidersNames {
				externalAuthProviders = append(externalAuthProviders, database.ExternalAuthProvider{
					ID: providerID,
				})
			}
		}

		externalAuthProvidersMessage, err := json.Marshal(externalAuthProviders)
		if err != nil {
			return nil, xerrors.Errorf("failed to serialize external_auth_providers value: %w", err)
		}

		err = s.Database.UpdateTemplateVersionExternalAuthProvidersByJobID(ctx, database.UpdateTemplateVersionExternalAuthProvidersByJobIDParams{
			JobID:                 jobID,
			ExternalAuthProviders: externalAuthProvidersMessage,
			UpdatedAt:             now,
		})
		if err != nil {
			return nil, xerrors.Errorf("update template version external auth providers: %w", err)
		}

		if len(jobType.TemplateImport.Plan) > 0 {
			err := s.Database.InsertTemplateVersionTerraformValuesByJobID(ctx, database.InsertTemplateVersionTerraformValuesByJobIDParams{
				JobID:      jobID,
				CachedPlan: jobType.TemplateImport.Plan,
				UpdatedAt:  now,
			})
			if err != nil {
				return nil, xerrors.Errorf("insert template version terraform data: %w", err)
			}
		}

		err = s.Database.UpdateProvisionerJobWithCompleteByID(ctx, database.UpdateProvisionerJobWithCompleteByIDParams{
			ID:        jobID,
			UpdatedAt: now,
			CompletedAt: sql.NullTime{
				Time:  now,
				Valid: true,
			},
			Error:     completedError,
			ErrorCode: sql.NullString{},
		})
		if err != nil {
			return nil, xerrors.Errorf("update provisioner job: %w", err)
		}
		s.Logger.Debug(ctx, "marked import job as completed", slog.F("job_id", jobID))

	case *proto.CompletedJob_WorkspaceBuild_:
		var input WorkspaceProvisionJob
		err = json.Unmarshal(job.Input, &input)
		if err != nil {
			return nil, xerrors.Errorf("unmarshal job data: %w", err)
		}

		workspaceBuild, err := s.Database.GetWorkspaceBuildByID(ctx, input.WorkspaceBuildID)
		if err != nil {
			return nil, xerrors.Errorf("get workspace build: %w", err)
		}

		var workspace database.Workspace
		var getWorkspaceError error

		err = s.Database.InTx(func(db database.Store) error {
			// It's important we use s.timeNow() here because we want to be
			// able to customize the current time from within tests.
			now := s.timeNow()

			workspace, getWorkspaceError = db.GetWorkspaceByID(ctx, workspaceBuild.WorkspaceID)
			if getWorkspaceError != nil {
				s.Logger.Error(ctx,
					"fetch workspace for build",
					slog.F("workspace_build_id", workspaceBuild.ID),
					slog.F("workspace_id", workspaceBuild.WorkspaceID),
				)
				return getWorkspaceError
			}

			templateScheduleStore := *s.TemplateScheduleStore.Load()

			autoStop, err := schedule.CalculateAutostop(ctx, schedule.CalculateAutostopParams{
				Database:                    db,
				TemplateScheduleStore:       templateScheduleStore,
				UserQuietHoursScheduleStore: *s.UserQuietHoursScheduleStore.Load(),
				Now:                         now,
				Workspace:                   workspace.WorkspaceTable(),
				// Allowed to be the empty string.
				WorkspaceAutostart: workspace.AutostartSchedule.String,
			})
			if err != nil {
				return xerrors.Errorf("calculate auto stop: %w", err)
			}

			if workspace.AutostartSchedule.Valid {
				templateScheduleOptions, err := templateScheduleStore.Get(ctx, db, workspace.TemplateID)
				if err != nil {
					return xerrors.Errorf("get template schedule options: %w", err)
				}

				nextStartAt, err := schedule.NextAllowedAutostart(now, workspace.AutostartSchedule.String, templateScheduleOptions)
				if err == nil {
					err = db.UpdateWorkspaceNextStartAt(ctx, database.UpdateWorkspaceNextStartAtParams{
						ID:          workspace.ID,
						NextStartAt: sql.NullTime{Valid: true, Time: nextStartAt.UTC()},
					})
					if err != nil {
						return xerrors.Errorf("update workspace next start at: %w", err)
					}
				}
			}

			err = db.UpdateProvisionerJobWithCompleteByID(ctx, database.UpdateProvisionerJobWithCompleteByIDParams{
				ID:        jobID,
				UpdatedAt: now,
				CompletedAt: sql.NullTime{
					Time:  now,
					Valid: true,
				},
				Error:     sql.NullString{},
				ErrorCode: sql.NullString{},
			})
			if err != nil {
				return xerrors.Errorf("update provisioner job: %w", err)
			}
			err = db.UpdateWorkspaceBuildProvisionerStateByID(ctx, database.UpdateWorkspaceBuildProvisionerStateByIDParams{
				ID:               workspaceBuild.ID,
				ProvisionerState: jobType.WorkspaceBuild.State,
				UpdatedAt:        now,
			})
			if err != nil {
				return xerrors.Errorf("update workspace build provisioner state: %w", err)
			}
			err = db.UpdateWorkspaceBuildDeadlineByID(ctx, database.UpdateWorkspaceBuildDeadlineByIDParams{
				ID:          workspaceBuild.ID,
				Deadline:    autoStop.Deadline,
				MaxDeadline: autoStop.MaxDeadline,
				UpdatedAt:   now,
			})
			if err != nil {
				return xerrors.Errorf("update workspace build deadline: %w", err)
			}

			agentTimeouts := make(map[time.Duration]bool) // A set of agent timeouts.
			// This could be a bulk insert to improve performance.
			for _, protoResource := range jobType.WorkspaceBuild.Resources {
				for _, protoAgent := range protoResource.Agents {
					dur := time.Duration(protoAgent.GetConnectionTimeoutSeconds()) * time.Second
					agentTimeouts[dur] = true
				}

				err = InsertWorkspaceResource(ctx, db, job.ID, workspaceBuild.Transition, protoResource, telemetrySnapshot)
				if err != nil {
					return xerrors.Errorf("insert provisioner job: %w", err)
				}
			}
			for _, module := range jobType.WorkspaceBuild.Modules {
				if err := InsertWorkspaceModule(ctx, db, job.ID, workspaceBuild.Transition, module, telemetrySnapshot); err != nil {
					return xerrors.Errorf("insert provisioner job module: %w", err)
				}
			}

			// On start, we want to ensure that workspace agents timeout statuses
			// are propagated. This method is simple and does not protect against
			// notifying in edge cases like when a workspace is stopped soon
			// after being started.
			//
			// Agent timeouts could be minutes apart, resulting in an unresponsive
			// experience, so we'll notify after every unique timeout seconds.
			if !input.DryRun && workspaceBuild.Transition == database.WorkspaceTransitionStart && len(agentTimeouts) > 0 {
				timeouts := maps.Keys(agentTimeouts)
				slices.Sort(timeouts)

				var updates []<-chan time.Time
				for _, d := range timeouts {
					s.Logger.Debug(ctx, "triggering workspace notification after agent timeout",
						slog.F("workspace_build_id", workspaceBuild.ID),
						slog.F("timeout", d),
					)
					// Agents are inserted with `dbtime.Now()`, this triggers a
					// workspace event approximately after created + timeout seconds.
					updates = append(updates, time.After(d))
				}
				go func() {
					for _, wait := range updates {
						select {
						case <-s.lifecycleCtx.Done():
							// If the server is shutting down, we don't want to wait around.
							s.Logger.Debug(ctx, "stopping notifications due to server shutdown",
								slog.F("workspace_build_id", workspaceBuild.ID),
							)
							return
						case <-wait:
							// Wait for the next potential timeout to occur.
							msg, err := json.Marshal(wspubsub.WorkspaceEvent{
								Kind:        wspubsub.WorkspaceEventKindAgentTimeout,
								WorkspaceID: workspace.ID,
							})
							if err != nil {
								s.Logger.Error(ctx, "marshal workspace update event", slog.Error(err))
								break
							}
							if err := s.Pubsub.Publish(wspubsub.WorkspaceEventChannel(workspace.OwnerID), msg); err != nil {
								if s.lifecycleCtx.Err() != nil {
									// If the server is shutting down, we don't want to log this error, nor wait around.
									s.Logger.Debug(ctx, "stopping notifications due to server shutdown",
										slog.F("workspace_build_id", workspaceBuild.ID),
									)
									return
								}
								s.Logger.Error(ctx, "workspace notification after agent timeout failed",
									slog.F("workspace_build_id", workspaceBuild.ID),
									slog.Error(err),
								)
							}
						}
					}
				}()
			}

			if workspaceBuild.Transition != database.WorkspaceTransitionDelete {
				// This is for deleting a workspace!
				return nil
			}

			err = db.UpdateWorkspaceDeletedByID(ctx, database.UpdateWorkspaceDeletedByIDParams{
				ID:      workspaceBuild.WorkspaceID,
				Deleted: true,
			})
			if err != nil {
				return xerrors.Errorf("update workspace deleted: %w", err)
			}

			return nil
		}, nil)
		if err != nil {
			return nil, xerrors.Errorf("complete job: %w", err)
		}

		// Insert timings outside transaction since it is metadata.
		// nolint:exhaustruct // The other fields are set further down.
		params := database.InsertProvisionerJobTimingsParams{
			JobID: jobID,
		}
		for _, t := range completed.GetWorkspaceBuild().GetTimings() {
			if t.Start == nil || t.End == nil {
				s.Logger.Warn(ctx, "timings entry has nil start or end time", slog.F("entry", t.String()))
				continue
			}

			var stg database.ProvisionerJobTimingStage
			if err := stg.Scan(t.Stage); err != nil {
				s.Logger.Warn(ctx, "failed to parse timings stage, skipping", slog.F("value", t.Stage))
				continue
			}

			params.Stage = append(params.Stage, stg)
			params.Source = append(params.Source, t.Source)
			params.Resource = append(params.Resource, t.Resource)
			params.Action = append(params.Action, t.Action)
			params.StartedAt = append(params.StartedAt, t.Start.AsTime())
			params.EndedAt = append(params.EndedAt, t.End.AsTime())
		}
		_, err = s.Database.InsertProvisionerJobTimings(ctx, params)
		if err != nil {
			// Don't fail the transaction for non-critical data.
			s.Logger.Warn(ctx, "failed to update provisioner job timings", slog.F("job_id", jobID), slog.Error(err))
		}

		// audit the outcome of the workspace build
		if getWorkspaceError == nil {
			// If the workspace has been deleted, notify the owner about it.
			if workspaceBuild.Transition == database.WorkspaceTransitionDelete {
				s.notifyWorkspaceDeleted(ctx, workspace, workspaceBuild)
			}

			auditor := s.Auditor.Load()
			auditAction := auditActionFromTransition(workspaceBuild.Transition)

			previousBuildNumber := workspaceBuild.BuildNumber - 1
			previousBuild, prevBuildErr := s.Database.GetWorkspaceBuildByWorkspaceIDAndBuildNumber(ctx, database.GetWorkspaceBuildByWorkspaceIDAndBuildNumberParams{
				WorkspaceID: workspace.ID,
				BuildNumber: previousBuildNumber,
			})
			if prevBuildErr != nil {
				previousBuild = database.WorkspaceBuild{}
			}

			// We pass the below information to the Auditor so that it
			// can form a friendly string for the user to view in the UI.
			buildResourceInfo := audit.AdditionalFields{
				WorkspaceName: workspace.Name,
				BuildNumber:   strconv.FormatInt(int64(workspaceBuild.BuildNumber), 10),
				BuildReason:   database.BuildReason(string(workspaceBuild.Reason)),
				WorkspaceID:   workspace.ID,
			}

			wriBytes, err := json.Marshal(buildResourceInfo)
			if err != nil {
				s.Logger.Error(ctx, "marshal resource info for successful job", slog.Error(err))
			}

			bag := audit.BaggageFromContext(ctx)

			audit.BackgroundAudit(ctx, &audit.BackgroundAuditParams[database.WorkspaceBuild]{
				Audit:            *auditor,
				Log:              s.Logger,
				UserID:           job.InitiatorID,
				OrganizationID:   workspace.OrganizationID,
				RequestID:        job.ID,
				IP:               bag.IP,
				Action:           auditAction,
				Old:              previousBuild,
				New:              workspaceBuild,
				Status:           http.StatusOK,
				AdditionalFields: wriBytes,
			})
		}

		msg, err := json.Marshal(wspubsub.WorkspaceEvent{
			Kind:        wspubsub.WorkspaceEventKindStateChange,
			WorkspaceID: workspace.ID,
		})
		if err != nil {
			return nil, xerrors.Errorf("marshal workspace update event: %s", err)
		}
		err = s.Pubsub.Publish(wspubsub.WorkspaceEventChannel(workspace.OwnerID), msg)
		if err != nil {
			return nil, xerrors.Errorf("update workspace: %w", err)
		}

		if input.PrebuildClaimedByUser != uuid.Nil {
			channel := agentsdk.PrebuildClaimedChannel(workspace.ID)
			s.Logger.Info(ctx, "workspace prebuild successfully claimed by user",
				slog.F("user", input.PrebuildClaimedByUser.String()),
				slog.F("workspace_id", workspace.ID),
				slog.F("channel", channel))
			if err := s.Pubsub.Publish(channel, []byte(input.PrebuildClaimedByUser.String())); err != nil {
				s.Logger.Error(ctx, "failed to publish message to workspace agent to pull new manifest", slog.Error(err))
			}
		}
	case *proto.CompletedJob_TemplateDryRun_:
		for _, resource := range jobType.TemplateDryRun.Resources {
			s.Logger.Info(ctx, "inserting template dry-run job resource",
				slog.F("job_id", job.ID.String()),
				slog.F("resource_name", resource.Name),
				slog.F("resource_type", resource.Type))

			err = InsertWorkspaceResource(ctx, s.Database, jobID, database.WorkspaceTransitionStart, resource, telemetrySnapshot)
			if err != nil {
				return nil, xerrors.Errorf("insert resource: %w", err)
			}
		}
		for _, module := range jobType.TemplateDryRun.Modules {
			s.Logger.Info(ctx, "inserting template dry-run job module",
				slog.F("job_id", job.ID.String()),
				slog.F("module_source", module.Source),
			)

			if err := InsertWorkspaceModule(ctx, s.Database, jobID, database.WorkspaceTransitionStart, module, telemetrySnapshot); err != nil {
				return nil, xerrors.Errorf("insert module: %w", err)
			}
		}

		err = s.Database.UpdateProvisionerJobWithCompleteByID(ctx, database.UpdateProvisionerJobWithCompleteByIDParams{
			ID:        jobID,
			UpdatedAt: s.timeNow(),
			CompletedAt: sql.NullTime{
				Time:  s.timeNow(),
				Valid: true,
			},
			Error:     sql.NullString{},
			ErrorCode: sql.NullString{},
		})
		if err != nil {
			return nil, xerrors.Errorf("update provisioner job: %w", err)
		}
		s.Logger.Debug(ctx, "marked template dry-run job as completed", slog.F("job_id", jobID))

	default:
		if completed.Type == nil {
			return nil, xerrors.Errorf("type payload must be provided")
		}
		return nil, xerrors.Errorf("unknown job type %q; ensure coderd and provisionerd versions match",
			reflect.TypeOf(completed.Type).String())
	}

	data, err := json.Marshal(provisionersdk.ProvisionerJobLogsNotifyMessage{EndOfLogs: true})
	if err != nil {
		return nil, xerrors.Errorf("marshal job log: %w", err)
	}
	err = s.Pubsub.Publish(provisionersdk.ProvisionerJobLogsNotifyChannel(jobID), data)
	if err != nil {
		s.Logger.Error(ctx, "failed to publish end of job logs", slog.F("job_id", jobID), slog.Error(err))
		return nil, xerrors.Errorf("publish end of job logs: %w", err)
	}

	s.Logger.Debug(ctx, "stage CompleteJob done", slog.F("job_id", jobID))
	return &proto.Empty{}, nil
}

func (s *server) notifyWorkspaceDeleted(ctx context.Context, workspace database.Workspace, build database.WorkspaceBuild) {
	var reason string
	initiator := build.InitiatorByUsername
	if build.Reason.Valid() {
		switch build.Reason {
		case database.BuildReasonInitiator:
			if build.InitiatorID == workspace.OwnerID {
				// Deletions initiated by self should not notify.
				return
			}

			reason = "initiated by user"
		case database.BuildReasonAutodelete:
			reason = "autodeleted due to dormancy"
			initiator = "autobuild"
		default:
			reason = string(build.Reason)
		}
	} else {
		reason = string(build.Reason)
		s.Logger.Warn(ctx, "invalid build reason when sending deletion notification",
			slog.F("reason", reason), slog.F("workspace_id", workspace.ID), slog.F("build_id", build.ID))
	}

	if _, err := s.NotificationsEnqueuer.Enqueue(ctx, workspace.OwnerID, notifications.TemplateWorkspaceDeleted,
		map[string]string{
			"name":      workspace.Name,
			"reason":    reason,
			"initiator": initiator,
		}, "provisionerdserver",
		// Associate this notification with all the related entities.
		workspace.ID, workspace.OwnerID, workspace.TemplateID, workspace.OrganizationID,
	); err != nil {
		s.Logger.Warn(ctx, "failed to notify of workspace deletion", slog.Error(err))
	}
}

func (s *server) startTrace(ctx context.Context, name string, opts ...trace.SpanStartOption) (context.Context, trace.Span) {
	return s.Tracer.Start(ctx, name, append(opts, trace.WithAttributes(
		semconv.ServiceNameKey.String("coderd.provisionerd"),
	))...)
}

func InsertWorkspaceModule(ctx context.Context, db database.Store, jobID uuid.UUID, transition database.WorkspaceTransition, protoModule *sdkproto.Module, snapshot *telemetry.Snapshot) error {
	module, err := db.InsertWorkspaceModule(ctx, database.InsertWorkspaceModuleParams{
		ID:         uuid.New(),
		CreatedAt:  dbtime.Now(),
		JobID:      jobID,
		Transition: transition,
		Source:     protoModule.Source,
		Version:    protoModule.Version,
		Key:        protoModule.Key,
	})
	if err != nil {
		return xerrors.Errorf("insert provisioner job module %q: %w", protoModule.Source, err)
	}
	snapshot.WorkspaceModules = append(snapshot.WorkspaceModules, telemetry.ConvertWorkspaceModule(module))
	return nil
}

func InsertWorkspacePresetsAndParameters(ctx context.Context, logger slog.Logger, db database.Store, jobID uuid.UUID, templateVersionID uuid.UUID, protoPresets []*sdkproto.Preset, t time.Time) error {
	for _, preset := range protoPresets {
		logger.Info(ctx, "inserting template import job preset",
			slog.F("job_id", jobID.String()),
			slog.F("preset_name", preset.Name),
		)
		if err := InsertWorkspacePresetAndParameters(ctx, db, templateVersionID, preset, t); err != nil {
			return xerrors.Errorf("insert workspace preset: %w", err)
		}
	}
	return nil
}

func InsertWorkspacePresetAndParameters(ctx context.Context, db database.Store, templateVersionID uuid.UUID, protoPreset *sdkproto.Preset, t time.Time) error {
	err := db.InTx(func(tx database.Store) error {
		var desiredInstances sql.NullInt32
		if protoPreset != nil && protoPreset.Prebuild != nil {
			desiredInstances = sql.NullInt32{
				Int32: protoPreset.Prebuild.Instances,
				Valid: true,
			}
		}
		dbPreset, err := tx.InsertPreset(ctx, database.InsertPresetParams{
			TemplateVersionID: templateVersionID,
			Name:              protoPreset.Name,
			CreatedAt:         t,
			DesiredInstances:  desiredInstances,
			InvalidateAfterSecs: sql.NullInt32{
				Int32: 0,
				Valid: false,
			}, // TODO: implement cache invalidation
		})
		if err != nil {
			return xerrors.Errorf("insert preset: %w", err)
		}

		var presetParameterNames []string
		var presetParameterValues []string
		for _, parameter := range protoPreset.Parameters {
			presetParameterNames = append(presetParameterNames, parameter.Name)
			presetParameterValues = append(presetParameterValues, parameter.Value)
		}
		_, err = tx.InsertPresetParameters(ctx, database.InsertPresetParametersParams{
			TemplateVersionPresetID: dbPreset.ID,
			Names:                   presetParameterNames,
			Values:                  presetParameterValues,
		})
		if err != nil {
			return xerrors.Errorf("insert preset parameters: %w", err)
		}

		return nil
	}, nil)
	if err != nil {
		return xerrors.Errorf("insert preset and parameters: %w", err)
	}
	return nil
}

func InsertWorkspaceResource(ctx context.Context, db database.Store, jobID uuid.UUID, transition database.WorkspaceTransition, protoResource *sdkproto.Resource, snapshot *telemetry.Snapshot) error {
	resource, err := db.InsertWorkspaceResource(ctx, database.InsertWorkspaceResourceParams{
		ID:         uuid.New(),
		CreatedAt:  dbtime.Now(),
		JobID:      jobID,
		Transition: transition,
		Type:       protoResource.Type,
		Name:       protoResource.Name,
		Hide:       protoResource.Hide,
		Icon:       protoResource.Icon,
		DailyCost:  protoResource.DailyCost,
		InstanceType: sql.NullString{
			String: protoResource.InstanceType,
			Valid:  protoResource.InstanceType != "",
		},
		ModulePath: sql.NullString{
			String: protoResource.ModulePath,
			// empty string is root module
			Valid: true,
		},
	})
	if err != nil {
		return xerrors.Errorf("insert provisioner job resource %q: %w", protoResource.Name, err)
	}
	snapshot.WorkspaceResources = append(snapshot.WorkspaceResources, telemetry.ConvertWorkspaceResource(resource))

	var (
		agentNames = make(map[string]struct{})
		appSlugs   = make(map[string]struct{})
	)
	for _, prAgent := range protoResource.Agents {
		// Similar logic is duplicated in terraform/resources.go.
		if prAgent.Name == "" {
			return xerrors.Errorf("agent name cannot be empty")
		}
		// In 2025-02 we removed support for underscores in agent names. To
		// provide a nicer error message, we check the regex first and check
		// for underscores if it fails.
		if !provisioner.AgentNameRegex.MatchString(prAgent.Name) {
			if strings.Contains(prAgent.Name, "_") {
				return xerrors.Errorf("agent name %q contains underscores which are no longer supported, please use hyphens instead (regex: %q)", prAgent.Name, provisioner.AgentNameRegex.String())
			}
			return xerrors.Errorf("agent name %q does not match regex %q", prAgent.Name, provisioner.AgentNameRegex.String())
		}
		// Agent names must be case-insensitive-unique, to be unambiguous in
		// `coder_app`s and CoderVPN DNS names.
		if _, ok := agentNames[strings.ToLower(prAgent.Name)]; ok {
			return xerrors.Errorf("duplicate agent name %q", prAgent.Name)
		}
		agentNames[strings.ToLower(prAgent.Name)] = struct{}{}

		var instanceID sql.NullString
		if prAgent.GetInstanceId() != "" {
			instanceID = sql.NullString{
				String: prAgent.GetInstanceId(),
				Valid:  true,
			}
		}

		env := make(map[string]string)
		// For now, we only support adding extra envs, not overriding
		// existing ones or performing other manipulations. In future
		// we may write these to a separate table so we can perform
		// conditional logic on the agent.
		for _, e := range prAgent.ExtraEnvs {
			env[e.Name] = e.Value
		}
		// Allow the agent defined envs to override extra envs.
		for k, v := range prAgent.Env {
			env[k] = v
		}

		var envJSON pqtype.NullRawMessage
		if len(env) > 0 {
			data, err := json.Marshal(env)
			if err != nil {
				return xerrors.Errorf("marshal env: %w", err)
			}
			envJSON = pqtype.NullRawMessage{
				RawMessage: data,
				Valid:      true,
			}
		}
		authToken := uuid.New()
		if prAgent.GetToken() != "" {
			authToken, err = uuid.Parse(prAgent.GetToken())
			if err != nil {
				return xerrors.Errorf("invalid auth token format; must be uuid: %w", err)
			}
		}

		agentID := uuid.New()
		dbAgent, err := db.InsertWorkspaceAgent(ctx, database.InsertWorkspaceAgentParams{
			ID:                       agentID,
			CreatedAt:                dbtime.Now(),
			UpdatedAt:                dbtime.Now(),
			ResourceID:               resource.ID,
			Name:                     prAgent.Name,
			AuthToken:                authToken,
			AuthInstanceID:           instanceID,
			Architecture:             prAgent.Architecture,
			EnvironmentVariables:     envJSON,
			Directory:                prAgent.Directory,
			OperatingSystem:          prAgent.OperatingSystem,
			ConnectionTimeoutSeconds: prAgent.GetConnectionTimeoutSeconds(),
			TroubleshootingURL:       prAgent.GetTroubleshootingUrl(),
			MOTDFile:                 prAgent.GetMotdFile(),
			DisplayApps:              convertDisplayApps(prAgent.GetDisplayApps()),
			InstanceMetadata:         pqtype.NullRawMessage{},
			ResourceMetadata:         pqtype.NullRawMessage{},
			// #nosec G115 - Order represents a display order value that's always small and fits in int32
			DisplayOrder: int32(prAgent.Order),
		})
		if err != nil {
			return xerrors.Errorf("insert agent: %w", err)
		}
		snapshot.WorkspaceAgents = append(snapshot.WorkspaceAgents, telemetry.ConvertWorkspaceAgent(dbAgent))

		for _, md := range prAgent.Metadata {
			p := database.InsertWorkspaceAgentMetadataParams{
				WorkspaceAgentID: agentID,
				DisplayName:      md.DisplayName,
				Script:           md.Script,
				Key:              md.Key,
				Timeout:          md.Timeout,
				Interval:         md.Interval,
				// #nosec G115 - Order represents a display order value that's always small and fits in int32
				DisplayOrder: int32(md.Order),
			}
			err := db.InsertWorkspaceAgentMetadata(ctx, p)
			if err != nil {
				return xerrors.Errorf("insert agent metadata: %w, params: %+v", err, p)
			}
		}

		if prAgent.ResourcesMonitoring != nil {
			if prAgent.ResourcesMonitoring.Memory != nil {
				_, err = db.InsertMemoryResourceMonitor(ctx, database.InsertMemoryResourceMonitorParams{
					AgentID:        agentID,
					Enabled:        prAgent.ResourcesMonitoring.Memory.Enabled,
					Threshold:      prAgent.ResourcesMonitoring.Memory.Threshold,
					State:          database.WorkspaceAgentMonitorStateOK,
					CreatedAt:      dbtime.Now(),
					UpdatedAt:      dbtime.Now(),
					DebouncedUntil: time.Time{},
				})
				if err != nil {
					return xerrors.Errorf("failed to insert agent memory resource monitor into db: %w", err)
				}
			}
			for _, volume := range prAgent.ResourcesMonitoring.Volumes {
				_, err = db.InsertVolumeResourceMonitor(ctx, database.InsertVolumeResourceMonitorParams{
					AgentID:        agentID,
					Path:           volume.Path,
					Enabled:        volume.Enabled,
					Threshold:      volume.Threshold,
					State:          database.WorkspaceAgentMonitorStateOK,
					CreatedAt:      dbtime.Now(),
					UpdatedAt:      dbtime.Now(),
					DebouncedUntil: time.Time{},
				})
				if err != nil {
					return xerrors.Errorf("failed to insert agent volume resource monitor into db: %w", err)
				}
			}
		}

		logSourceIDs := make([]uuid.UUID, 0, len(prAgent.Scripts))
		logSourceDisplayNames := make([]string, 0, len(prAgent.Scripts))
		logSourceIcons := make([]string, 0, len(prAgent.Scripts))
		scriptIDs := make([]uuid.UUID, 0, len(prAgent.Scripts))
		scriptDisplayName := make([]string, 0, len(prAgent.Scripts))
		scriptLogPaths := make([]string, 0, len(prAgent.Scripts))
		scriptSources := make([]string, 0, len(prAgent.Scripts))
		scriptCron := make([]string, 0, len(prAgent.Scripts))
		scriptTimeout := make([]int32, 0, len(prAgent.Scripts))
		scriptStartBlocksLogin := make([]bool, 0, len(prAgent.Scripts))
		scriptRunOnStart := make([]bool, 0, len(prAgent.Scripts))
		scriptRunOnStop := make([]bool, 0, len(prAgent.Scripts))

		for _, script := range prAgent.Scripts {
			logSourceIDs = append(logSourceIDs, uuid.New())
			logSourceDisplayNames = append(logSourceDisplayNames, script.DisplayName)
			logSourceIcons = append(logSourceIcons, script.Icon)
			scriptIDs = append(scriptIDs, uuid.New())
			scriptDisplayName = append(scriptDisplayName, script.DisplayName)
			scriptLogPaths = append(scriptLogPaths, script.LogPath)
			scriptSources = append(scriptSources, script.Script)
			scriptCron = append(scriptCron, script.Cron)
			scriptTimeout = append(scriptTimeout, script.TimeoutSeconds)
			scriptStartBlocksLogin = append(scriptStartBlocksLogin, script.StartBlocksLogin)
			scriptRunOnStart = append(scriptRunOnStart, script.RunOnStart)
			scriptRunOnStop = append(scriptRunOnStop, script.RunOnStop)
		}

		// Dev Containers require a script and log/source, so we do this before
		// the logs insert below.
		if devcontainers := prAgent.GetDevcontainers(); len(devcontainers) > 0 {
			var (
				devcontainerIDs              = make([]uuid.UUID, 0, len(devcontainers))
				devcontainerNames            = make([]string, 0, len(devcontainers))
				devcontainerWorkspaceFolders = make([]string, 0, len(devcontainers))
				devcontainerConfigPaths      = make([]string, 0, len(devcontainers))
			)
			for _, dc := range devcontainers {
				id := uuid.New()
				devcontainerIDs = append(devcontainerIDs, id)
				devcontainerNames = append(devcontainerNames, dc.Name)
				devcontainerWorkspaceFolders = append(devcontainerWorkspaceFolders, dc.WorkspaceFolder)
				devcontainerConfigPaths = append(devcontainerConfigPaths, dc.ConfigPath)

				// Add a log source and script for each devcontainer so we can
				// track logs and timings for each devcontainer.
				displayName := fmt.Sprintf("Dev Container (%s)", dc.Name)
				logSourceIDs = append(logSourceIDs, uuid.New())
				logSourceDisplayNames = append(logSourceDisplayNames, displayName)
				logSourceIcons = append(logSourceIcons, "/emojis/1f4e6.png") // Emoji package. Or perhaps /icon/container.svg?
				scriptIDs = append(scriptIDs, id)                            // Re-use the devcontainer ID as the script ID for identification.
				scriptDisplayName = append(scriptDisplayName, displayName)
				scriptLogPaths = append(scriptLogPaths, "")
				scriptSources = append(scriptSources, `echo "WARNING: Dev Containers are early access. If you're seeing this message then Dev Containers haven't been enabled for your workspace yet. To enable, the agent needs to run with the environment variable CODER_AGENT_DEVCONTAINERS_ENABLE=true set."`)
				scriptCron = append(scriptCron, "")
				scriptTimeout = append(scriptTimeout, 0)
				scriptStartBlocksLogin = append(scriptStartBlocksLogin, false)
				// Run on start to surface the warning message in case the
				// terraform resource is used, but the experiment hasn't
				// been enabled.
				scriptRunOnStart = append(scriptRunOnStart, true)
				scriptRunOnStop = append(scriptRunOnStop, false)
			}

			_, err = db.InsertWorkspaceAgentDevcontainers(ctx, database.InsertWorkspaceAgentDevcontainersParams{
				WorkspaceAgentID: agentID,
				CreatedAt:        dbtime.Now(),
				ID:               devcontainerIDs,
				Name:             devcontainerNames,
				WorkspaceFolder:  devcontainerWorkspaceFolders,
				ConfigPath:       devcontainerConfigPaths,
			})
			if err != nil {
				return xerrors.Errorf("insert agent devcontainer: %w", err)
			}
		}

		_, err = db.InsertWorkspaceAgentLogSources(ctx, database.InsertWorkspaceAgentLogSourcesParams{
			WorkspaceAgentID: agentID,
			ID:               logSourceIDs,
			CreatedAt:        dbtime.Now(),
			DisplayName:      logSourceDisplayNames,
			Icon:             logSourceIcons,
		})
		if err != nil {
			return xerrors.Errorf("insert agent log sources: %w", err)
		}

		_, err = db.InsertWorkspaceAgentScripts(ctx, database.InsertWorkspaceAgentScriptsParams{
			WorkspaceAgentID: agentID,
			LogSourceID:      logSourceIDs,
			LogPath:          scriptLogPaths,
			CreatedAt:        dbtime.Now(),
			Script:           scriptSources,
			Cron:             scriptCron,
			TimeoutSeconds:   scriptTimeout,
			StartBlocksLogin: scriptStartBlocksLogin,
			RunOnStart:       scriptRunOnStart,
			RunOnStop:        scriptRunOnStop,
			DisplayName:      scriptDisplayName,
			ID:               scriptIDs,
		})
		if err != nil {
			return xerrors.Errorf("insert agent scripts: %w", err)
		}

		for _, app := range prAgent.Apps {
			// Similar logic is duplicated in terraform/resources.go.
			slug := app.Slug
			if slug == "" {
				return xerrors.Errorf("app must have a slug or name set")
			}
			// Contrary to agent names above, app slugs were never permitted to
			// contain uppercase letters or underscores.
			if !provisioner.AppSlugRegex.MatchString(slug) {
				return xerrors.Errorf("app slug %q does not match regex %q", slug, provisioner.AppSlugRegex.String())
			}
			if _, exists := appSlugs[slug]; exists {
				return xerrors.Errorf("duplicate app slug, must be unique per template: %q", slug)
			}
			appSlugs[slug] = struct{}{}

			health := database.WorkspaceAppHealthDisabled
			if app.Healthcheck == nil {
				app.Healthcheck = &sdkproto.Healthcheck{}
			}
			if app.Healthcheck.Url != "" {
				health = database.WorkspaceAppHealthInitializing
			}

			sharingLevel := database.AppSharingLevelOwner
			switch app.SharingLevel {
			case sdkproto.AppSharingLevel_AUTHENTICATED:
				sharingLevel = database.AppSharingLevelAuthenticated
			case sdkproto.AppSharingLevel_PUBLIC:
				sharingLevel = database.AppSharingLevelPublic
			}

			openIn := database.WorkspaceAppOpenInSlimWindow
			switch app.OpenIn {
			case sdkproto.AppOpenIn_TAB:
				openIn = database.WorkspaceAppOpenInTab
			case sdkproto.AppOpenIn_SLIM_WINDOW:
				openIn = database.WorkspaceAppOpenInSlimWindow
			}

			dbApp, err := db.InsertWorkspaceApp(ctx, database.InsertWorkspaceAppParams{
				ID:          uuid.New(),
				CreatedAt:   dbtime.Now(),
				AgentID:     dbAgent.ID,
				Slug:        slug,
				DisplayName: app.DisplayName,
				Icon:        app.Icon,
				Command: sql.NullString{
					String: app.Command,
					Valid:  app.Command != "",
				},
				Url: sql.NullString{
					String: app.Url,
					Valid:  app.Url != "",
				},
				External:             app.External,
				Subdomain:            app.Subdomain,
				SharingLevel:         sharingLevel,
				HealthcheckUrl:       app.Healthcheck.Url,
				HealthcheckInterval:  app.Healthcheck.Interval,
				HealthcheckThreshold: app.Healthcheck.Threshold,
				Health:               health,
				// #nosec G115 - Order represents a display order value that's always small and fits in int32
				DisplayOrder: int32(app.Order),
				Hidden:       app.Hidden,
				OpenIn:       openIn,
			})
			if err != nil {
				return xerrors.Errorf("insert app: %w", err)
			}
			snapshot.WorkspaceApps = append(snapshot.WorkspaceApps, telemetry.ConvertWorkspaceApp(dbApp))
		}
	}

	arg := database.InsertWorkspaceResourceMetadataParams{
		WorkspaceResourceID: resource.ID,
		Key:                 []string{},
		Value:               []string{},
		Sensitive:           []bool{},
	}
	for _, metadatum := range protoResource.Metadata {
		if metadatum.IsNull {
			continue
		}
		arg.Key = append(arg.Key, metadatum.Key)
		arg.Value = append(arg.Value, metadatum.Value)
		arg.Sensitive = append(arg.Sensitive, metadatum.Sensitive)
	}
	_, err = db.InsertWorkspaceResourceMetadata(ctx, arg)
	if err != nil {
		return xerrors.Errorf("insert workspace resource metadata: %w", err)
	}

	return nil
}

func workspaceSessionTokenName(workspace database.Workspace) string {
	return fmt.Sprintf("%s_%s_session_token", workspace.OwnerID, workspace.ID)
}

func (s *server) regenerateSessionToken(ctx context.Context, user database.User, workspace database.Workspace) (string, error) {
	newkey, sessionToken, err := apikey.Generate(apikey.CreateParams{
		UserID:          user.ID,
		LoginType:       user.LoginType,
		TokenName:       workspaceSessionTokenName(workspace),
		DefaultLifetime: s.DeploymentValues.Sessions.DefaultTokenDuration.Value(),
		LifetimeSeconds: int64(s.DeploymentValues.Sessions.MaximumTokenDuration.Value().Seconds()),
	})
	if err != nil {
		return "", xerrors.Errorf("generate API key: %w", err)
	}

	err = s.Database.InTx(func(tx database.Store) error {
		err := deleteSessionToken(ctx, tx, workspace)
		if err != nil {
			return xerrors.Errorf("delete session token: %w", err)
		}

		_, err = tx.InsertAPIKey(ctx, newkey)
		if err != nil {
			return xerrors.Errorf("insert API key: %w", err)
		}
		return nil
	}, nil)
	if err != nil {
		return "", xerrors.Errorf("create API key: %w", err)
	}

	return sessionToken, nil
}

func deleteSessionToken(ctx context.Context, db database.Store, workspace database.Workspace) error {
	err := db.InTx(func(tx database.Store) error {
		key, err := tx.GetAPIKeyByName(ctx, database.GetAPIKeyByNameParams{
			UserID:    workspace.OwnerID,
			TokenName: workspaceSessionTokenName(workspace),
		})
		if err == nil {
			err = tx.DeleteAPIKeyByID(ctx, key.ID)
		}

		if err != nil && !xerrors.Is(err, sql.ErrNoRows) {
			return xerrors.Errorf("get api key by name: %w", err)
		}

		return nil
	}, nil)
	if err != nil {
		return xerrors.Errorf("in tx: %w", err)
	}

	return nil
}

// obtainOIDCAccessToken returns a valid OpenID Connect access token
// for the user if it's able to obtain one, otherwise it returns an empty string.
func obtainOIDCAccessToken(ctx context.Context, db database.Store, oidcConfig promoauth.OAuth2Config, userID uuid.UUID) (string, error) {
	link, err := db.GetUserLinkByUserIDLoginType(ctx, database.GetUserLinkByUserIDLoginTypeParams{
		UserID:    userID,
		LoginType: database.LoginTypeOIDC,
	})
	if errors.Is(err, sql.ErrNoRows) {
		return "", nil
	}
	if err != nil {
		return "", xerrors.Errorf("get owner oidc link: %w", err)
	}

	if link.OAuthExpiry.Before(dbtime.Now()) && !link.OAuthExpiry.IsZero() && link.OAuthRefreshToken != "" {
		token, err := oidcConfig.TokenSource(ctx, &oauth2.Token{
			AccessToken:  link.OAuthAccessToken,
			RefreshToken: link.OAuthRefreshToken,
			Expiry:       link.OAuthExpiry,
		}).Token()
		if err != nil {
			// If OIDC fails to refresh, we return an empty string and don't fail.
			// There isn't a way to hard-opt in to OIDC from a template, so we don't
			// want to fail builds if users haven't authenticated for a while or something.
			return "", nil
		}
		link.OAuthAccessToken = token.AccessToken
		link.OAuthRefreshToken = token.RefreshToken
		link.OAuthExpiry = token.Expiry

		link, err = db.UpdateUserLink(ctx, database.UpdateUserLinkParams{
			UserID:                 userID,
			LoginType:              database.LoginTypeOIDC,
			OAuthAccessToken:       link.OAuthAccessToken,
			OAuthAccessTokenKeyID:  sql.NullString{}, // set by dbcrypt if required
			OAuthRefreshToken:      link.OAuthRefreshToken,
			OAuthRefreshTokenKeyID: sql.NullString{}, // set by dbcrypt if required
			OAuthExpiry:            link.OAuthExpiry,
			Claims:                 link.Claims,
		})
		if err != nil {
			return "", xerrors.Errorf("update user link: %w", err)
		}
	}

	return link.OAuthAccessToken, nil
}

func convertLogLevel(logLevel sdkproto.LogLevel) (database.LogLevel, error) {
	switch logLevel {
	case sdkproto.LogLevel_TRACE:
		return database.LogLevelTrace, nil
	case sdkproto.LogLevel_DEBUG:
		return database.LogLevelDebug, nil
	case sdkproto.LogLevel_INFO:
		return database.LogLevelInfo, nil
	case sdkproto.LogLevel_WARN:
		return database.LogLevelWarn, nil
	case sdkproto.LogLevel_ERROR:
		return database.LogLevelError, nil
	default:
		return database.LogLevel(""), xerrors.Errorf("unknown log level: %d", logLevel)
	}
}

func convertLogSource(logSource proto.LogSource) (database.LogSource, error) {
	switch logSource {
	case proto.LogSource_PROVISIONER_DAEMON:
		return database.LogSourceProvisionerDaemon, nil
	case proto.LogSource_PROVISIONER:
		return database.LogSourceProvisioner, nil
	default:
		return database.LogSource(""), xerrors.Errorf("unknown log source: %d", logSource)
	}
}

func convertRichParameterValues(workspaceBuildParameters []database.WorkspaceBuildParameter) []*sdkproto.RichParameterValue {
	protoParameters := make([]*sdkproto.RichParameterValue, len(workspaceBuildParameters))
	for i, buildParameter := range workspaceBuildParameters {
		protoParameters[i] = &sdkproto.RichParameterValue{
			Name:  buildParameter.Name,
			Value: buildParameter.Value,
		}
	}
	return protoParameters
}

func convertVariableValues(variableValues []codersdk.VariableValue) []*sdkproto.VariableValue {
	protoVariableValues := make([]*sdkproto.VariableValue, len(variableValues))
	for i, variableValue := range variableValues {
		protoVariableValues[i] = &sdkproto.VariableValue{
			Name:      variableValue.Name,
			Value:     variableValue.Value,
			Sensitive: true, // Without the template variable schema we have to assume that every variable may be sensitive.
		}
	}
	return protoVariableValues
}

func convertWorkspaceTransition(transition database.WorkspaceTransition) (sdkproto.WorkspaceTransition, error) {
	switch transition {
	case database.WorkspaceTransitionStart:
		return sdkproto.WorkspaceTransition_START, nil
	case database.WorkspaceTransitionStop:
		return sdkproto.WorkspaceTransition_STOP, nil
	case database.WorkspaceTransitionDelete:
		return sdkproto.WorkspaceTransition_DESTROY, nil
	default:
		return 0, xerrors.Errorf("unrecognized transition: %q", transition)
	}
}

func auditActionFromTransition(transition database.WorkspaceTransition) database.AuditAction {
	switch transition {
	case database.WorkspaceTransitionStart:
		return database.AuditActionStart
	case database.WorkspaceTransitionStop:
		return database.AuditActionStop
	case database.WorkspaceTransitionDelete:
		return database.AuditActionDelete
	default:
		return database.AuditActionWrite
	}
}

type TemplateVersionImportJob struct {
	TemplateVersionID  uuid.UUID                `json:"template_version_id"`
	UserVariableValues []codersdk.VariableValue `json:"user_variable_values"`
}

// WorkspaceProvisionJob is the payload for the "workspace_provision" job type.
type WorkspaceProvisionJob struct {
	WorkspaceBuildID      uuid.UUID `json:"workspace_build_id"`
	DryRun                bool      `json:"dry_run"`
	IsPrebuild            bool      `json:"is_prebuild,omitempty"`
	PrebuildClaimedByUser uuid.UUID `json:"prebuild_claimed_by,omitempty"`
<<<<<<< HEAD
	// RunningWorkspaceAgentID is *only* used for prebuilds. We pass it down when we want to rebuild a prebuilt workspace
	// but not generate a new agent token. The provisionerdserver will retrieve this token and push it down to
	// the provisioner (and ultimately to the `coder_agent` resource in the Terraform provider) where it will be
	// reused. Context: the agent token is often used in immutable attributes of workspace resource (e.g. VM/container)
	// to initialize the agent, so if that value changes it will necessitate a replacement of that resource, thus
	// obviating the whole point of the prebuild.
	RunningWorkspaceAgentID uuid.UUID `json:"running_workspace_agent_id"`
	LogLevel                string    `json:"log_level,omitempty"`
=======
	LogLevel              string    `json:"log_level,omitempty"`
>>>>>>> fc921a58
}

// TemplateVersionDryRunJob is the payload for the "template_version_dry_run" job type.
type TemplateVersionDryRunJob struct {
	TemplateVersionID   uuid.UUID                          `json:"template_version_id"`
	WorkspaceName       string                             `json:"workspace_name"`
	RichParameterValues []database.WorkspaceBuildParameter `json:"rich_parameter_values"`
}

func asVariableValues(templateVariables []database.TemplateVersionVariable) []*sdkproto.VariableValue {
	var apiVariableValues []*sdkproto.VariableValue
	for _, v := range templateVariables {
		value := v.Value
		if value == "" && v.DefaultValue != "" {
			value = v.DefaultValue
		}

		if value != "" || v.Required {
			apiVariableValues = append(apiVariableValues, &sdkproto.VariableValue{
				Name:      v.Name,
				Value:     v.Value,
				Sensitive: v.Sensitive,
			})
		}
	}
	return apiVariableValues
}

func redactTemplateVariable(templateVariable *sdkproto.TemplateVariable) *sdkproto.TemplateVariable {
	if templateVariable == nil {
		return nil
	}
	maybeRedacted := &sdkproto.TemplateVariable{
		Name:         templateVariable.Name,
		Description:  templateVariable.Description,
		Type:         templateVariable.Type,
		DefaultValue: templateVariable.DefaultValue,
		Required:     templateVariable.Required,
		Sensitive:    templateVariable.Sensitive,
	}
	if maybeRedacted.Sensitive {
		maybeRedacted.DefaultValue = "*redacted*"
	}
	return maybeRedacted
}

func convertDisplayApps(apps *sdkproto.DisplayApps) []database.DisplayApp {
	// This shouldn't happen but let's avoid panicking. It also makes
	// writing tests a bit easier.
	if apps == nil {
		return nil
	}
	dapps := make([]database.DisplayApp, 0, 5)
	if apps.Vscode {
		dapps = append(dapps, database.DisplayAppVscode)
	}
	if apps.VscodeInsiders {
		dapps = append(dapps, database.DisplayAppVscodeInsiders)
	}
	if apps.SshHelper {
		dapps = append(dapps, database.DisplayAppSSHHelper)
	}
	if apps.PortForwardingHelper {
		dapps = append(dapps, database.DisplayAppPortForwardingHelper)
	}
	if apps.WebTerminal {
		dapps = append(dapps, database.DisplayAppWebTerminal)
	}
	return dapps
}<|MERGE_RESOLUTION|>--- conflicted
+++ resolved
@@ -2500,7 +2500,6 @@
 	DryRun                bool      `json:"dry_run"`
 	IsPrebuild            bool      `json:"is_prebuild,omitempty"`
 	PrebuildClaimedByUser uuid.UUID `json:"prebuild_claimed_by,omitempty"`
-<<<<<<< HEAD
 	// RunningWorkspaceAgentID is *only* used for prebuilds. We pass it down when we want to rebuild a prebuilt workspace
 	// but not generate a new agent token. The provisionerdserver will retrieve this token and push it down to
 	// the provisioner (and ultimately to the `coder_agent` resource in the Terraform provider) where it will be
@@ -2509,9 +2508,6 @@
 	// obviating the whole point of the prebuild.
 	RunningWorkspaceAgentID uuid.UUID `json:"running_workspace_agent_id"`
 	LogLevel                string    `json:"log_level,omitempty"`
-=======
-	LogLevel              string    `json:"log_level,omitempty"`
->>>>>>> fc921a58
 }
 
 // TemplateVersionDryRunJob is the payload for the "template_version_dry_run" job type.
