package provisionerdserver

import (
	"context"
	"database/sql"
	"encoding/json"
	"errors"
	"fmt"
	"net/http"
	"net/url"
	"reflect"
	"slices"
	"sort"
	"strconv"
	"strings"
	"sync/atomic"
	"time"

	"github.com/coder/coder/v2/codersdk/agentsdk"

	"github.com/google/uuid"
	"github.com/sqlc-dev/pqtype"
	semconv "go.opentelemetry.io/otel/semconv/v1.14.0"
	"go.opentelemetry.io/otel/trace"
	"golang.org/x/exp/maps"
	"golang.org/x/oauth2"
	"golang.org/x/xerrors"
	protobuf "google.golang.org/protobuf/proto"

	"cdr.dev/slog"

	"github.com/coder/quartz"

	"github.com/coder/coder/v2/coderd/apikey"
	"github.com/coder/coder/v2/coderd/audit"
	"github.com/coder/coder/v2/coderd/database"
	"github.com/coder/coder/v2/coderd/database/dbauthz"
	"github.com/coder/coder/v2/coderd/database/dbtime"
	"github.com/coder/coder/v2/coderd/database/pubsub"
	"github.com/coder/coder/v2/coderd/externalauth"
	"github.com/coder/coder/v2/coderd/notifications"
	"github.com/coder/coder/v2/coderd/promoauth"
	"github.com/coder/coder/v2/coderd/schedule"
	"github.com/coder/coder/v2/coderd/telemetry"
	"github.com/coder/coder/v2/coderd/tracing"
	"github.com/coder/coder/v2/coderd/wspubsub"
	"github.com/coder/coder/v2/codersdk"
	"github.com/coder/coder/v2/codersdk/drpc"
	"github.com/coder/coder/v2/provisioner"
	"github.com/coder/coder/v2/provisionerd/proto"
	"github.com/coder/coder/v2/provisionersdk"
	sdkproto "github.com/coder/coder/v2/provisionersdk/proto"
)

const (
	// DefaultAcquireJobLongPollDur is the time the (deprecated) AcquireJob rpc waits to try to obtain a job before
	// canceling and returning an empty job.
	DefaultAcquireJobLongPollDur = time.Second * 5

	// DefaultHeartbeatInterval is the interval at which the provisioner daemon
	// will update its last seen at timestamp in the database.
	DefaultHeartbeatInterval = time.Minute

	// StaleInterval is the amount of time after the last heartbeat for which
	// the provisioner will be reported as 'stale'.
	StaleInterval = 90 * time.Second
)

type Options struct {
	OIDCConfig          promoauth.OAuth2Config
	ExternalAuthConfigs []*externalauth.Config

	// Clock for testing
	Clock quartz.Clock

	// AcquireJobLongPollDur is used in tests
	AcquireJobLongPollDur time.Duration

	// HeartbeatInterval is the interval at which the provisioner daemon
	// will update its last seen at timestamp in the database.
	HeartbeatInterval time.Duration

	// HeartbeatFn is the function that will be called at the interval
	// specified by HeartbeatInterval.
	// The default function just calls UpdateProvisionerDaemonLastSeenAt.
	// This is mainly used for testing.
	HeartbeatFn func(context.Context) error
}

type server struct {
	// lifecycleCtx must be tied to the API server's lifecycle
	// as when the API server shuts down, we want to cancel any
	// long-running operations.
	lifecycleCtx                context.Context
	AccessURL                   *url.URL
	ID                          uuid.UUID
	OrganizationID              uuid.UUID
	Logger                      slog.Logger
	Provisioners                []database.ProvisionerType
	ExternalAuthConfigs         []*externalauth.Config
	Tags                        Tags
	Database                    database.Store
	Pubsub                      pubsub.Pubsub
	Acquirer                    *Acquirer
	Telemetry                   telemetry.Reporter
	Tracer                      trace.Tracer
	QuotaCommitter              *atomic.Pointer[proto.QuotaCommitter]
	Auditor                     *atomic.Pointer[audit.Auditor]
	TemplateScheduleStore       *atomic.Pointer[schedule.TemplateScheduleStore]
	UserQuietHoursScheduleStore *atomic.Pointer[schedule.UserQuietHoursScheduleStore]
	DeploymentValues            *codersdk.DeploymentValues
	NotificationsEnqueuer       notifications.Enqueuer

	OIDCConfig promoauth.OAuth2Config

	Clock quartz.Clock

	acquireJobLongPollDur time.Duration

	heartbeatInterval time.Duration
	heartbeatFn       func(ctx context.Context) error
}

// We use the null byte (0x00) in generating a canonical map key for tags, so
// it cannot be used in the tag keys or values.

var ErrorTagsContainNullByte = xerrors.New("tags cannot contain the null byte (0x00)")

type Tags map[string]string

func (t Tags) ToJSON() (json.RawMessage, error) {
	r, err := json.Marshal(t)
	if err != nil {
		return nil, err
	}
	return r, err
}

func (t Tags) Valid() error {
	for k, v := range t {
		if slices.Contains([]byte(k), 0x00) || slices.Contains([]byte(v), 0x00) {
			return ErrorTagsContainNullByte
		}
	}
	return nil
}

func NewServer(
	lifecycleCtx context.Context,
	accessURL *url.URL,
	id uuid.UUID,
	organizationID uuid.UUID,
	logger slog.Logger,
	provisioners []database.ProvisionerType,
	tags Tags,
	db database.Store,
	ps pubsub.Pubsub,
	acquirer *Acquirer,
	tel telemetry.Reporter,
	tracer trace.Tracer,
	quotaCommitter *atomic.Pointer[proto.QuotaCommitter],
	auditor *atomic.Pointer[audit.Auditor],
	templateScheduleStore *atomic.Pointer[schedule.TemplateScheduleStore],
	userQuietHoursScheduleStore *atomic.Pointer[schedule.UserQuietHoursScheduleStore],
	deploymentValues *codersdk.DeploymentValues,
	options Options,
	enqueuer notifications.Enqueuer,
) (proto.DRPCProvisionerDaemonServer, error) {
	// Fail-fast if pointers are nil
	if lifecycleCtx == nil {
		return nil, xerrors.New("ctx is nil")
	}
	if quotaCommitter == nil {
		return nil, xerrors.New("quotaCommitter is nil")
	}
	if auditor == nil {
		return nil, xerrors.New("auditor is nil")
	}
	if templateScheduleStore == nil {
		return nil, xerrors.New("templateScheduleStore is nil")
	}
	if userQuietHoursScheduleStore == nil {
		return nil, xerrors.New("userQuietHoursScheduleStore is nil")
	}
	if deploymentValues == nil {
		return nil, xerrors.New("deploymentValues is nil")
	}
	if acquirer == nil {
		return nil, xerrors.New("acquirer is nil")
	}
	if tags == nil {
		return nil, xerrors.Errorf("tags is nil")
	}
	if err := tags.Valid(); err != nil {
		return nil, xerrors.Errorf("invalid tags: %w", err)
	}
	if options.AcquireJobLongPollDur == 0 {
		options.AcquireJobLongPollDur = DefaultAcquireJobLongPollDur
	}
	if options.HeartbeatInterval == 0 {
		options.HeartbeatInterval = DefaultHeartbeatInterval
	}
	if options.Clock == nil {
		options.Clock = quartz.NewReal()
	}

	s := &server{
		lifecycleCtx:                lifecycleCtx,
		AccessURL:                   accessURL,
		ID:                          id,
		OrganizationID:              organizationID,
		Logger:                      logger,
		Provisioners:                provisioners,
		ExternalAuthConfigs:         options.ExternalAuthConfigs,
		Tags:                        tags,
		Database:                    db,
		Pubsub:                      ps,
		Acquirer:                    acquirer,
		NotificationsEnqueuer:       enqueuer,
		Telemetry:                   tel,
		Tracer:                      tracer,
		QuotaCommitter:              quotaCommitter,
		Auditor:                     auditor,
		TemplateScheduleStore:       templateScheduleStore,
		UserQuietHoursScheduleStore: userQuietHoursScheduleStore,
		DeploymentValues:            deploymentValues,
		OIDCConfig:                  options.OIDCConfig,
		Clock:                       options.Clock,
		acquireJobLongPollDur:       options.AcquireJobLongPollDur,
		heartbeatInterval:           options.HeartbeatInterval,
		heartbeatFn:                 options.HeartbeatFn,
	}

	if s.heartbeatFn == nil {
		s.heartbeatFn = s.defaultHeartbeat
	}

	go s.heartbeatLoop()
	return s, nil
}

// timeNow should be used when trying to get the current time for math
// calculations regarding workspace start and stop time.
func (s *server) timeNow(tags ...string) time.Time {
	return dbtime.Time(s.Clock.Now(tags...))
}

// heartbeatLoop runs heartbeatOnce at the interval specified by HeartbeatInterval
// until the lifecycle context is canceled.
func (s *server) heartbeatLoop() {
	tick := time.NewTicker(time.Nanosecond)
	defer tick.Stop()
	for {
		select {
		case <-s.lifecycleCtx.Done():
			s.Logger.Debug(s.lifecycleCtx, "heartbeat loop canceled")
			return
		case <-tick.C:
			if s.lifecycleCtx.Err() != nil {
				return
			}
			start := s.timeNow()
			hbCtx, hbCancel := context.WithTimeout(s.lifecycleCtx, s.heartbeatInterval)
			if err := s.heartbeat(hbCtx); err != nil && !database.IsQueryCanceledError(err) {
				s.Logger.Warn(hbCtx, "heartbeat failed", slog.Error(err))
			}
			hbCancel()
			elapsed := s.timeNow().Sub(start)
			nextBeat := s.heartbeatInterval - elapsed
			// avoid negative interval
			if nextBeat <= 0 {
				nextBeat = time.Nanosecond
			}
			tick.Reset(nextBeat)
		}
	}
}

// heartbeat updates the last seen at timestamp in the database.
// If HeartbeatFn is set, it will be called instead.
func (s *server) heartbeat(ctx context.Context) error {
	select {
	case <-ctx.Done():
		return nil
	default:
		return s.heartbeatFn(ctx)
	}
}

func (s *server) defaultHeartbeat(ctx context.Context) error {
	//nolint:gocritic // This is specifically for updating the last seen at timestamp.
	return s.Database.UpdateProvisionerDaemonLastSeenAt(dbauthz.AsSystemRestricted(ctx), database.UpdateProvisionerDaemonLastSeenAtParams{
		ID:         s.ID,
		LastSeenAt: sql.NullTime{Time: s.timeNow(), Valid: true},
	})
}

// AcquireJob queries the database to lock a job.
//
// Deprecated: This method is only available for back-level provisioner daemons.
func (s *server) AcquireJob(ctx context.Context, _ *proto.Empty) (*proto.AcquiredJob, error) {
	//nolint:gocritic // Provisionerd has specific authz rules.
	ctx = dbauthz.AsProvisionerd(ctx)
	// Since AcquireJob blocks until a job is available, we set a long (5s by default) timeout.  This allows back-level
	// provisioner daemons to gracefully shut down within a few seconds, but keeps them from rapidly polling the
	// database.
	acqCtx, acqCancel := context.WithTimeout(ctx, s.acquireJobLongPollDur)
	defer acqCancel()
	job, err := s.Acquirer.AcquireJob(acqCtx, s.OrganizationID, s.ID, s.Provisioners, s.Tags)
	if xerrors.Is(err, context.DeadlineExceeded) {
		s.Logger.Debug(ctx, "successful cancel")
		return &proto.AcquiredJob{}, nil
	}
	if err != nil {
		return nil, xerrors.Errorf("acquire job: %w", err)
	}
	s.Logger.Debug(ctx, "locked job from database", slog.F("job_id", job.ID))
	return s.acquireProtoJob(ctx, job)
}

type jobAndErr struct {
	job database.ProvisionerJob
	err error
}

// AcquireJobWithCancel queries the database to lock a job.
func (s *server) AcquireJobWithCancel(stream proto.DRPCProvisionerDaemon_AcquireJobWithCancelStream) (retErr error) {
	//nolint:gocritic // Provisionerd has specific authz rules.
	streamCtx := dbauthz.AsProvisionerd(stream.Context())
	defer func() {
		closeErr := stream.Close()
		s.Logger.Debug(streamCtx, "closed stream", slog.Error(closeErr))
		if retErr == nil {
			retErr = closeErr
		}
	}()
	acqCtx, acqCancel := context.WithCancel(streamCtx)
	defer acqCancel()
	recvCh := make(chan error, 1)
	go func() {
		_, err := stream.Recv() // cancel is the only message
		recvCh <- err
	}()
	jec := make(chan jobAndErr, 1)
	go func() {
		job, err := s.Acquirer.AcquireJob(acqCtx, s.OrganizationID, s.ID, s.Provisioners, s.Tags)
		jec <- jobAndErr{job: job, err: err}
	}()
	var recvErr error
	var je jobAndErr
	select {
	case recvErr = <-recvCh:
		acqCancel()
		je = <-jec
	case je = <-jec:
	}
	if xerrors.Is(je.err, context.Canceled) {
		s.Logger.Debug(streamCtx, "successful cancel")
		err := stream.Send(&proto.AcquiredJob{})
		if err != nil {
			// often this is just because the other side hangs up and doesn't wait for the cancel, so log at INFO
			s.Logger.Info(streamCtx, "failed to send empty job", slog.Error(err))
			return err
		}
		return nil
	}
	if je.err != nil {
		return xerrors.Errorf("acquire job: %w", je.err)
	}
	logger := s.Logger.With(slog.F("job_id", je.job.ID))
	logger.Debug(streamCtx, "locked job from database")

	if recvErr != nil {
		logger.Error(streamCtx, "recv error and failed to cancel acquire job", slog.Error(recvErr))
		// Well, this is awkward.  We hit an error receiving from the stream, but didn't cancel before we locked a job
		// in the database.  We need to mark this job as failed so the end user can retry if they want to.
		now := s.timeNow()
		err := s.Database.UpdateProvisionerJobWithCompleteByID(
			//nolint:gocritic // Provisionerd has specific authz rules.
			dbauthz.AsProvisionerd(context.Background()),
			database.UpdateProvisionerJobWithCompleteByIDParams{
				ID: je.job.ID,
				CompletedAt: sql.NullTime{
					Time:  now,
					Valid: true,
				},
				UpdatedAt: now,
				Error: sql.NullString{
					String: "connection to provisioner daemon broken",
					Valid:  true,
				},
				ErrorCode: sql.NullString{},
			})
		if err != nil {
			logger.Error(streamCtx, "error updating failed job", slog.Error(err))
		}
		return recvErr
	}

	pj, err := s.acquireProtoJob(streamCtx, je.job)
	if err != nil {
		return err
	}
	err = stream.Send(pj)
	if err != nil {
		s.Logger.Error(streamCtx, "failed to send job", slog.Error(err))
		return err
	}
	return nil
}

func (s *server) acquireProtoJob(ctx context.Context, job database.ProvisionerJob) (*proto.AcquiredJob, error) {
	// Marks the acquired job as failed with the error message provided.
	failJob := func(errorMessage string) error {
		err := s.Database.UpdateProvisionerJobWithCompleteByID(ctx, database.UpdateProvisionerJobWithCompleteByIDParams{
			ID: job.ID,
			CompletedAt: sql.NullTime{
				Time:  s.timeNow(),
				Valid: true,
			},
			Error: sql.NullString{
				String: errorMessage,
				Valid:  true,
			},
			ErrorCode: job.ErrorCode,
			UpdatedAt: s.timeNow(),
		})
		if err != nil {
			return xerrors.Errorf("update provisioner job: %w", err)
		}
		return xerrors.Errorf("request job was invalidated: %s", errorMessage)
	}

	user, err := s.Database.GetUserByID(ctx, job.InitiatorID)
	if err != nil {
		return nil, failJob(fmt.Sprintf("get user: %s", err))
	}

	jobTraceMetadata := map[string]string{}
	if job.TraceMetadata.Valid {
		err := json.Unmarshal(job.TraceMetadata.RawMessage, &jobTraceMetadata)
		if err != nil {
			return nil, failJob(fmt.Sprintf("unmarshal metadata: %s", err))
		}
	}

	protoJob := &proto.AcquiredJob{
		JobId:         job.ID.String(),
		CreatedAt:     job.CreatedAt.UnixMilli(),
		Provisioner:   string(job.Provisioner),
		UserName:      user.Username,
		TraceMetadata: jobTraceMetadata,
	}

	switch job.Type {
	case database.ProvisionerJobTypeWorkspaceBuild:
		var input WorkspaceProvisionJob
		err = json.Unmarshal(job.Input, &input)
		if err != nil {
			return nil, failJob(fmt.Sprintf("unmarshal job input %q: %s", job.Input, err))
		}
		workspaceBuild, err := s.Database.GetWorkspaceBuildByID(ctx, input.WorkspaceBuildID)
		if err != nil {
			return nil, failJob(fmt.Sprintf("get workspace build: %s", err))
		}
		workspace, err := s.Database.GetWorkspaceByID(ctx, workspaceBuild.WorkspaceID)
		if err != nil {
			return nil, failJob(fmt.Sprintf("get workspace: %s", err))
		}
		templateVersion, err := s.Database.GetTemplateVersionByID(ctx, workspaceBuild.TemplateVersionID)
		if err != nil {
			return nil, failJob(fmt.Sprintf("get template version: %s", err))
		}
		templateVariables, err := s.Database.GetTemplateVersionVariables(ctx, templateVersion.ID)
		if err != nil && !xerrors.Is(err, sql.ErrNoRows) {
			return nil, failJob(fmt.Sprintf("get template version variables: %s", err))
		}
		template, err := s.Database.GetTemplateByID(ctx, templateVersion.TemplateID.UUID)
		if err != nil {
			return nil, failJob(fmt.Sprintf("get template: %s", err))
		}
		owner, err := s.Database.GetUserByID(ctx, workspace.OwnerID)
		if err != nil {
			return nil, failJob(fmt.Sprintf("get owner: %s", err))
		}
		var ownerSSHPublicKey, ownerSSHPrivateKey string
		if ownerSSHKey, err := s.Database.GetGitSSHKey(ctx, owner.ID); err != nil {
			if !xerrors.Is(err, sql.ErrNoRows) {
				return nil, failJob(fmt.Sprintf("get owner ssh key: %s", err))
			}
		} else {
			ownerSSHPublicKey = ownerSSHKey.PublicKey
			ownerSSHPrivateKey = ownerSSHKey.PrivateKey
		}
		ownerGroups, err := s.Database.GetGroups(ctx, database.GetGroupsParams{
			HasMemberID:    owner.ID,
			OrganizationID: s.OrganizationID,
		})
		if err != nil {
			return nil, failJob(fmt.Sprintf("get owner group names: %s", err))
		}
		ownerGroupNames := []string{}
		for _, group := range ownerGroups {
			ownerGroupNames = append(ownerGroupNames, group.Group.Name)
		}
		var runningWorkspaceAgentToken string
		if input.RunningWorkspaceAgentID != uuid.Nil {
			agent, err := s.Database.GetWorkspaceAgentByID(ctx, input.RunningWorkspaceAgentID)
			if err != nil {
				s.Logger.Warn(ctx, "failed to retrieve running workspace agent by ID; this may affect prebuilds",
					slog.F("workspace_agent_id", input.RunningWorkspaceAgentID),
					slog.F("job_id", job.ID))
			} else {
				runningWorkspaceAgentToken = agent.AuthToken.String()
			}
		}

		msg, err := json.Marshal(wspubsub.WorkspaceEvent{
			Kind:        wspubsub.WorkspaceEventKindStateChange,
			WorkspaceID: workspace.ID,
		})
		if err != nil {
			return nil, failJob(fmt.Sprintf("marshal workspace update event: %s", err))
		}
		err = s.Pubsub.Publish(wspubsub.WorkspaceEventChannel(workspace.OwnerID), msg)
		if err != nil {
			return nil, failJob(fmt.Sprintf("publish workspace update: %s", err))
		}

		var workspaceOwnerOIDCAccessToken string
		if s.OIDCConfig != nil {
			workspaceOwnerOIDCAccessToken, err = obtainOIDCAccessToken(ctx, s.Database, s.OIDCConfig, owner.ID)
			if err != nil {
				return nil, failJob(fmt.Sprintf("obtain OIDC access token: %s", err))
			}
		}

		var sessionToken string
		switch workspaceBuild.Transition {
		case database.WorkspaceTransitionStart:
			sessionToken, err = s.regenerateSessionToken(ctx, owner, workspace)
			if err != nil {
				return nil, failJob(fmt.Sprintf("regenerate session token: %s", err))
			}
		case database.WorkspaceTransitionStop, database.WorkspaceTransitionDelete:
			err = deleteSessionToken(ctx, s.Database, workspace)
			if err != nil {
				return nil, failJob(fmt.Sprintf("delete session token: %s", err))
			}
		}

		transition, err := convertWorkspaceTransition(workspaceBuild.Transition)
		if err != nil {
			return nil, failJob(fmt.Sprintf("convert workspace transition: %s", err))
		}

		workspaceBuildParameters, err := s.Database.GetWorkspaceBuildParameters(ctx, workspaceBuild.ID)
		if err != nil {
			return nil, failJob(fmt.Sprintf("get workspace build parameters: %s", err))
		}

		dbExternalAuthProviders := []database.ExternalAuthProvider{}
		err = json.Unmarshal(templateVersion.ExternalAuthProviders, &dbExternalAuthProviders)
		if err != nil {
			return nil, xerrors.Errorf("failed to deserialize external_auth_providers value: %w", err)
		}

		externalAuthProviders := make([]*sdkproto.ExternalAuthProvider, 0, len(dbExternalAuthProviders))
		for _, p := range dbExternalAuthProviders {
			link, err := s.Database.GetExternalAuthLink(ctx, database.GetExternalAuthLinkParams{
				ProviderID: p.ID,
				UserID:     owner.ID,
			})
			if errors.Is(err, sql.ErrNoRows) {
				continue
			}
			if err != nil {
				return nil, failJob(fmt.Sprintf("acquire external auth link: %s", err))
			}
			var config *externalauth.Config
			for _, c := range s.ExternalAuthConfigs {
				if c.ID != p.ID {
					continue
				}
				config = c
				break
			}
			// We weren't able to find a matching config for the ID!
			if config == nil {
				s.Logger.Warn(ctx, "workspace build job is missing external auth provider",
					slog.F("provider_id", p.ID),
					slog.F("template_version_id", templateVersion.ID),
					slog.F("workspace_id", workspaceBuild.WorkspaceID))
				continue
			}

			refreshed, err := config.RefreshToken(ctx, s.Database, link)
			if err != nil && !externalauth.IsInvalidTokenError(err) {
				return nil, failJob(fmt.Sprintf("refresh external auth link %q: %s", p.ID, err))
			}
			if err != nil {
				// Invalid tokens are skipped
				continue
			}
			externalAuthProviders = append(externalAuthProviders, &sdkproto.ExternalAuthProvider{
				Id:          p.ID,
				AccessToken: refreshed.OAuthAccessToken,
			})
		}

		roles, err := s.Database.GetAuthorizationUserRoles(ctx, owner.ID)
		if err != nil {
			return nil, failJob(fmt.Sprintf("get owner authorization roles: %s", err))
		}
		ownerRbacRoles := []*sdkproto.Role{}
		for _, role := range roles.Roles {
			if s.OrganizationID == uuid.Nil {
				ownerRbacRoles = append(ownerRbacRoles, &sdkproto.Role{Name: role, OrgId: ""})
				continue
			}
			ownerRbacRoles = append(ownerRbacRoles, &sdkproto.Role{Name: role, OrgId: s.OrganizationID.String()})
		}

		protoJob.Type = &proto.AcquiredJob_WorkspaceBuild_{
			WorkspaceBuild: &proto.AcquiredJob_WorkspaceBuild{
				WorkspaceBuildId:      workspaceBuild.ID.String(),
				WorkspaceName:         workspace.Name,
				State:                 workspaceBuild.ProvisionerState,
				RichParameterValues:   convertRichParameterValues(workspaceBuildParameters),
				VariableValues:        asVariableValues(templateVariables),
				ExternalAuthProviders: externalAuthProviders,
				Metadata: &sdkproto.Metadata{
					CoderUrl:                      s.AccessURL.String(),
					WorkspaceTransition:           transition,
					WorkspaceName:                 workspace.Name,
					WorkspaceOwner:                owner.Username,
					WorkspaceOwnerEmail:           owner.Email,
					WorkspaceOwnerName:            owner.Name,
					WorkspaceOwnerGroups:          ownerGroupNames,
					WorkspaceOwnerOidcAccessToken: workspaceOwnerOIDCAccessToken,
					WorkspaceId:                   workspace.ID.String(),
					WorkspaceOwnerId:              owner.ID.String(),
					TemplateId:                    template.ID.String(),
					TemplateName:                  template.Name,
					TemplateVersion:               templateVersion.Name,
					WorkspaceOwnerSessionToken:    sessionToken,
					WorkspaceOwnerSshPublicKey:    ownerSSHPublicKey,
					WorkspaceOwnerSshPrivateKey:   ownerSSHPrivateKey,
					WorkspaceBuildId:              workspaceBuild.ID.String(),
					WorkspaceOwnerLoginType:       string(owner.LoginType),
<<<<<<< HEAD
					IsPrebuild:                    input.IsPrebuild,
					RunningWorkspaceAgentToken:    runningWorkspaceAgentToken,
=======
					WorkspaceOwnerRbacRoles:       ownerRbacRoles,
>>>>>>> d8561a62
				},
				LogLevel: input.LogLevel,
			},
		}
	case database.ProvisionerJobTypeTemplateVersionDryRun:
		var input TemplateVersionDryRunJob
		err = json.Unmarshal(job.Input, &input)
		if err != nil {
			return nil, failJob(fmt.Sprintf("unmarshal job input %q: %s", job.Input, err))
		}

		templateVersion, err := s.Database.GetTemplateVersionByID(ctx, input.TemplateVersionID)
		if err != nil {
			return nil, failJob(fmt.Sprintf("get template version: %s", err))
		}
		templateVariables, err := s.Database.GetTemplateVersionVariables(ctx, templateVersion.ID)
		if err != nil && !xerrors.Is(err, sql.ErrNoRows) {
			return nil, failJob(fmt.Sprintf("get template version variables: %s", err))
		}

		protoJob.Type = &proto.AcquiredJob_TemplateDryRun_{
			TemplateDryRun: &proto.AcquiredJob_TemplateDryRun{
				RichParameterValues: convertRichParameterValues(input.RichParameterValues),
				VariableValues:      asVariableValues(templateVariables),
				Metadata: &sdkproto.Metadata{
					CoderUrl:      s.AccessURL.String(),
					WorkspaceName: input.WorkspaceName,
				},
			},
		}
	case database.ProvisionerJobTypeTemplateVersionImport:
		var input TemplateVersionImportJob
		err = json.Unmarshal(job.Input, &input)
		if err != nil {
			return nil, failJob(fmt.Sprintf("unmarshal job input %q: %s", job.Input, err))
		}

		userVariableValues, err := s.includeLastVariableValues(ctx, input.TemplateVersionID, input.UserVariableValues)
		if err != nil {
			return nil, failJob(err.Error())
		}

		protoJob.Type = &proto.AcquiredJob_TemplateImport_{
			TemplateImport: &proto.AcquiredJob_TemplateImport{
				UserVariableValues: convertVariableValues(userVariableValues),
				Metadata: &sdkproto.Metadata{
					CoderUrl: s.AccessURL.String(),
				},
			},
		}
	}
	switch job.StorageMethod {
	case database.ProvisionerStorageMethodFile:
		file, err := s.Database.GetFileByID(ctx, job.FileID)
		if err != nil {
			return nil, failJob(fmt.Sprintf("get file by hash: %s", err))
		}
		protoJob.TemplateSourceArchive = file.Data
	default:
		return nil, failJob(fmt.Sprintf("unsupported storage method: %s", job.StorageMethod))
	}
	if protobuf.Size(protoJob) > drpc.MaxMessageSize {
		return nil, failJob(fmt.Sprintf("payload was too big: %d > %d", protobuf.Size(protoJob), drpc.MaxMessageSize))
	}

	return protoJob, err
}

func (s *server) includeLastVariableValues(ctx context.Context, templateVersionID uuid.UUID, userVariableValues []codersdk.VariableValue) ([]codersdk.VariableValue, error) {
	var values []codersdk.VariableValue
	values = append(values, userVariableValues...)

	if templateVersionID == uuid.Nil {
		return values, nil
	}

	templateVersion, err := s.Database.GetTemplateVersionByID(ctx, templateVersionID)
	if err != nil {
		return nil, xerrors.Errorf("get template version: %w", err)
	}

	if templateVersion.TemplateID.UUID == uuid.Nil {
		return values, nil
	}

	template, err := s.Database.GetTemplateByID(ctx, templateVersion.TemplateID.UUID)
	if err != nil {
		return nil, xerrors.Errorf("get template: %w", err)
	}

	if template.ActiveVersionID == uuid.Nil {
		return values, nil
	}

	templateVariables, err := s.Database.GetTemplateVersionVariables(ctx, template.ActiveVersionID)
	if err != nil && !xerrors.Is(err, sql.ErrNoRows) {
		return nil, xerrors.Errorf("get template version variables: %w", err)
	}

	for _, templateVariable := range templateVariables {
		var alreadyAdded bool
		for _, uvv := range userVariableValues {
			if uvv.Name == templateVariable.Name {
				alreadyAdded = true
				break
			}
		}

		if alreadyAdded {
			continue
		}

		values = append(values, codersdk.VariableValue{
			Name:  templateVariable.Name,
			Value: templateVariable.Value,
		})
	}
	return values, nil
}

func (s *server) CommitQuota(ctx context.Context, request *proto.CommitQuotaRequest) (*proto.CommitQuotaResponse, error) {
	ctx, span := s.startTrace(ctx, tracing.FuncName())
	defer span.End()

	//nolint:gocritic // Provisionerd has specific authz rules.
	ctx = dbauthz.AsProvisionerd(ctx)
	jobID, err := uuid.Parse(request.JobId)
	if err != nil {
		return nil, xerrors.Errorf("parse job id: %w", err)
	}

	job, err := s.Database.GetProvisionerJobByID(ctx, jobID)
	if err != nil {
		return nil, xerrors.Errorf("get job: %w", err)
	}
	if !job.WorkerID.Valid {
		return nil, xerrors.New("job isn't running yet")
	}

	if job.WorkerID.UUID.String() != s.ID.String() {
		return nil, xerrors.New("you don't own this job")
	}

	q := s.QuotaCommitter.Load()
	if q == nil {
		// We're probably in community edition or a test.
		return &proto.CommitQuotaResponse{
			Budget: -1,
			Ok:     true,
		}, nil
	}
	return (*q).CommitQuota(ctx, request)
}

func (s *server) UpdateJob(ctx context.Context, request *proto.UpdateJobRequest) (*proto.UpdateJobResponse, error) {
	ctx, span := s.startTrace(ctx, tracing.FuncName())
	defer span.End()

	//nolint:gocritic // Provisionerd has specific authz rules.
	ctx = dbauthz.AsProvisionerd(ctx)
	parsedID, err := uuid.Parse(request.JobId)
	if err != nil {
		return nil, xerrors.Errorf("parse job id: %w", err)
	}
	s.Logger.Debug(ctx, "stage UpdateJob starting", slog.F("job_id", parsedID))
	job, err := s.Database.GetProvisionerJobByID(ctx, parsedID)
	if err != nil {
		return nil, xerrors.Errorf("get job: %w", err)
	}
	if !job.WorkerID.Valid {
		return nil, xerrors.New("job isn't running yet")
	}
	if job.WorkerID.UUID.String() != s.ID.String() {
		return nil, xerrors.New("you don't own this job")
	}
	err = s.Database.UpdateProvisionerJobByID(ctx, database.UpdateProvisionerJobByIDParams{
		ID:        parsedID,
		UpdatedAt: s.timeNow(),
	})
	if err != nil {
		return nil, xerrors.Errorf("update job: %w", err)
	}

	if len(request.Logs) > 0 {
		//nolint:exhaustruct // We append to the additional fields below.
		insertParams := database.InsertProvisionerJobLogsParams{
			JobID: parsedID,
		}
		for _, log := range request.Logs {
			logLevel, err := convertLogLevel(log.Level)
			if err != nil {
				return nil, xerrors.Errorf("convert log level: %w", err)
			}
			logSource, err := convertLogSource(log.Source)
			if err != nil {
				return nil, xerrors.Errorf("convert log source: %w", err)
			}
			insertParams.CreatedAt = append(insertParams.CreatedAt, time.UnixMilli(log.CreatedAt))
			insertParams.Level = append(insertParams.Level, logLevel)
			insertParams.Stage = append(insertParams.Stage, log.Stage)
			insertParams.Source = append(insertParams.Source, logSource)
			insertParams.Output = append(insertParams.Output, log.Output)
			s.Logger.Debug(ctx, "job log",
				slog.F("job_id", parsedID),
				slog.F("stage", log.Stage),
				slog.F("output", log.Output))
		}

		logs, err := s.Database.InsertProvisionerJobLogs(ctx, insertParams)
		if err != nil {
			s.Logger.Error(ctx, "failed to insert job logs", slog.F("job_id", parsedID), slog.Error(err))
			return nil, xerrors.Errorf("insert job logs: %w", err)
		}
		// Publish by the lowest log ID inserted so the log stream will fetch
		// everything from that point.
		lowestID := logs[0].ID
		s.Logger.Debug(ctx, "inserted job logs", slog.F("job_id", parsedID))
		data, err := json.Marshal(provisionersdk.ProvisionerJobLogsNotifyMessage{
			CreatedAfter: lowestID - 1,
		})
		if err != nil {
			return nil, xerrors.Errorf("marshal: %w", err)
		}
		err = s.Pubsub.Publish(provisionersdk.ProvisionerJobLogsNotifyChannel(parsedID), data)
		if err != nil {
			s.Logger.Error(ctx, "failed to publish job logs", slog.F("job_id", parsedID), slog.Error(err))
			return nil, xerrors.Errorf("publish job logs: %w", err)
		}
		s.Logger.Debug(ctx, "published job logs", slog.F("job_id", parsedID))
	}

	if len(request.WorkspaceTags) > 0 {
		templateVersion, err := s.Database.GetTemplateVersionByJobID(ctx, job.ID)
		if err != nil {
			s.Logger.Error(ctx, "failed to get the template version", slog.F("job_id", parsedID), slog.Error(err))
			return nil, xerrors.Errorf("get template version by job id: %w", err)
		}

		for key, value := range request.WorkspaceTags {
			_, err := s.Database.InsertTemplateVersionWorkspaceTag(ctx, database.InsertTemplateVersionWorkspaceTagParams{
				TemplateVersionID: templateVersion.ID,
				Key:               key,
				Value:             value,
			})
			if err != nil {
				return nil, xerrors.Errorf("update template version workspace tags: %w", err)
			}
		}
	}

	if len(request.Readme) > 0 {
		err := s.Database.UpdateTemplateVersionDescriptionByJobID(ctx, database.UpdateTemplateVersionDescriptionByJobIDParams{
			JobID:     job.ID,
			Readme:    string(request.Readme),
			UpdatedAt: s.timeNow(),
		})
		if err != nil {
			return nil, xerrors.Errorf("update template version description: %w", err)
		}
	}

	if len(request.TemplateVariables) > 0 {
		templateVersion, err := s.Database.GetTemplateVersionByJobID(ctx, job.ID)
		if err != nil {
			s.Logger.Error(ctx, "failed to get the template version", slog.F("job_id", parsedID), slog.Error(err))
			return nil, xerrors.Errorf("get template version by job id: %w", err)
		}

		var variableValues []*sdkproto.VariableValue
		var variablesWithMissingValues []string
		for _, templateVariable := range request.TemplateVariables {
			s.Logger.Debug(ctx, "insert template variable", slog.F("template_version_id", templateVersion.ID), slog.F("template_variable", redactTemplateVariable(templateVariable)))

			value := templateVariable.DefaultValue
			for _, v := range request.UserVariableValues {
				if v.Name == templateVariable.Name {
					value = v.Value
					break
				}
			}

			if templateVariable.Required && value == "" {
				variablesWithMissingValues = append(variablesWithMissingValues, templateVariable.Name)
			}

			variableValues = append(variableValues, &sdkproto.VariableValue{
				Name:      templateVariable.Name,
				Value:     value,
				Sensitive: templateVariable.Sensitive,
			})

			_, err = s.Database.InsertTemplateVersionVariable(ctx, database.InsertTemplateVersionVariableParams{
				TemplateVersionID: templateVersion.ID,
				Name:              templateVariable.Name,
				Description:       templateVariable.Description,
				Type:              templateVariable.Type,
				DefaultValue:      templateVariable.DefaultValue,
				Required:          templateVariable.Required,
				Sensitive:         templateVariable.Sensitive,
				Value:             value,
			})
			if err != nil {
				return nil, xerrors.Errorf("insert parameter schema: %w", err)
			}
		}

		if len(variablesWithMissingValues) > 0 {
			return nil, xerrors.Errorf("required template variables need values: %s", strings.Join(variablesWithMissingValues, ", "))
		}

		return &proto.UpdateJobResponse{
			Canceled:       job.CanceledAt.Valid,
			VariableValues: variableValues,
		}, nil
	}

	return &proto.UpdateJobResponse{
		Canceled: job.CanceledAt.Valid,
	}, nil
}

func (s *server) FailJob(ctx context.Context, failJob *proto.FailedJob) (*proto.Empty, error) {
	ctx, span := s.startTrace(ctx, tracing.FuncName())
	defer span.End()

	//nolint:gocritic // Provisionerd has specific authz rules.
	ctx = dbauthz.AsProvisionerd(ctx)
	jobID, err := uuid.Parse(failJob.JobId)
	if err != nil {
		return nil, xerrors.Errorf("parse job id: %w", err)
	}
	s.Logger.Debug(ctx, "stage FailJob starting", slog.F("job_id", jobID))
	job, err := s.Database.GetProvisionerJobByID(ctx, jobID)
	if err != nil {
		return nil, xerrors.Errorf("get provisioner job: %w", err)
	}
	if job.WorkerID.UUID.String() != s.ID.String() {
		return nil, xerrors.New("you don't own this job")
	}
	if job.CompletedAt.Valid {
		return nil, xerrors.Errorf("job already completed")
	}
	job.CompletedAt = sql.NullTime{
		Time:  s.timeNow(),
		Valid: true,
	}
	job.Error = sql.NullString{
		String: failJob.Error,
		Valid:  failJob.Error != "",
	}
	job.ErrorCode = sql.NullString{
		String: failJob.ErrorCode,
		Valid:  failJob.ErrorCode != "",
	}

	err = s.Database.UpdateProvisionerJobWithCompleteByID(ctx, database.UpdateProvisionerJobWithCompleteByIDParams{
		ID:          jobID,
		CompletedAt: job.CompletedAt,
		UpdatedAt:   s.timeNow(),
		Error:       job.Error,
		ErrorCode:   job.ErrorCode,
	})
	if err != nil {
		return nil, xerrors.Errorf("update provisioner job: %w", err)
	}
	s.Telemetry.Report(&telemetry.Snapshot{
		ProvisionerJobs: []telemetry.ProvisionerJob{telemetry.ConvertProvisionerJob(job)},
	})

	switch jobType := failJob.Type.(type) {
	case *proto.FailedJob_WorkspaceBuild_:
		var input WorkspaceProvisionJob
		err = json.Unmarshal(job.Input, &input)
		if err != nil {
			return nil, xerrors.Errorf("unmarshal workspace provision input: %w", err)
		}

		var build database.WorkspaceBuild
		var workspace database.Workspace
		err = s.Database.InTx(func(db database.Store) error {
			build, err = db.GetWorkspaceBuildByID(ctx, input.WorkspaceBuildID)
			if err != nil {
				return xerrors.Errorf("get workspace build: %w", err)
			}

			workspace, err = db.GetWorkspaceByID(ctx, build.WorkspaceID)
			if err != nil {
				return xerrors.Errorf("get workspace: %w", err)
			}

			if jobType.WorkspaceBuild.State != nil {
				err = db.UpdateWorkspaceBuildProvisionerStateByID(ctx, database.UpdateWorkspaceBuildProvisionerStateByIDParams{
					ID:               input.WorkspaceBuildID,
					UpdatedAt:        s.timeNow(),
					ProvisionerState: jobType.WorkspaceBuild.State,
				})
				if err != nil {
					return xerrors.Errorf("update workspace build state: %w", err)
				}
				err = db.UpdateWorkspaceBuildDeadlineByID(ctx, database.UpdateWorkspaceBuildDeadlineByIDParams{
					ID:          input.WorkspaceBuildID,
					UpdatedAt:   s.timeNow(),
					Deadline:    build.Deadline,
					MaxDeadline: build.MaxDeadline,
				})
				if err != nil {
					return xerrors.Errorf("update workspace build deadline: %w", err)
				}
			}

			return nil
		}, nil)
		if err != nil {
			return nil, err
		}

		s.notifyWorkspaceBuildFailed(ctx, workspace, build)

		msg, err := json.Marshal(wspubsub.WorkspaceEvent{
			Kind:        wspubsub.WorkspaceEventKindStateChange,
			WorkspaceID: workspace.ID,
		})
		if err != nil {
			return nil, xerrors.Errorf("marshal workspace update event: %s", err)
		}
		err = s.Pubsub.Publish(wspubsub.WorkspaceEventChannel(workspace.OwnerID), msg)
		if err != nil {
			return nil, xerrors.Errorf("publish workspace update: %w", err)
		}
	case *proto.FailedJob_TemplateImport_:
	}

	// if failed job is a workspace build, audit the outcome
	if job.Type == database.ProvisionerJobTypeWorkspaceBuild {
		auditor := s.Auditor.Load()
		build, err := s.Database.GetWorkspaceBuildByJobID(ctx, job.ID)
		if err != nil {
			s.Logger.Error(ctx, "audit log - get build", slog.Error(err))
		} else {
			auditAction := auditActionFromTransition(build.Transition)
			workspace, err := s.Database.GetWorkspaceByID(ctx, build.WorkspaceID)
			if err != nil {
				s.Logger.Error(ctx, "audit log - get workspace", slog.Error(err))
			} else {
				previousBuildNumber := build.BuildNumber - 1
				previousBuild, prevBuildErr := s.Database.GetWorkspaceBuildByWorkspaceIDAndBuildNumber(ctx, database.GetWorkspaceBuildByWorkspaceIDAndBuildNumberParams{
					WorkspaceID: workspace.ID,
					BuildNumber: previousBuildNumber,
				})
				if prevBuildErr != nil {
					previousBuild = database.WorkspaceBuild{}
				}

				// We pass the below information to the Auditor so that it
				// can form a friendly string for the user to view in the UI.
				buildResourceInfo := audit.AdditionalFields{
					WorkspaceName: workspace.Name,
					BuildNumber:   strconv.FormatInt(int64(build.BuildNumber), 10),
					BuildReason:   database.BuildReason(string(build.Reason)),
					WorkspaceID:   workspace.ID,
				}

				wriBytes, err := json.Marshal(buildResourceInfo)
				if err != nil {
					s.Logger.Error(ctx, "marshal workspace resource info for failed job", slog.Error(err))
					wriBytes = []byte("{}")
				}

				bag := audit.BaggageFromContext(ctx)

				audit.BackgroundAudit(ctx, &audit.BackgroundAuditParams[database.WorkspaceBuild]{
					Audit:            *auditor,
					Log:              s.Logger,
					UserID:           job.InitiatorID,
					OrganizationID:   workspace.OrganizationID,
					RequestID:        job.ID,
					IP:               bag.IP,
					Action:           auditAction,
					Old:              previousBuild,
					New:              build,
					Status:           http.StatusInternalServerError,
					AdditionalFields: wriBytes,
				})
			}
		}
	}

	data, err := json.Marshal(provisionersdk.ProvisionerJobLogsNotifyMessage{EndOfLogs: true})
	if err != nil {
		return nil, xerrors.Errorf("marshal job log: %w", err)
	}
	err = s.Pubsub.Publish(provisionersdk.ProvisionerJobLogsNotifyChannel(jobID), data)
	if err != nil {
		s.Logger.Error(ctx, "failed to publish end of job logs", slog.F("job_id", jobID), slog.Error(err))
		return nil, xerrors.Errorf("publish end of job logs: %w", err)
	}
	return &proto.Empty{}, nil
}

func (s *server) notifyWorkspaceBuildFailed(ctx context.Context, workspace database.Workspace, build database.WorkspaceBuild) {
	var reason string
	if build.Reason.Valid() && build.Reason == database.BuildReasonInitiator {
		s.notifyWorkspaceManualBuildFailed(ctx, workspace, build)
		return
	}
	reason = string(build.Reason)

	if _, err := s.NotificationsEnqueuer.Enqueue(ctx, workspace.OwnerID, notifications.TemplateWorkspaceAutobuildFailed,
		map[string]string{
			"name":   workspace.Name,
			"reason": reason,
		}, "provisionerdserver",
		// Associate this notification with all the related entities.
		workspace.ID, workspace.OwnerID, workspace.TemplateID, workspace.OrganizationID,
	); err != nil {
		s.Logger.Warn(ctx, "failed to notify of failed workspace autobuild", slog.Error(err))
	}
}

func (s *server) notifyWorkspaceManualBuildFailed(ctx context.Context, workspace database.Workspace, build database.WorkspaceBuild) {
	templateAdmins, template, templateVersion, workspaceOwner, err := s.prepareForNotifyWorkspaceManualBuildFailed(ctx, workspace, build)
	if err != nil {
		s.Logger.Error(ctx, "unable to collect data for manual build failed notification", slog.Error(err))
		return
	}

	for _, templateAdmin := range templateAdmins {
		templateNameLabel := template.DisplayName
		if templateNameLabel == "" {
			templateNameLabel = template.Name
		}
		labels := map[string]string{
			"name":                     workspace.Name,
			"template_name":            templateNameLabel,
			"template_version_name":    templateVersion.Name,
			"initiator":                build.InitiatorByUsername,
			"workspace_owner_username": workspaceOwner.Username,
			"workspace_build_number":   strconv.Itoa(int(build.BuildNumber)),
		}
		if _, err := s.NotificationsEnqueuer.Enqueue(ctx, templateAdmin.ID, notifications.TemplateWorkspaceManualBuildFailed,
			labels, "provisionerdserver",
			// Associate this notification with all the related entities.
			workspace.ID, workspace.OwnerID, workspace.TemplateID, workspace.OrganizationID,
		); err != nil {
			s.Logger.Warn(ctx, "failed to notify of failed workspace manual build", slog.Error(err))
		}
	}
}

// prepareForNotifyWorkspaceManualBuildFailed collects data required to build notifications for template admins.
// The template `notifications.TemplateWorkspaceManualBuildFailed` is quite detailed as it requires information about the template,
// template version, workspace, workspace build, etc.
func (s *server) prepareForNotifyWorkspaceManualBuildFailed(ctx context.Context, workspace database.Workspace, build database.WorkspaceBuild) ([]database.GetUsersRow,
	database.Template, database.TemplateVersion, database.User, error,
) {
	users, err := s.Database.GetUsers(ctx, database.GetUsersParams{
		RbacRole: []string{codersdk.RoleTemplateAdmin},
	})
	if err != nil {
		return nil, database.Template{}, database.TemplateVersion{}, database.User{}, xerrors.Errorf("unable to fetch template admins: %w", err)
	}

	usersByIDs := map[uuid.UUID]database.GetUsersRow{}
	var userIDs []uuid.UUID
	for _, user := range users {
		usersByIDs[user.ID] = user
		userIDs = append(userIDs, user.ID)
	}

	var templateAdmins []database.GetUsersRow
	if len(userIDs) > 0 {
		orgIDsByMemberIDs, err := s.Database.GetOrganizationIDsByMemberIDs(ctx, userIDs)
		if err != nil {
			return nil, database.Template{}, database.TemplateVersion{}, database.User{}, xerrors.Errorf("unable to fetch organization IDs by member IDs: %w", err)
		}

		for _, entry := range orgIDsByMemberIDs {
			if slices.Contains(entry.OrganizationIDs, workspace.OrganizationID) {
				templateAdmins = append(templateAdmins, usersByIDs[entry.UserID])
			}
		}
	}
	sort.Slice(templateAdmins, func(i, j int) bool {
		return templateAdmins[i].Username < templateAdmins[j].Username
	})

	template, err := s.Database.GetTemplateByID(ctx, workspace.TemplateID)
	if err != nil {
		return nil, database.Template{}, database.TemplateVersion{}, database.User{}, xerrors.Errorf("unable to fetch template: %w", err)
	}

	templateVersion, err := s.Database.GetTemplateVersionByID(ctx, build.TemplateVersionID)
	if err != nil {
		return nil, database.Template{}, database.TemplateVersion{}, database.User{}, xerrors.Errorf("unable to fetch template version: %w", err)
	}

	workspaceOwner, err := s.Database.GetUserByID(ctx, workspace.OwnerID)
	if err != nil {
		return nil, database.Template{}, database.TemplateVersion{}, database.User{}, xerrors.Errorf("unable to fetch workspace owner: %w", err)
	}
	return templateAdmins, template, templateVersion, workspaceOwner, nil
}

// CompleteJob is triggered by a provision daemon to mark a provisioner job as completed.
func (s *server) CompleteJob(ctx context.Context, completed *proto.CompletedJob) (*proto.Empty, error) {
	ctx, span := s.startTrace(ctx, tracing.FuncName())
	defer span.End()

	//nolint:gocritic // Provisionerd has specific authz rules.
	ctx = dbauthz.AsProvisionerd(ctx)
	jobID, err := uuid.Parse(completed.JobId)
	if err != nil {
		return nil, xerrors.Errorf("parse job id: %w", err)
	}
	s.Logger.Debug(ctx, "stage CompleteJob starting", slog.F("job_id", jobID))
	job, err := s.Database.GetProvisionerJobByID(ctx, jobID)
	if err != nil {
		return nil, xerrors.Errorf("get job by id: %w", err)
	}
	if job.WorkerID.UUID.String() != s.ID.String() {
		return nil, xerrors.Errorf("you don't own this job")
	}

	telemetrySnapshot := &telemetry.Snapshot{}
	// Items are added to this snapshot as they complete!
	defer s.Telemetry.Report(telemetrySnapshot)

	switch jobType := completed.Type.(type) {
	case *proto.CompletedJob_TemplateImport_:
		var input TemplateVersionImportJob
		err = json.Unmarshal(job.Input, &input)
		if err != nil {
			return nil, xerrors.Errorf("template version ID is expected: %w", err)
		}

		for transition, resources := range map[database.WorkspaceTransition][]*sdkproto.Resource{
			database.WorkspaceTransitionStart: jobType.TemplateImport.StartResources,
			database.WorkspaceTransitionStop:  jobType.TemplateImport.StopResources,
		} {
			for _, resource := range resources {
				s.Logger.Info(ctx, "inserting template import job resource",
					slog.F("job_id", job.ID.String()),
					slog.F("resource_name", resource.Name),
					slog.F("resource_type", resource.Type),
					slog.F("transition", transition))

				if err := InsertWorkspaceResource(ctx, s.Database, jobID, transition, resource, telemetrySnapshot); err != nil {
					return nil, xerrors.Errorf("insert resource: %w", err)
				}
			}
		}
		for transition, modules := range map[database.WorkspaceTransition][]*sdkproto.Module{
			database.WorkspaceTransitionStart: jobType.TemplateImport.StartModules,
			database.WorkspaceTransitionStop:  jobType.TemplateImport.StopModules,
		} {
			for _, module := range modules {
				s.Logger.Info(ctx, "inserting template import job module",
					slog.F("job_id", job.ID.String()),
					slog.F("module_source", module.Source),
					slog.F("module_version", module.Version),
					slog.F("module_key", module.Key),
					slog.F("transition", transition))

				if err := InsertWorkspaceModule(ctx, s.Database, jobID, transition, module, telemetrySnapshot); err != nil {
					return nil, xerrors.Errorf("insert module: %w", err)
				}
			}
		}

		for _, richParameter := range jobType.TemplateImport.RichParameters {
			s.Logger.Info(ctx, "inserting template import job parameter",
				slog.F("job_id", job.ID.String()),
				slog.F("parameter_name", richParameter.Name),
				slog.F("type", richParameter.Type),
				slog.F("ephemeral", richParameter.Ephemeral),
			)
			options, err := json.Marshal(richParameter.Options)
			if err != nil {
				return nil, xerrors.Errorf("marshal parameter options: %w", err)
			}

			var validationMin, validationMax sql.NullInt32
			if richParameter.ValidationMin != nil {
				validationMin = sql.NullInt32{
					Int32: *richParameter.ValidationMin,
					Valid: true,
				}
			}
			if richParameter.ValidationMax != nil {
				validationMax = sql.NullInt32{
					Int32: *richParameter.ValidationMax,
					Valid: true,
				}
			}

			_, err = s.Database.InsertTemplateVersionParameter(ctx, database.InsertTemplateVersionParameterParams{
				TemplateVersionID:   input.TemplateVersionID,
				Name:                richParameter.Name,
				DisplayName:         richParameter.DisplayName,
				Description:         richParameter.Description,
				Type:                richParameter.Type,
				Mutable:             richParameter.Mutable,
				DefaultValue:        richParameter.DefaultValue,
				Icon:                richParameter.Icon,
				Options:             options,
				ValidationRegex:     richParameter.ValidationRegex,
				ValidationError:     richParameter.ValidationError,
				ValidationMin:       validationMin,
				ValidationMax:       validationMax,
				ValidationMonotonic: richParameter.ValidationMonotonic,
				Required:            richParameter.Required,
				DisplayOrder:        richParameter.Order,
				Ephemeral:           richParameter.Ephemeral,
			})
			if err != nil {
				return nil, xerrors.Errorf("insert parameter: %w", err)
			}
		}

		err = InsertWorkspacePresetsAndParameters(ctx, s.Logger, s.Database, jobID, input.TemplateVersionID, jobType.TemplateImport.Presets, s.timeNow())
		if err != nil {
			return nil, xerrors.Errorf("insert workspace presets and parameters: %w", err)
		}

		var completedError sql.NullString

		for _, externalAuthProvider := range jobType.TemplateImport.ExternalAuthProviders {
			contains := false
			for _, configuredProvider := range s.ExternalAuthConfigs {
				if configuredProvider.ID == externalAuthProvider.Id {
					contains = true
					break
				}
			}
			if !contains {
				completedError = sql.NullString{
					String: fmt.Sprintf("external auth provider %q is not configured", externalAuthProvider.Id),
					Valid:  true,
				}
				break
			}
		}

		// Fallback to `ExternalAuthProvidersNames` if it was specified and `ExternalAuthProviders`
		// was not. Gives us backwards compatibility with custom provisioners that haven't been
		// updated to use the new field yet.
		var externalAuthProviders []database.ExternalAuthProvider
		if providersLen := len(jobType.TemplateImport.ExternalAuthProviders); providersLen > 0 {
			externalAuthProviders = make([]database.ExternalAuthProvider, 0, providersLen)
			for _, provider := range jobType.TemplateImport.ExternalAuthProviders {
				externalAuthProviders = append(externalAuthProviders, database.ExternalAuthProvider{
					ID:       provider.Id,
					Optional: provider.Optional,
				})
			}
		} else if namesLen := len(jobType.TemplateImport.ExternalAuthProvidersNames); namesLen > 0 {
			externalAuthProviders = make([]database.ExternalAuthProvider, 0, namesLen)
			for _, providerID := range jobType.TemplateImport.ExternalAuthProvidersNames {
				externalAuthProviders = append(externalAuthProviders, database.ExternalAuthProvider{
					ID: providerID,
				})
			}
		}

		externalAuthProvidersMessage, err := json.Marshal(externalAuthProviders)
		if err != nil {
			return nil, xerrors.Errorf("failed to serialize external_auth_providers value: %w", err)
		}

		err = s.Database.UpdateTemplateVersionExternalAuthProvidersByJobID(ctx, database.UpdateTemplateVersionExternalAuthProvidersByJobIDParams{
			JobID:                 jobID,
			ExternalAuthProviders: json.RawMessage(externalAuthProvidersMessage),
			UpdatedAt:             s.timeNow(),
		})
		if err != nil {
			return nil, xerrors.Errorf("update template version external auth providers: %w", err)
		}

		err = s.Database.UpdateProvisionerJobWithCompleteByID(ctx, database.UpdateProvisionerJobWithCompleteByIDParams{
			ID:        jobID,
			UpdatedAt: s.timeNow(),
			CompletedAt: sql.NullTime{
				Time:  s.timeNow(),
				Valid: true,
			},
			Error:     completedError,
			ErrorCode: sql.NullString{},
		})
		if err != nil {
			return nil, xerrors.Errorf("update provisioner job: %w", err)
		}
		s.Logger.Debug(ctx, "marked import job as completed", slog.F("job_id", jobID))
	case *proto.CompletedJob_WorkspaceBuild_:
		var input WorkspaceProvisionJob
		err = json.Unmarshal(job.Input, &input)
		if err != nil {
			return nil, xerrors.Errorf("unmarshal job data: %w", err)
		}

		workspaceBuild, err := s.Database.GetWorkspaceBuildByID(ctx, input.WorkspaceBuildID)
		if err != nil {
			return nil, xerrors.Errorf("get workspace build: %w", err)
		}

		var workspace database.Workspace
		var getWorkspaceError error

		err = s.Database.InTx(func(db database.Store) error {
			// It's important we use s.timeNow() here because we want to be
			// able to customize the current time from within tests.
			now := s.timeNow()

			workspace, getWorkspaceError = db.GetWorkspaceByID(ctx, workspaceBuild.WorkspaceID)
			if getWorkspaceError != nil {
				s.Logger.Error(ctx,
					"fetch workspace for build",
					slog.F("workspace_build_id", workspaceBuild.ID),
					slog.F("workspace_id", workspaceBuild.WorkspaceID),
				)
				return getWorkspaceError
			}

			templateScheduleStore := *s.TemplateScheduleStore.Load()

			autoStop, err := schedule.CalculateAutostop(ctx, schedule.CalculateAutostopParams{
				Database:                    db,
				TemplateScheduleStore:       templateScheduleStore,
				UserQuietHoursScheduleStore: *s.UserQuietHoursScheduleStore.Load(),
				Now:                         now,
				Workspace:                   workspace.WorkspaceTable(),
				// Allowed to be the empty string.
				WorkspaceAutostart: workspace.AutostartSchedule.String,
			})
			if err != nil {
				return xerrors.Errorf("calculate auto stop: %w", err)
			}

			if workspace.AutostartSchedule.Valid {
				templateScheduleOptions, err := templateScheduleStore.Get(ctx, db, workspace.TemplateID)
				if err != nil {
					return xerrors.Errorf("get template schedule options: %w", err)
				}

				nextStartAt, err := schedule.NextAllowedAutostart(now, workspace.AutostartSchedule.String, templateScheduleOptions)
				if err == nil {
					err = db.UpdateWorkspaceNextStartAt(ctx, database.UpdateWorkspaceNextStartAtParams{
						ID:          workspace.ID,
						NextStartAt: sql.NullTime{Valid: true, Time: nextStartAt.UTC()},
					})
					if err != nil {
						return xerrors.Errorf("update workspace next start at: %w", err)
					}
				}
			}

			err = db.UpdateProvisionerJobWithCompleteByID(ctx, database.UpdateProvisionerJobWithCompleteByIDParams{
				ID:        jobID,
				UpdatedAt: now,
				CompletedAt: sql.NullTime{
					Time:  now,
					Valid: true,
				},
				Error:     sql.NullString{},
				ErrorCode: sql.NullString{},
			})
			if err != nil {
				return xerrors.Errorf("update provisioner job: %w", err)
			}
			err = db.UpdateWorkspaceBuildProvisionerStateByID(ctx, database.UpdateWorkspaceBuildProvisionerStateByIDParams{
				ID:               workspaceBuild.ID,
				ProvisionerState: jobType.WorkspaceBuild.State,
				UpdatedAt:        now,
			})
			if err != nil {
				return xerrors.Errorf("update workspace build provisioner state: %w", err)
			}
			err = db.UpdateWorkspaceBuildDeadlineByID(ctx, database.UpdateWorkspaceBuildDeadlineByIDParams{
				ID:          workspaceBuild.ID,
				Deadline:    autoStop.Deadline,
				MaxDeadline: autoStop.MaxDeadline,
				UpdatedAt:   now,
			})
			if err != nil {
				return xerrors.Errorf("update workspace build deadline: %w", err)
			}

			agentTimeouts := make(map[time.Duration]bool) // A set of agent timeouts.
			// This could be a bulk insert to improve performance.
			for _, protoResource := range jobType.WorkspaceBuild.Resources {
				for _, protoAgent := range protoResource.Agents {
					dur := time.Duration(protoAgent.GetConnectionTimeoutSeconds()) * time.Second
					agentTimeouts[dur] = true
				}

				err = InsertWorkspaceResource(ctx, db, job.ID, workspaceBuild.Transition, protoResource, telemetrySnapshot)
				if err != nil {
					return xerrors.Errorf("insert provisioner job: %w", err)
				}
			}
			for _, module := range jobType.WorkspaceBuild.Modules {
				if err := InsertWorkspaceModule(ctx, db, job.ID, workspaceBuild.Transition, module, telemetrySnapshot); err != nil {
					return xerrors.Errorf("insert provisioner job module: %w", err)
				}
			}

			// On start, we want to ensure that workspace agents timeout statuses
			// are propagated. This method is simple and does not protect against
			// notifying in edge cases like when a workspace is stopped soon
			// after being started.
			//
			// Agent timeouts could be minutes apart, resulting in an unresponsive
			// experience, so we'll notify after every unique timeout seconds.
			if !input.DryRun && workspaceBuild.Transition == database.WorkspaceTransitionStart && len(agentTimeouts) > 0 {
				timeouts := maps.Keys(agentTimeouts)
				slices.Sort(timeouts)

				var updates []<-chan time.Time
				for _, d := range timeouts {
					s.Logger.Debug(ctx, "triggering workspace notification after agent timeout",
						slog.F("workspace_build_id", workspaceBuild.ID),
						slog.F("timeout", d),
					)
					// Agents are inserted with `dbtime.Now()`, this triggers a
					// workspace event approximately after created + timeout seconds.
					updates = append(updates, time.After(d))
				}
				go func() {
					for _, wait := range updates {
						select {
						case <-s.lifecycleCtx.Done():
							// If the server is shutting down, we don't want to wait around.
							s.Logger.Debug(ctx, "stopping notifications due to server shutdown",
								slog.F("workspace_build_id", workspaceBuild.ID),
							)
							return
						case <-wait:
							// Wait for the next potential timeout to occur.
							msg, err := json.Marshal(wspubsub.WorkspaceEvent{
								Kind:        wspubsub.WorkspaceEventKindAgentTimeout,
								WorkspaceID: workspace.ID,
							})
							if err != nil {
								s.Logger.Error(ctx, "marshal workspace update event", slog.Error(err))
								break
							}
							if err := s.Pubsub.Publish(wspubsub.WorkspaceEventChannel(workspace.OwnerID), msg); err != nil {
								if s.lifecycleCtx.Err() != nil {
									// If the server is shutting down, we don't want to log this error, nor wait around.
									s.Logger.Debug(ctx, "stopping notifications due to server shutdown",
										slog.F("workspace_build_id", workspaceBuild.ID),
									)
									return
								}
								s.Logger.Error(ctx, "workspace notification after agent timeout failed",
									slog.F("workspace_build_id", workspaceBuild.ID),
									slog.Error(err),
								)
							}
						}
					}
				}()
			}

			if workspaceBuild.Transition != database.WorkspaceTransitionDelete {
				// This is for deleting a workspace!
				return nil
			}

			err = db.UpdateWorkspaceDeletedByID(ctx, database.UpdateWorkspaceDeletedByIDParams{
				ID:      workspaceBuild.WorkspaceID,
				Deleted: true,
			})
			if err != nil {
				return xerrors.Errorf("update workspace deleted: %w", err)
			}

			return nil
		}, nil)
		if err != nil {
			return nil, xerrors.Errorf("complete job: %w", err)
		}

		// Insert timings outside transaction since it is metadata.
		// nolint:exhaustruct // The other fields are set further down.
		params := database.InsertProvisionerJobTimingsParams{
			JobID: jobID,
		}
		for _, t := range completed.GetWorkspaceBuild().GetTimings() {
			if t.Start == nil || t.End == nil {
				s.Logger.Warn(ctx, "timings entry has nil start or end time", slog.F("entry", t.String()))
				continue
			}

			var stg database.ProvisionerJobTimingStage
			if err := stg.Scan(t.Stage); err != nil {
				s.Logger.Warn(ctx, "failed to parse timings stage, skipping", slog.F("value", t.Stage))
				continue
			}

			params.Stage = append(params.Stage, stg)
			params.Source = append(params.Source, t.Source)
			params.Resource = append(params.Resource, t.Resource)
			params.Action = append(params.Action, t.Action)
			params.StartedAt = append(params.StartedAt, t.Start.AsTime())
			params.EndedAt = append(params.EndedAt, t.End.AsTime())
		}
		_, err = s.Database.InsertProvisionerJobTimings(ctx, params)
		if err != nil {
			// Don't fail the transaction for non-critical data.
			s.Logger.Warn(ctx, "failed to update provisioner job timings", slog.F("job_id", jobID), slog.Error(err))
		}

		// audit the outcome of the workspace build
		if getWorkspaceError == nil {
			// If the workspace has been deleted, notify the owner about it.
			if workspaceBuild.Transition == database.WorkspaceTransitionDelete {
				s.notifyWorkspaceDeleted(ctx, workspace, workspaceBuild)
			}

			auditor := s.Auditor.Load()
			auditAction := auditActionFromTransition(workspaceBuild.Transition)

			previousBuildNumber := workspaceBuild.BuildNumber - 1
			previousBuild, prevBuildErr := s.Database.GetWorkspaceBuildByWorkspaceIDAndBuildNumber(ctx, database.GetWorkspaceBuildByWorkspaceIDAndBuildNumberParams{
				WorkspaceID: workspace.ID,
				BuildNumber: previousBuildNumber,
			})
			if prevBuildErr != nil {
				previousBuild = database.WorkspaceBuild{}
			}

			// We pass the below information to the Auditor so that it
			// can form a friendly string for the user to view in the UI.
			buildResourceInfo := audit.AdditionalFields{
				WorkspaceName: workspace.Name,
				BuildNumber:   strconv.FormatInt(int64(workspaceBuild.BuildNumber), 10),
				BuildReason:   database.BuildReason(string(workspaceBuild.Reason)),
				WorkspaceID:   workspace.ID,
			}

			wriBytes, err := json.Marshal(buildResourceInfo)
			if err != nil {
				s.Logger.Error(ctx, "marshal resource info for successful job", slog.Error(err))
			}

			bag := audit.BaggageFromContext(ctx)

			audit.BackgroundAudit(ctx, &audit.BackgroundAuditParams[database.WorkspaceBuild]{
				Audit:            *auditor,
				Log:              s.Logger,
				UserID:           job.InitiatorID,
				OrganizationID:   workspace.OrganizationID,
				RequestID:        job.ID,
				IP:               bag.IP,
				Action:           auditAction,
				Old:              previousBuild,
				New:              workspaceBuild,
				Status:           http.StatusOK,
				AdditionalFields: wriBytes,
			})
		}

		msg, err := json.Marshal(wspubsub.WorkspaceEvent{
			Kind:        wspubsub.WorkspaceEventKindStateChange,
			WorkspaceID: workspace.ID,
		})
		if err != nil {
			return nil, xerrors.Errorf("marshal workspace update event: %s", err)
		}
		err = s.Pubsub.Publish(wspubsub.WorkspaceEventChannel(workspace.OwnerID), msg)
		if err != nil {
			return nil, xerrors.Errorf("update workspace: %w", err)
		}

		// If this job was initiated by the prebuilds user and the job is not a prebuild, then it MUST be the claim run.
		// TODO: maybe add some specific metadata to indicate this rather than imputing it.
		if input.PrebuildClaimedByUser != uuid.Nil {
			channel := agentsdk.PrebuildClaimedChannel(workspace.ID)
			s.Logger.Info(ctx, "workspace prebuild successfully claimed by user",
				slog.F("user", input.PrebuildClaimedByUser.String()),
				slog.F("workspace_id", workspace.ID),
				slog.F("channel", channel))
			if err := s.Pubsub.Publish(channel, []byte(input.PrebuildClaimedByUser.String())); err != nil {
				s.Logger.Error(ctx, "failed to publish message to workspace agent to pull new manifest", slog.Error(err))
			}
		}
	case *proto.CompletedJob_TemplateDryRun_:
		for _, resource := range jobType.TemplateDryRun.Resources {
			s.Logger.Info(ctx, "inserting template dry-run job resource",
				slog.F("job_id", job.ID.String()),
				slog.F("resource_name", resource.Name),
				slog.F("resource_type", resource.Type))

			err = InsertWorkspaceResource(ctx, s.Database, jobID, database.WorkspaceTransitionStart, resource, telemetrySnapshot)
			if err != nil {
				return nil, xerrors.Errorf("insert resource: %w", err)
			}
		}
		for _, module := range jobType.TemplateDryRun.Modules {
			s.Logger.Info(ctx, "inserting template dry-run job module",
				slog.F("job_id", job.ID.String()),
				slog.F("module_source", module.Source),
			)

			if err := InsertWorkspaceModule(ctx, s.Database, jobID, database.WorkspaceTransitionStart, module, telemetrySnapshot); err != nil {
				return nil, xerrors.Errorf("insert module: %w", err)
			}
		}

		err = s.Database.UpdateProvisionerJobWithCompleteByID(ctx, database.UpdateProvisionerJobWithCompleteByIDParams{
			ID:        jobID,
			UpdatedAt: s.timeNow(),
			CompletedAt: sql.NullTime{
				Time:  s.timeNow(),
				Valid: true,
			},
			Error:     sql.NullString{},
			ErrorCode: sql.NullString{},
		})
		if err != nil {
			return nil, xerrors.Errorf("update provisioner job: %w", err)
		}
		s.Logger.Debug(ctx, "marked template dry-run job as completed", slog.F("job_id", jobID))

	default:
		if completed.Type == nil {
			return nil, xerrors.Errorf("type payload must be provided")
		}
		return nil, xerrors.Errorf("unknown job type %q; ensure coderd and provisionerd versions match",
			reflect.TypeOf(completed.Type).String())
	}

	data, err := json.Marshal(provisionersdk.ProvisionerJobLogsNotifyMessage{EndOfLogs: true})
	if err != nil {
		return nil, xerrors.Errorf("marshal job log: %w", err)
	}
	err = s.Pubsub.Publish(provisionersdk.ProvisionerJobLogsNotifyChannel(jobID), data)
	if err != nil {
		s.Logger.Error(ctx, "failed to publish end of job logs", slog.F("job_id", jobID), slog.Error(err))
		return nil, xerrors.Errorf("publish end of job logs: %w", err)
	}

	s.Logger.Debug(ctx, "stage CompleteJob done", slog.F("job_id", jobID))
	return &proto.Empty{}, nil
}

func (s *server) notifyWorkspaceDeleted(ctx context.Context, workspace database.Workspace, build database.WorkspaceBuild) {
	var reason string
	initiator := build.InitiatorByUsername
	if build.Reason.Valid() {
		switch build.Reason {
		case database.BuildReasonInitiator:
			if build.InitiatorID == workspace.OwnerID {
				// Deletions initiated by self should not notify.
				return
			}

			reason = "initiated by user"
		case database.BuildReasonAutodelete:
			reason = "autodeleted due to dormancy"
			initiator = "autobuild"
		default:
			reason = string(build.Reason)
		}
	} else {
		reason = string(build.Reason)
		s.Logger.Warn(ctx, "invalid build reason when sending deletion notification",
			slog.F("reason", reason), slog.F("workspace_id", workspace.ID), slog.F("build_id", build.ID))
	}

	if _, err := s.NotificationsEnqueuer.Enqueue(ctx, workspace.OwnerID, notifications.TemplateWorkspaceDeleted,
		map[string]string{
			"name":      workspace.Name,
			"reason":    reason,
			"initiator": initiator,
		}, "provisionerdserver",
		// Associate this notification with all the related entities.
		workspace.ID, workspace.OwnerID, workspace.TemplateID, workspace.OrganizationID,
	); err != nil {
		s.Logger.Warn(ctx, "failed to notify of workspace deletion", slog.Error(err))
	}
}

func (s *server) startTrace(ctx context.Context, name string, opts ...trace.SpanStartOption) (context.Context, trace.Span) {
	return s.Tracer.Start(ctx, name, append(opts, trace.WithAttributes(
		semconv.ServiceNameKey.String("coderd.provisionerd"),
	))...)
}

func InsertWorkspaceModule(ctx context.Context, db database.Store, jobID uuid.UUID, transition database.WorkspaceTransition, protoModule *sdkproto.Module, snapshot *telemetry.Snapshot) error {
	module, err := db.InsertWorkspaceModule(ctx, database.InsertWorkspaceModuleParams{
		ID:         uuid.New(),
		CreatedAt:  dbtime.Now(),
		JobID:      jobID,
		Transition: transition,
		Source:     protoModule.Source,
		Version:    protoModule.Version,
		Key:        protoModule.Key,
	})
	if err != nil {
		return xerrors.Errorf("insert provisioner job module %q: %w", protoModule.Source, err)
	}
	snapshot.WorkspaceModules = append(snapshot.WorkspaceModules, telemetry.ConvertWorkspaceModule(module))
	return nil
}

func InsertWorkspacePresetsAndParameters(ctx context.Context, logger slog.Logger, db database.Store, jobID uuid.UUID, templateVersionID uuid.UUID, protoPresets []*sdkproto.Preset, t time.Time) error {
	for _, preset := range protoPresets {
		logger.Info(ctx, "inserting template import job preset",
			slog.F("job_id", jobID.String()),
			slog.F("preset_name", preset.Name),
		)
		if err := InsertWorkspacePresetAndParameters(ctx, db, templateVersionID, preset, t); err != nil {
			return xerrors.Errorf("insert workspace preset: %w", err)
		}
	}
	return nil
}

func InsertWorkspacePresetAndParameters(ctx context.Context, db database.Store, templateVersionID uuid.UUID, protoPreset *sdkproto.Preset, t time.Time) error {
	err := db.InTx(func(tx database.Store) error {
		dbPreset, err := tx.InsertPreset(ctx, database.InsertPresetParams{
			TemplateVersionID: templateVersionID,
			Name:              protoPreset.Name,
			CreatedAt:         t,
		})
		if err != nil {
			return xerrors.Errorf("insert preset: %w", err)
		}

		var presetParameterNames []string
		var presetParameterValues []string
		for _, parameter := range protoPreset.Parameters {
			presetParameterNames = append(presetParameterNames, parameter.Name)
			presetParameterValues = append(presetParameterValues, parameter.Value)
		}
		_, err = tx.InsertPresetParameters(ctx, database.InsertPresetParametersParams{
			TemplateVersionPresetID: dbPreset.ID,
			Names:                   presetParameterNames,
			Values:                  presetParameterValues,
		})
		if err != nil {
			return xerrors.Errorf("insert preset parameters: %w", err)
		}

		if protoPreset.Prebuild != nil {
			_, err := tx.InsertPresetPrebuild(ctx, database.InsertPresetPrebuildParams{
				ID:                  uuid.New(),
				PresetID:            dbPreset.ID,
				DesiredInstances:    protoPreset.Prebuild.Instances,
				InvalidateAfterSecs: 0, // TODO: implement cache invalidation
			})
			if err != nil {
				return xerrors.Errorf("insert preset prebuild: %w", err)
			}
		}
		return nil
	}, nil)
	if err != nil {
		return xerrors.Errorf("insert preset and parameters: %w", err)
	}
	return nil
}

func InsertWorkspaceResource(ctx context.Context, db database.Store, jobID uuid.UUID, transition database.WorkspaceTransition, protoResource *sdkproto.Resource, snapshot *telemetry.Snapshot) error {
	resource, err := db.InsertWorkspaceResource(ctx, database.InsertWorkspaceResourceParams{
		ID:         uuid.New(),
		CreatedAt:  dbtime.Now(),
		JobID:      jobID,
		Transition: transition,
		Type:       protoResource.Type,
		Name:       protoResource.Name,
		Hide:       protoResource.Hide,
		Icon:       protoResource.Icon,
		DailyCost:  protoResource.DailyCost,
		InstanceType: sql.NullString{
			String: protoResource.InstanceType,
			Valid:  protoResource.InstanceType != "",
		},
		ModulePath: sql.NullString{
			String: protoResource.ModulePath,
			// empty string is root module
			Valid: true,
		},
	})
	if err != nil {
		return xerrors.Errorf("insert provisioner job resource %q: %w", protoResource.Name, err)
	}
	snapshot.WorkspaceResources = append(snapshot.WorkspaceResources, telemetry.ConvertWorkspaceResource(resource))

	var (
		agentNames = make(map[string]struct{})
		appSlugs   = make(map[string]struct{})
	)
	for _, prAgent := range protoResource.Agents {
		// Similar logic is duplicated in terraform/resources.go.
		if prAgent.Name == "" {
			return xerrors.Errorf("agent name cannot be empty")
		}
		// In 2025-02 we removed support for underscores in agent names. To
		// provide a nicer error message, we check the regex first and check
		// for underscores if it fails.
		if !provisioner.AgentNameRegex.MatchString(prAgent.Name) {
			if strings.Contains(prAgent.Name, "_") {
				return xerrors.Errorf("agent name %q contains underscores which are no longer supported, please use hyphens instead (regex: %q)", prAgent.Name, provisioner.AgentNameRegex.String())
			}
			return xerrors.Errorf("agent name %q does not match regex %q", prAgent.Name, provisioner.AgentNameRegex.String())
		}
		// Agent names must be case-insensitive-unique, to be unambiguous in
		// `coder_app`s and CoderVPN DNS names.
		if _, ok := agentNames[strings.ToLower(prAgent.Name)]; ok {
			return xerrors.Errorf("duplicate agent name %q", prAgent.Name)
		}
		agentNames[strings.ToLower(prAgent.Name)] = struct{}{}

		var instanceID sql.NullString
		if prAgent.GetInstanceId() != "" {
			instanceID = sql.NullString{
				String: prAgent.GetInstanceId(),
				Valid:  true,
			}
		}

		env := make(map[string]string)
		// For now, we only support adding extra envs, not overriding
		// existing ones or performing other manipulations. In future
		// we may write these to a separate table so we can perform
		// conditional logic on the agent.
		for _, e := range prAgent.ExtraEnvs {
			env[e.Name] = e.Value
		}
		// Allow the agent defined envs to override extra envs.
		for k, v := range prAgent.Env {
			env[k] = v
		}

		var envJSON pqtype.NullRawMessage
		if len(env) > 0 {
			data, err := json.Marshal(env)
			if err != nil {
				return xerrors.Errorf("marshal env: %w", err)
			}
			envJSON = pqtype.NullRawMessage{
				RawMessage: data,
				Valid:      true,
			}
		}
		authToken := uuid.New()
		if prAgent.GetToken() != "" {
			authToken, err = uuid.Parse(prAgent.GetToken())
			if err != nil {
				return xerrors.Errorf("invalid auth token format; must be uuid: %w", err)
			}
		}

		agentID := uuid.New()
		dbAgent, err := db.InsertWorkspaceAgent(ctx, database.InsertWorkspaceAgentParams{
			ID:                       agentID,
			CreatedAt:                dbtime.Now(),
			UpdatedAt:                dbtime.Now(),
			ResourceID:               resource.ID,
			Name:                     prAgent.Name,
			AuthToken:                authToken,
			AuthInstanceID:           instanceID,
			Architecture:             prAgent.Architecture,
			EnvironmentVariables:     envJSON,
			Directory:                prAgent.Directory,
			OperatingSystem:          prAgent.OperatingSystem,
			ConnectionTimeoutSeconds: prAgent.GetConnectionTimeoutSeconds(),
			TroubleshootingURL:       prAgent.GetTroubleshootingUrl(),
			MOTDFile:                 prAgent.GetMotdFile(),
			DisplayApps:              convertDisplayApps(prAgent.GetDisplayApps()),
			InstanceMetadata:         pqtype.NullRawMessage{},
			ResourceMetadata:         pqtype.NullRawMessage{},
			DisplayOrder:             int32(prAgent.Order),
		})
		if err != nil {
			return xerrors.Errorf("insert agent: %w", err)
		}
		snapshot.WorkspaceAgents = append(snapshot.WorkspaceAgents, telemetry.ConvertWorkspaceAgent(dbAgent))

		for _, md := range prAgent.Metadata {
			p := database.InsertWorkspaceAgentMetadataParams{
				WorkspaceAgentID: agentID,
				DisplayName:      md.DisplayName,
				Script:           md.Script,
				Key:              md.Key,
				Timeout:          md.Timeout,
				Interval:         md.Interval,
				DisplayOrder:     int32(md.Order),
			}
			err := db.InsertWorkspaceAgentMetadata(ctx, p)
			if err != nil {
				return xerrors.Errorf("insert agent metadata: %w, params: %+v", err, p)
			}
		}

		if prAgent.ResourcesMonitoring != nil {
			if prAgent.ResourcesMonitoring.Memory != nil {
				_, err = db.InsertMemoryResourceMonitor(ctx, database.InsertMemoryResourceMonitorParams{
					AgentID:        agentID,
					Enabled:        prAgent.ResourcesMonitoring.Memory.Enabled,
					Threshold:      prAgent.ResourcesMonitoring.Memory.Threshold,
					State:          database.WorkspaceAgentMonitorStateOK,
					CreatedAt:      dbtime.Now(),
					UpdatedAt:      dbtime.Now(),
					DebouncedUntil: time.Time{},
				})
				if err != nil {
					return xerrors.Errorf("failed to insert agent memory resource monitor into db: %w", err)
				}
			}
			for _, volume := range prAgent.ResourcesMonitoring.Volumes {
				_, err = db.InsertVolumeResourceMonitor(ctx, database.InsertVolumeResourceMonitorParams{
					AgentID:        agentID,
					Path:           volume.Path,
					Enabled:        volume.Enabled,
					Threshold:      volume.Threshold,
					State:          database.WorkspaceAgentMonitorStateOK,
					CreatedAt:      dbtime.Now(),
					UpdatedAt:      dbtime.Now(),
					DebouncedUntil: time.Time{},
				})
				if err != nil {
					return xerrors.Errorf("failed to insert agent volume resource monitor into db: %w", err)
				}
			}
		}

		logSourceIDs := make([]uuid.UUID, 0, len(prAgent.Scripts))
		logSourceDisplayNames := make([]string, 0, len(prAgent.Scripts))
		logSourceIcons := make([]string, 0, len(prAgent.Scripts))
		scriptIDs := make([]uuid.UUID, 0, len(prAgent.Scripts))
		scriptDisplayName := make([]string, 0, len(prAgent.Scripts))
		scriptLogPaths := make([]string, 0, len(prAgent.Scripts))
		scriptSources := make([]string, 0, len(prAgent.Scripts))
		scriptCron := make([]string, 0, len(prAgent.Scripts))
		scriptTimeout := make([]int32, 0, len(prAgent.Scripts))
		scriptStartBlocksLogin := make([]bool, 0, len(prAgent.Scripts))
		scriptRunOnStart := make([]bool, 0, len(prAgent.Scripts))
		scriptRunOnStop := make([]bool, 0, len(prAgent.Scripts))

		for _, script := range prAgent.Scripts {
			logSourceIDs = append(logSourceIDs, uuid.New())
			logSourceDisplayNames = append(logSourceDisplayNames, script.DisplayName)
			logSourceIcons = append(logSourceIcons, script.Icon)
			scriptIDs = append(scriptIDs, uuid.New())
			scriptDisplayName = append(scriptDisplayName, script.DisplayName)
			scriptLogPaths = append(scriptLogPaths, script.LogPath)
			scriptSources = append(scriptSources, script.Script)
			scriptCron = append(scriptCron, script.Cron)
			scriptTimeout = append(scriptTimeout, script.TimeoutSeconds)
			scriptStartBlocksLogin = append(scriptStartBlocksLogin, script.StartBlocksLogin)
			scriptRunOnStart = append(scriptRunOnStart, script.RunOnStart)
			scriptRunOnStop = append(scriptRunOnStop, script.RunOnStop)
		}

		_, err = db.InsertWorkspaceAgentLogSources(ctx, database.InsertWorkspaceAgentLogSourcesParams{
			WorkspaceAgentID: agentID,
			ID:               logSourceIDs,
			CreatedAt:        dbtime.Now(),
			DisplayName:      logSourceDisplayNames,
			Icon:             logSourceIcons,
		})
		if err != nil {
			return xerrors.Errorf("insert agent log sources: %w", err)
		}

		_, err = db.InsertWorkspaceAgentScripts(ctx, database.InsertWorkspaceAgentScriptsParams{
			WorkspaceAgentID: agentID,
			LogSourceID:      logSourceIDs,
			LogPath:          scriptLogPaths,
			CreatedAt:        dbtime.Now(),
			Script:           scriptSources,
			Cron:             scriptCron,
			TimeoutSeconds:   scriptTimeout,
			StartBlocksLogin: scriptStartBlocksLogin,
			RunOnStart:       scriptRunOnStart,
			RunOnStop:        scriptRunOnStop,
			DisplayName:      scriptDisplayName,
			ID:               scriptIDs,
		})
		if err != nil {
			return xerrors.Errorf("insert agent scripts: %w", err)
		}

		for _, app := range prAgent.Apps {
			// Similar logic is duplicated in terraform/resources.go.
			slug := app.Slug
			if slug == "" {
				return xerrors.Errorf("app must have a slug or name set")
			}
			// Contrary to agent names above, app slugs were never permitted to
			// contain uppercase letters or underscores.
			if !provisioner.AppSlugRegex.MatchString(slug) {
				return xerrors.Errorf("app slug %q does not match regex %q", slug, provisioner.AppSlugRegex.String())
			}
			if _, exists := appSlugs[slug]; exists {
				return xerrors.Errorf("duplicate app slug, must be unique per template: %q", slug)
			}
			appSlugs[slug] = struct{}{}

			health := database.WorkspaceAppHealthDisabled
			if app.Healthcheck == nil {
				app.Healthcheck = &sdkproto.Healthcheck{}
			}
			if app.Healthcheck.Url != "" {
				health = database.WorkspaceAppHealthInitializing
			}

			sharingLevel := database.AppSharingLevelOwner
			switch app.SharingLevel {
			case sdkproto.AppSharingLevel_AUTHENTICATED:
				sharingLevel = database.AppSharingLevelAuthenticated
			case sdkproto.AppSharingLevel_PUBLIC:
				sharingLevel = database.AppSharingLevelPublic
			}

			openIn := database.WorkspaceAppOpenInSlimWindow
			switch app.OpenIn {
			case sdkproto.AppOpenIn_TAB:
				openIn = database.WorkspaceAppOpenInTab
			case sdkproto.AppOpenIn_SLIM_WINDOW:
				openIn = database.WorkspaceAppOpenInSlimWindow
			}

			dbApp, err := db.InsertWorkspaceApp(ctx, database.InsertWorkspaceAppParams{
				ID:          uuid.New(),
				CreatedAt:   dbtime.Now(),
				AgentID:     dbAgent.ID,
				Slug:        slug,
				DisplayName: app.DisplayName,
				Icon:        app.Icon,
				Command: sql.NullString{
					String: app.Command,
					Valid:  app.Command != "",
				},
				Url: sql.NullString{
					String: app.Url,
					Valid:  app.Url != "",
				},
				External:             app.External,
				Subdomain:            app.Subdomain,
				SharingLevel:         sharingLevel,
				HealthcheckUrl:       app.Healthcheck.Url,
				HealthcheckInterval:  app.Healthcheck.Interval,
				HealthcheckThreshold: app.Healthcheck.Threshold,
				Health:               health,
				DisplayOrder:         int32(app.Order),
				Hidden:               app.Hidden,
				OpenIn:               openIn,
			})
			if err != nil {
				return xerrors.Errorf("insert app: %w", err)
			}
			snapshot.WorkspaceApps = append(snapshot.WorkspaceApps, telemetry.ConvertWorkspaceApp(dbApp))
		}
	}

	arg := database.InsertWorkspaceResourceMetadataParams{
		WorkspaceResourceID: resource.ID,
		Key:                 []string{},
		Value:               []string{},
		Sensitive:           []bool{},
	}
	for _, metadatum := range protoResource.Metadata {
		if metadatum.IsNull {
			continue
		}
		arg.Key = append(arg.Key, metadatum.Key)
		arg.Value = append(arg.Value, metadatum.Value)
		arg.Sensitive = append(arg.Sensitive, metadatum.Sensitive)
	}
	_, err = db.InsertWorkspaceResourceMetadata(ctx, arg)
	if err != nil {
		return xerrors.Errorf("insert workspace resource metadata: %w", err)
	}

	return nil
}

func workspaceSessionTokenName(workspace database.Workspace) string {
	return fmt.Sprintf("%s_%s_session_token", workspace.OwnerID, workspace.ID)
}

func (s *server) regenerateSessionToken(ctx context.Context, user database.User, workspace database.Workspace) (string, error) {
	newkey, sessionToken, err := apikey.Generate(apikey.CreateParams{
		UserID:          user.ID,
		LoginType:       user.LoginType,
		TokenName:       workspaceSessionTokenName(workspace),
		DefaultLifetime: s.DeploymentValues.Sessions.DefaultTokenDuration.Value(),
		LifetimeSeconds: int64(s.DeploymentValues.Sessions.MaximumTokenDuration.Value().Seconds()),
	})
	if err != nil {
		return "", xerrors.Errorf("generate API key: %w", err)
	}

	err = s.Database.InTx(func(tx database.Store) error {
		err := deleteSessionToken(ctx, tx, workspace)
		if err != nil {
			return xerrors.Errorf("delete session token: %w", err)
		}

		_, err = tx.InsertAPIKey(ctx, newkey)
		if err != nil {
			return xerrors.Errorf("insert API key: %w", err)
		}
		return nil
	}, nil)
	if err != nil {
		return "", xerrors.Errorf("create API key: %w", err)
	}

	return sessionToken, nil
}

func deleteSessionToken(ctx context.Context, db database.Store, workspace database.Workspace) error {
	err := db.InTx(func(tx database.Store) error {
		key, err := tx.GetAPIKeyByName(ctx, database.GetAPIKeyByNameParams{
			UserID:    workspace.OwnerID,
			TokenName: workspaceSessionTokenName(workspace),
		})
		if err == nil {
			err = tx.DeleteAPIKeyByID(ctx, key.ID)
		}

		if err != nil && !xerrors.Is(err, sql.ErrNoRows) {
			return xerrors.Errorf("get api key by name: %w", err)
		}

		return nil
	}, nil)
	if err != nil {
		return xerrors.Errorf("in tx: %w", err)
	}

	return nil
}

// obtainOIDCAccessToken returns a valid OpenID Connect access token
// for the user if it's able to obtain one, otherwise it returns an empty string.
func obtainOIDCAccessToken(ctx context.Context, db database.Store, oidcConfig promoauth.OAuth2Config, userID uuid.UUID) (string, error) {
	link, err := db.GetUserLinkByUserIDLoginType(ctx, database.GetUserLinkByUserIDLoginTypeParams{
		UserID:    userID,
		LoginType: database.LoginTypeOIDC,
	})
	if errors.Is(err, sql.ErrNoRows) {
		return "", nil
	}
	if err != nil {
		return "", xerrors.Errorf("get owner oidc link: %w", err)
	}

	if link.OAuthExpiry.Before(dbtime.Now()) && !link.OAuthExpiry.IsZero() && link.OAuthRefreshToken != "" {
		token, err := oidcConfig.TokenSource(ctx, &oauth2.Token{
			AccessToken:  link.OAuthAccessToken,
			RefreshToken: link.OAuthRefreshToken,
			Expiry:       link.OAuthExpiry,
		}).Token()
		if err != nil {
			// If OIDC fails to refresh, we return an empty string and don't fail.
			// There isn't a way to hard-opt in to OIDC from a template, so we don't
			// want to fail builds if users haven't authenticated for a while or something.
			return "", nil
		}
		link.OAuthAccessToken = token.AccessToken
		link.OAuthRefreshToken = token.RefreshToken
		link.OAuthExpiry = token.Expiry

		link, err = db.UpdateUserLink(ctx, database.UpdateUserLinkParams{
			UserID:                 userID,
			LoginType:              database.LoginTypeOIDC,
			OAuthAccessToken:       link.OAuthAccessToken,
			OAuthAccessTokenKeyID:  sql.NullString{}, // set by dbcrypt if required
			OAuthRefreshToken:      link.OAuthRefreshToken,
			OAuthRefreshTokenKeyID: sql.NullString{}, // set by dbcrypt if required
			OAuthExpiry:            link.OAuthExpiry,
			Claims:                 link.Claims,
		})
		if err != nil {
			return "", xerrors.Errorf("update user link: %w", err)
		}
	}

	return link.OAuthAccessToken, nil
}

func convertLogLevel(logLevel sdkproto.LogLevel) (database.LogLevel, error) {
	switch logLevel {
	case sdkproto.LogLevel_TRACE:
		return database.LogLevelTrace, nil
	case sdkproto.LogLevel_DEBUG:
		return database.LogLevelDebug, nil
	case sdkproto.LogLevel_INFO:
		return database.LogLevelInfo, nil
	case sdkproto.LogLevel_WARN:
		return database.LogLevelWarn, nil
	case sdkproto.LogLevel_ERROR:
		return database.LogLevelError, nil
	default:
		return database.LogLevel(""), xerrors.Errorf("unknown log level: %d", logLevel)
	}
}

func convertLogSource(logSource proto.LogSource) (database.LogSource, error) {
	switch logSource {
	case proto.LogSource_PROVISIONER_DAEMON:
		return database.LogSourceProvisionerDaemon, nil
	case proto.LogSource_PROVISIONER:
		return database.LogSourceProvisioner, nil
	default:
		return database.LogSource(""), xerrors.Errorf("unknown log source: %d", logSource)
	}
}

func convertRichParameterValues(workspaceBuildParameters []database.WorkspaceBuildParameter) []*sdkproto.RichParameterValue {
	protoParameters := make([]*sdkproto.RichParameterValue, len(workspaceBuildParameters))
	for i, buildParameter := range workspaceBuildParameters {
		protoParameters[i] = &sdkproto.RichParameterValue{
			Name:  buildParameter.Name,
			Value: buildParameter.Value,
		}
	}
	return protoParameters
}

func convertVariableValues(variableValues []codersdk.VariableValue) []*sdkproto.VariableValue {
	protoVariableValues := make([]*sdkproto.VariableValue, len(variableValues))
	for i, variableValue := range variableValues {
		protoVariableValues[i] = &sdkproto.VariableValue{
			Name:      variableValue.Name,
			Value:     variableValue.Value,
			Sensitive: true, // Without the template variable schema we have to assume that every variable may be sensitive.
		}
	}
	return protoVariableValues
}

func convertWorkspaceTransition(transition database.WorkspaceTransition) (sdkproto.WorkspaceTransition, error) {
	switch transition {
	case database.WorkspaceTransitionStart:
		return sdkproto.WorkspaceTransition_START, nil
	case database.WorkspaceTransitionStop:
		return sdkproto.WorkspaceTransition_STOP, nil
	case database.WorkspaceTransitionDelete:
		return sdkproto.WorkspaceTransition_DESTROY, nil
	default:
		return 0, xerrors.Errorf("unrecognized transition: %q", transition)
	}
}

func auditActionFromTransition(transition database.WorkspaceTransition) database.AuditAction {
	switch transition {
	case database.WorkspaceTransitionStart:
		return database.AuditActionStart
	case database.WorkspaceTransitionStop:
		return database.AuditActionStop
	case database.WorkspaceTransitionDelete:
		return database.AuditActionDelete
	default:
		return database.AuditActionWrite
	}
}

type TemplateVersionImportJob struct {
	TemplateVersionID  uuid.UUID                `json:"template_version_id"`
	UserVariableValues []codersdk.VariableValue `json:"user_variable_values"`
}

// WorkspaceProvisionJob is the payload for the "workspace_provision" job type.
type WorkspaceProvisionJob struct {
	WorkspaceBuildID      uuid.UUID `json:"workspace_build_id"`
	DryRun                bool      `json:"dry_run"`
	IsPrebuild            bool      `json:"is_prebuild,omitempty"`
	PrebuildClaimedByUser uuid.UUID `json:"prebuild_claimed_by,omitempty"`
	// RunningWorkspaceAgentID is *only* used for prebuilds. We pass it down when we want to rebuild a prebuilt workspace
	// but not generate a new agent token. The provisionerdserver will retrieve this token and push it down to
	// the provisioner (and ultimately to the `coder_agent` resource in the Terraform provider) where it will be
	// reused. Context: the agent token is often used in immutable attributes of workspace resource (e.g. VM/container)
	// to initialize the agent, so if that value changes it will necessitate a replacement of that resource, thus
	// obviating the whole point of the prebuild.
	RunningWorkspaceAgentID uuid.UUID `json:"running_workspace_agent_id"`
	LogLevel                string    `json:"log_level,omitempty"`
}

// TemplateVersionDryRunJob is the payload for the "template_version_dry_run" job type.
type TemplateVersionDryRunJob struct {
	TemplateVersionID   uuid.UUID                          `json:"template_version_id"`
	WorkspaceName       string                             `json:"workspace_name"`
	RichParameterValues []database.WorkspaceBuildParameter `json:"rich_parameter_values"`
}

func asVariableValues(templateVariables []database.TemplateVersionVariable) []*sdkproto.VariableValue {
	var apiVariableValues []*sdkproto.VariableValue
	for _, v := range templateVariables {
		value := v.Value
		if value == "" && v.DefaultValue != "" {
			value = v.DefaultValue
		}

		if value != "" || v.Required {
			apiVariableValues = append(apiVariableValues, &sdkproto.VariableValue{
				Name:      v.Name,
				Value:     v.Value,
				Sensitive: v.Sensitive,
			})
		}
	}
	return apiVariableValues
}

func redactTemplateVariable(templateVariable *sdkproto.TemplateVariable) *sdkproto.TemplateVariable {
	if templateVariable == nil {
		return nil
	}
	maybeRedacted := &sdkproto.TemplateVariable{
		Name:         templateVariable.Name,
		Description:  templateVariable.Description,
		Type:         templateVariable.Type,
		DefaultValue: templateVariable.DefaultValue,
		Required:     templateVariable.Required,
		Sensitive:    templateVariable.Sensitive,
	}
	if maybeRedacted.Sensitive {
		maybeRedacted.DefaultValue = "*redacted*"
	}
	return maybeRedacted
}

func convertDisplayApps(apps *sdkproto.DisplayApps) []database.DisplayApp {
	// This shouldn't happen but let's avoid panicking. It also makes
	// writing tests a bit easier.
	if apps == nil {
		return nil
	}
	dapps := make([]database.DisplayApp, 0, 5)
	if apps.Vscode {
		dapps = append(dapps, database.DisplayAppVscode)
	}
	if apps.VscodeInsiders {
		dapps = append(dapps, database.DisplayAppVscodeInsiders)
	}
	if apps.SshHelper {
		dapps = append(dapps, database.DisplayAppSSHHelper)
	}
	if apps.PortForwardingHelper {
		dapps = append(dapps, database.DisplayAppPortForwardingHelper)
	}
	if apps.WebTerminal {
		dapps = append(dapps, database.DisplayAppWebTerminal)
	}
	return dapps
}<|MERGE_RESOLUTION|>--- conflicted
+++ resolved
@@ -648,12 +648,9 @@
 					WorkspaceOwnerSshPrivateKey:   ownerSSHPrivateKey,
 					WorkspaceBuildId:              workspaceBuild.ID.String(),
 					WorkspaceOwnerLoginType:       string(owner.LoginType),
-<<<<<<< HEAD
+					WorkspaceOwnerRbacRoles:       ownerRbacRoles,
 					IsPrebuild:                    input.IsPrebuild,
 					RunningWorkspaceAgentToken:    runningWorkspaceAgentToken,
-=======
-					WorkspaceOwnerRbacRoles:       ownerRbacRoles,
->>>>>>> d8561a62
 				},
 				LogLevel: input.LogLevel,
 			},
