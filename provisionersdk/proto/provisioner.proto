--- conflicted
+++ resolved
@@ -293,12 +293,8 @@
     string workspace_build_id = 17;
     string workspace_owner_login_type =  18;
     repeated Role workspace_owner_rbac_roles = 19;
-<<<<<<< HEAD
-    bool prebuild = 20;
-=======
     bool is_prebuild = 20;
     string running_workspace_agent_token = 21;
->>>>>>> 61a88e41
 }
 
 // Config represents execution configuration shared by all subsequent requests in the Session
