package codersdk

import (
	"context"
	"encoding/json"
	"fmt"
	"net/http"
	"strings"
	"time"

	"github.com/google/uuid"
	"golang.org/x/xerrors"

	"cdr.dev/slog"

	"github.com/coder/coder/v2/coderd/tracing"
)

type AutomaticUpdates string

const (
	AutomaticUpdatesAlways AutomaticUpdates = "always"
	AutomaticUpdatesNever  AutomaticUpdates = "never"
)

// Workspace is a deployment of a template. It references a specific
// version and can be updated.
type Workspace struct {
	ID        uuid.UUID `json:"id" format:"uuid"`
	CreatedAt time.Time `json:"created_at" format:"date-time"`
	UpdatedAt time.Time `json:"updated_at" format:"date-time"`
	OwnerID   uuid.UUID `json:"owner_id" format:"uuid"`
	// OwnerName is the username of the owner of the workspace.
	OwnerName                            string              `json:"owner_name"`
	OwnerAvatarURL                       string              `json:"owner_avatar_url"`
	OrganizationID                       uuid.UUID           `json:"organization_id" format:"uuid"`
	OrganizationName                     string              `json:"organization_name"`
	TemplateID                           uuid.UUID           `json:"template_id" format:"uuid"`
	TemplateName                         string              `json:"template_name"`
	TemplateDisplayName                  string              `json:"template_display_name"`
	TemplateIcon                         string              `json:"template_icon"`
	TemplateAllowUserCancelWorkspaceJobs bool                `json:"template_allow_user_cancel_workspace_jobs"`
	TemplateActiveVersionID              uuid.UUID           `json:"template_active_version_id" format:"uuid"`
	TemplateRequireActiveVersion         bool                `json:"template_require_active_version"`
	TemplateUseClassicParameterFlow      bool                `json:"template_use_classic_parameter_flow"`
	LatestBuild                          WorkspaceBuild      `json:"latest_build"`
	LatestAppStatus                      *WorkspaceAppStatus `json:"latest_app_status"`
	Outdated                             bool                `json:"outdated"`
	Name                                 string              `json:"name"`
	AutostartSchedule                    *string             `json:"autostart_schedule,omitempty"`
	TTLMillis                            *int64              `json:"ttl_ms,omitempty"`
	LastUsedAt                           time.Time           `json:"last_used_at" format:"date-time"`
	// DeletingAt indicates the time at which the workspace will be permanently deleted.
	// A workspace is eligible for deletion if it is dormant (a non-nil dormant_at value)
	// and a value has been specified for time_til_dormant_autodelete on its template.
	DeletingAt *time.Time `json:"deleting_at" format:"date-time"`
	// DormantAt being non-nil indicates a workspace that is dormant.
	// A dormant workspace is no longer accessible must be activated.
	// It is subject to deletion if it breaches
	// the duration of the time_til_ field on its template.
	DormantAt *time.Time `json:"dormant_at" format:"date-time"`
	// Health shows the health of the workspace and information about
	// what is causing an unhealthy status.
	Health           WorkspaceHealth  `json:"health"`
	AutomaticUpdates AutomaticUpdates `json:"automatic_updates" enums:"always,never"`
	AllowRenames     bool             `json:"allow_renames"`
	Favorite         bool             `json:"favorite"`
	NextStartAt      *time.Time       `json:"next_start_at" format:"date-time"`
	// IsPrebuild indicates whether the workspace is a prebuilt workspace.
	// Prebuilt workspaces are owned by the prebuilds system user and have specific behavior,
	// such as being managed differently from regular workspaces.
	// Once a prebuilt workspace is claimed by a user, it transitions to a regular workspace,
	// and IsPrebuild returns false.
	IsPrebuild bool `json:"is_prebuild"`
}

func (w Workspace) FullName() string {
	return fmt.Sprintf("%s/%s", w.OwnerName, w.Name)
}

type WorkspaceHealth struct {
	Healthy       bool        `json:"healthy" example:"false"`      // Healthy is true if the workspace is healthy.
	FailingAgents []uuid.UUID `json:"failing_agents" format:"uuid"` // FailingAgents lists the IDs of the agents that are failing, if any.
}

type WorkspacesRequest struct {
	SearchQuery string `json:"q,omitempty"`
	Pagination
}

type WorkspacesResponse struct {
	Workspaces []Workspace `json:"workspaces"`
	Count      int         `json:"count"`
}

type ProvisionerLogLevel string

const (
	ProvisionerLogLevelDebug ProvisionerLogLevel = "debug"
)

type CreateWorkspaceBuildReason string

const (
	CreateWorkspaceBuildReasonDashboard           CreateWorkspaceBuildReason = "dashboard"
	CreateWorkspaceBuildReasonCLI                 CreateWorkspaceBuildReason = "cli"
	CreateWorkspaceBuildReasonSSHConnection       CreateWorkspaceBuildReason = "ssh_connection"
	CreateWorkspaceBuildReasonVSCodeConnection    CreateWorkspaceBuildReason = "vscode_connection"
	CreateWorkspaceBuildReasonJetbrainsConnection CreateWorkspaceBuildReason = "jetbrains_connection"
)

// CreateWorkspaceBuildRequest provides options to update the latest workspace build.
type CreateWorkspaceBuildRequest struct {
	TemplateVersionID uuid.UUID           `json:"template_version_id,omitempty" format:"uuid"`
	Transition        WorkspaceTransition `json:"transition" validate:"oneof=start stop delete,required"`
	DryRun            bool                `json:"dry_run,omitempty"`
	ProvisionerState  []byte              `json:"state,omitempty"`
	// Orphan may be set for the Destroy transition.
	Orphan bool `json:"orphan,omitempty"`
	// ParameterValues are optional. It will write params to the 'workspace' scope.
	// This will overwrite any existing parameters with the same name.
	// This will not delete old params not included in this list.
	RichParameterValues []WorkspaceBuildParameter `json:"rich_parameter_values,omitempty"`

	// Log level changes the default logging verbosity of a provider ("info" if empty).
	LogLevel ProvisionerLogLevel `json:"log_level,omitempty" validate:"omitempty,oneof=debug"`
	// TemplateVersionPresetID is the ID of the template version preset to use for the build.
	TemplateVersionPresetID uuid.UUID `json:"template_version_preset_id,omitempty" format:"uuid"`
	// Reason sets the reason for the workspace build.
	Reason CreateWorkspaceBuildReason `json:"reason,omitempty" validate:"omitempty,oneof=dashboard cli ssh_connection vscode_connection jetbrains_connection"`
}

type WorkspaceOptions struct {
	IncludeDeleted bool `json:"include_deleted,omitempty"`
}

// asRequestOption returns a function that can be used in (*Client).Request.
// It modifies the request query parameters.
func (o WorkspaceOptions) asRequestOption() RequestOption {
	return func(r *http.Request) {
		q := r.URL.Query()
		if o.IncludeDeleted {
			q.Set("include_deleted", "true")
		}
		r.URL.RawQuery = q.Encode()
	}
}

// Workspace returns a single workspace.
func (c *Client) Workspace(ctx context.Context, id uuid.UUID) (Workspace, error) {
	return c.getWorkspace(ctx, id)
}

// DeletedWorkspace returns a single workspace that was deleted.
func (c *Client) DeletedWorkspace(ctx context.Context, id uuid.UUID) (Workspace, error) {
	o := WorkspaceOptions{
		IncludeDeleted: true,
	}
	return c.getWorkspace(ctx, id, o.asRequestOption())
}

func (c *Client) getWorkspace(ctx context.Context, id uuid.UUID, opts ...RequestOption) (Workspace, error) {
	res, err := c.Request(ctx, http.MethodGet, fmt.Sprintf("/api/v2/workspaces/%s", id), nil, opts...)
	if err != nil {
		return Workspace{}, err
	}
	defer res.Body.Close()
	if res.StatusCode != http.StatusOK {
		return Workspace{}, ReadBodyAsError(res)
	}
	var workspace Workspace
	return workspace, json.NewDecoder(res.Body).Decode(&workspace)
}

type WorkspaceBuildsRequest struct {
	WorkspaceID uuid.UUID `json:"workspace_id" format:"uuid" typescript:"-"`
	Pagination
	Since time.Time `json:"since,omitempty" format:"date-time"`
}

func (c *Client) WorkspaceBuilds(ctx context.Context, req WorkspaceBuildsRequest) ([]WorkspaceBuild, error) {
	res, err := c.Request(
		ctx, http.MethodGet,
		fmt.Sprintf("/api/v2/workspaces/%s/builds", req.WorkspaceID),
		nil, req.Pagination.asRequestOption(), WithQueryParam("since", req.Since.Format(time.RFC3339)),
	)
	if err != nil {
		return nil, err
	}
	defer res.Body.Close()
	if res.StatusCode != http.StatusOK {
		return nil, ReadBodyAsError(res)
	}
	var workspaceBuild []WorkspaceBuild
	return workspaceBuild, json.NewDecoder(res.Body).Decode(&workspaceBuild)
}

// CreateWorkspaceBuild queues a new build to occur for a workspace.
func (c *Client) CreateWorkspaceBuild(ctx context.Context, workspace uuid.UUID, request CreateWorkspaceBuildRequest) (WorkspaceBuild, error) {
	res, err := c.Request(ctx, http.MethodPost, fmt.Sprintf("/api/v2/workspaces/%s/builds", workspace), request)
	if err != nil {
		return WorkspaceBuild{}, err
	}
	defer res.Body.Close()
	if res.StatusCode != http.StatusCreated {
		return WorkspaceBuild{}, ReadBodyAsError(res)
	}
	var workspaceBuild WorkspaceBuild
	return workspaceBuild, json.NewDecoder(res.Body).Decode(&workspaceBuild)
}

func (c *Client) WatchWorkspace(ctx context.Context, id uuid.UUID) (<-chan Workspace, error) {
	ctx, span := tracing.StartSpan(ctx)
	defer span.End()
	//nolint:bodyclose
	res, err := c.Request(ctx, http.MethodGet, fmt.Sprintf("/api/v2/workspaces/%s/watch", id), nil)
	if err != nil {
		return nil, err
	}
	if res.StatusCode != http.StatusOK {
		return nil, ReadBodyAsError(res)
	}
	nextEvent := ServerSentEventReader(ctx, res.Body)

	wc := make(chan Workspace, 256)
	go func() {
		defer close(wc)
		defer res.Body.Close()

		for {
			select {
			case <-ctx.Done():
				return
			default:
				sse, err := nextEvent()
				if err != nil {
					return
				}
				if sse.Type != ServerSentEventTypeData {
					continue
				}
				var ws Workspace
				b, ok := sse.Data.([]byte)
				if !ok {
					return
				}
				err = json.Unmarshal(b, &ws)
				if err != nil {
					return
				}
				select {
				case <-ctx.Done():
					return
				case wc <- ws:
				}
			}
		}
	}()

	return wc, nil
}

type UpdateWorkspaceRequest struct {
	Name string `json:"name,omitempty" validate:"username"`
}

func (c *Client) UpdateWorkspace(ctx context.Context, id uuid.UUID, req UpdateWorkspaceRequest) error {
	path := fmt.Sprintf("/api/v2/workspaces/%s", id.String())
	res, err := c.Request(ctx, http.MethodPatch, path, req)
	if err != nil {
		return xerrors.Errorf("update workspace: %w", err)
	}
	defer res.Body.Close()
	if res.StatusCode != http.StatusNoContent {
		return ReadBodyAsError(res)
	}
	return nil
}

// UpdateWorkspaceAutostartRequest is a request to update a workspace's autostart schedule.
type UpdateWorkspaceAutostartRequest struct {
	// Schedule is expected to be of the form `CRON_TZ=<IANA Timezone> <min> <hour> * * <dow>`
	// Example: `CRON_TZ=US/Central 30 9 * * 1-5` represents 0930 in the timezone US/Central
	// on weekdays (Mon-Fri). `CRON_TZ` defaults to UTC if not present.
	Schedule *string `json:"schedule,omitempty"`
}

// UpdateWorkspaceAutostart sets the autostart schedule for workspace by id.
// If the provided schedule is empty, autostart is disabled for the workspace.
func (c *Client) UpdateWorkspaceAutostart(ctx context.Context, id uuid.UUID, req UpdateWorkspaceAutostartRequest) error {
	path := fmt.Sprintf("/api/v2/workspaces/%s/autostart", id.String())
	res, err := c.Request(ctx, http.MethodPut, path, req)
	if err != nil {
		return xerrors.Errorf("update workspace autostart: %w", err)
	}
	defer res.Body.Close()
	if res.StatusCode != http.StatusNoContent {
		return ReadBodyAsError(res)
	}
	return nil
}

// UpdateWorkspaceTTLRequest is a request to update a workspace's TTL.
type UpdateWorkspaceTTLRequest struct {
	TTLMillis *int64 `json:"ttl_ms"`
}

// UpdateWorkspaceTTL sets the ttl for workspace by id.
// If the provided duration is nil, autostop is disabled for the workspace.
func (c *Client) UpdateWorkspaceTTL(ctx context.Context, id uuid.UUID, req UpdateWorkspaceTTLRequest) error {
	path := fmt.Sprintf("/api/v2/workspaces/%s/ttl", id.String())
	res, err := c.Request(ctx, http.MethodPut, path, req)
	if err != nil {
		return xerrors.Errorf("update workspace time until shutdown: %w", err)
	}
	defer res.Body.Close()
	if res.StatusCode != http.StatusNoContent {
		return ReadBodyAsError(res)
	}
	return nil
}

// PutExtendWorkspaceRequest is a request to extend the deadline of
// the active workspace build.
type PutExtendWorkspaceRequest struct {
	Deadline time.Time `json:"deadline" validate:"required" format:"date-time"`
}

// PutExtendWorkspace updates the deadline for resources of the latest workspace build.
func (c *Client) PutExtendWorkspace(ctx context.Context, id uuid.UUID, req PutExtendWorkspaceRequest) error {
	path := fmt.Sprintf("/api/v2/workspaces/%s/extend", id.String())
	res, err := c.Request(ctx, http.MethodPut, path, req)
	if err != nil {
		return xerrors.Errorf("extend workspace time until shutdown: %w", err)
	}
	defer res.Body.Close()
	if res.StatusCode != http.StatusOK && res.StatusCode != http.StatusNotModified {
		return ReadBodyAsError(res)
	}
	return nil
}

type PostWorkspaceUsageRequest struct {
	AgentID uuid.UUID    `json:"agent_id" format:"uuid"`
	AppName UsageAppName `json:"app_name"`
}

type UsageAppName string

const (
	UsageAppNameVscode          UsageAppName = "vscode"
	UsageAppNameJetbrains       UsageAppName = "jetbrains"
	UsageAppNameReconnectingPty UsageAppName = "reconnecting-pty"
	UsageAppNameSSH             UsageAppName = "ssh"
)

var AllowedAppNames = []UsageAppName{
	UsageAppNameVscode,
	UsageAppNameJetbrains,
	UsageAppNameReconnectingPty,
	UsageAppNameSSH,
}

// PostWorkspaceUsage marks the workspace as having been used recently and records an app stat.
func (c *Client) PostWorkspaceUsageWithBody(ctx context.Context, id uuid.UUID, req PostWorkspaceUsageRequest) error {
	path := fmt.Sprintf("/api/v2/workspaces/%s/usage", id.String())
	res, err := c.Request(ctx, http.MethodPost, path, req)
	if err != nil {
		return xerrors.Errorf("post workspace usage: %w", err)
	}
	defer res.Body.Close()
	if res.StatusCode != http.StatusNoContent {
		return ReadBodyAsError(res)
	}
	return nil
}

// PostWorkspaceUsage marks the workspace as having been used recently.
// Deprecated: use PostWorkspaceUsageWithBody instead
func (c *Client) PostWorkspaceUsage(ctx context.Context, id uuid.UUID) error {
	path := fmt.Sprintf("/api/v2/workspaces/%s/usage", id.String())
	res, err := c.Request(ctx, http.MethodPost, path, nil)
	if err != nil {
		return xerrors.Errorf("post workspace usage: %w", err)
	}
	defer res.Body.Close()
	if res.StatusCode != http.StatusNoContent {
		return ReadBodyAsError(res)
	}
	return nil
}

// UpdateWorkspaceUsageWithBodyContext periodically posts workspace usage for the workspace
// with the given id and app name in the background.
// The caller is responsible for calling the returned function to stop the background
// process.
func (c *Client) UpdateWorkspaceUsageWithBodyContext(ctx context.Context, workspaceID uuid.UUID, req PostWorkspaceUsageRequest) func() {
	hbCtx, hbCancel := context.WithCancel(ctx)
	// Perform one initial update
	err := c.PostWorkspaceUsageWithBody(hbCtx, workspaceID, req)
	if err != nil {
		c.logger.Warn(ctx, "failed to post workspace usage", slog.Error(err))
	}
	ticker := time.NewTicker(time.Minute)
	doneCh := make(chan struct{})
	go func() {
		defer func() {
			ticker.Stop()
			close(doneCh)
		}()
		for {
			select {
			case <-ticker.C:
				err := c.PostWorkspaceUsageWithBody(hbCtx, workspaceID, req)
				if err != nil {
					c.logger.Warn(ctx, "failed to post workspace usage in background", slog.Error(err))
				}
			case <-hbCtx.Done():
				return
			}
		}
	}()
	return func() {
		hbCancel()
		<-doneCh
	}
}

// UpdateWorkspaceUsageContext periodically posts workspace usage for the workspace
// with the given id in the background.
// The caller is responsible for calling the returned function to stop the background
// process.
// Deprecated: use UpdateWorkspaceUsageContextWithBody instead
func (c *Client) UpdateWorkspaceUsageContext(ctx context.Context, workspaceID uuid.UUID) func() {
	hbCtx, hbCancel := context.WithCancel(ctx)
	// Perform one initial update
	err := c.PostWorkspaceUsage(hbCtx, workspaceID)
	if err != nil {
		c.logger.Warn(ctx, "failed to post workspace usage", slog.Error(err))
	}
	ticker := time.NewTicker(time.Minute)
	doneCh := make(chan struct{})
	go func() {
		defer func() {
			ticker.Stop()
			close(doneCh)
		}()
		for {
			select {
			case <-ticker.C:
				err := c.PostWorkspaceUsage(hbCtx, workspaceID)
				if err != nil {
					c.logger.Warn(ctx, "failed to post workspace usage in background", slog.Error(err))
				}
			case <-hbCtx.Done():
				return
			}
		}
	}()
	return func() {
		hbCancel()
		<-doneCh
	}
}

// UpdateWorkspaceDormancy is a request to activate or make a workspace dormant.
// A value of false will activate a dormant workspace.
type UpdateWorkspaceDormancy struct {
	Dormant bool `json:"dormant"`
}

// UpdateWorkspaceDormancy sets a workspace as dormant if dormant=true and activates a dormant workspace
// if dormant=false.
func (c *Client) UpdateWorkspaceDormancy(ctx context.Context, id uuid.UUID, req UpdateWorkspaceDormancy) error {
	path := fmt.Sprintf("/api/v2/workspaces/%s/dormant", id.String())
	res, err := c.Request(ctx, http.MethodPut, path, req)
	if err != nil {
		return xerrors.Errorf("update workspace lock: %w", err)
	}
	defer res.Body.Close()
	if res.StatusCode != http.StatusOK && res.StatusCode != http.StatusNotModified {
		return ReadBodyAsError(res)
	}
	return nil
}

// UpdateWorkspaceAutomaticUpdatesRequest is a request to updates a workspace's automatic updates setting.
type UpdateWorkspaceAutomaticUpdatesRequest struct {
	AutomaticUpdates AutomaticUpdates `json:"automatic_updates"`
}

// UpdateWorkspaceAutomaticUpdates sets the automatic updates setting for workspace by id.
func (c *Client) UpdateWorkspaceAutomaticUpdates(ctx context.Context, id uuid.UUID, req UpdateWorkspaceAutomaticUpdatesRequest) error {
	path := fmt.Sprintf("/api/v2/workspaces/%s/autoupdates", id.String())
	res, err := c.Request(ctx, http.MethodPut, path, req)
	if err != nil {
		return xerrors.Errorf("update workspace automatic updates: %w", err)
	}
	defer res.Body.Close()
	if res.StatusCode != http.StatusNoContent {
		return ReadBodyAsError(res)
	}
	return nil
}

type WorkspaceFilter struct {
	// Owner can be "me" or a username
	Owner string `json:"owner,omitempty" typescript:"-"`
	// Template is a template name
	Template string `json:"template,omitempty" typescript:"-"`
	// Name will return partial matches
	Name string `json:"name,omitempty" typescript:"-"`
	// Status is a workspace status, which is really the status of the latest build
	Status string `json:"status,omitempty" typescript:"-"`
	// Offset is the number of workspaces to skip before returning results.
	Offset int `json:"offset,omitempty" typescript:"-"`
	// Limit is a limit on the number of workspaces returned.
	Limit int `json:"limit,omitempty" typescript:"-"`
	// FilterQuery supports a raw filter query string
	FilterQuery string `json:"q,omitempty"`
}

// asRequestOption returns a function that can be used in (*Client).Request.
// It modifies the request query parameters.
func (f WorkspaceFilter) asRequestOption() RequestOption {
	return func(r *http.Request) {
		var params []string
		// Make sure all user input is quoted to ensure it's parsed as a single
		// string.
		if f.Owner != "" {
			params = append(params, fmt.Sprintf("owner:%q", f.Owner))
		}
		if f.Name != "" {
			params = append(params, fmt.Sprintf("name:%q", f.Name))
		}
		if f.Template != "" {
			params = append(params, fmt.Sprintf("template:%q", f.Template))
		}
		if f.Status != "" {
			params = append(params, fmt.Sprintf("status:%q", f.Status))
		}
		if f.FilterQuery != "" {
			// If custom stuff is added, just add it on here.
			params = append(params, f.FilterQuery)
		}

		q := r.URL.Query()
		q.Set("q", strings.Join(params, " "))
		r.URL.RawQuery = q.Encode()
	}
}

// Workspaces returns all workspaces the authenticated user has access to.
func (c *Client) Workspaces(ctx context.Context, filter WorkspaceFilter) (WorkspacesResponse, error) {
	page := Pagination{
		Offset: filter.Offset,
		Limit:  filter.Limit,
	}
	res, err := c.Request(ctx, http.MethodGet, "/api/v2/workspaces", nil, filter.asRequestOption(), page.asRequestOption())
	if err != nil {
		return WorkspacesResponse{}, err
	}
	defer res.Body.Close()

	if res.StatusCode != http.StatusOK {
		return WorkspacesResponse{}, ReadBodyAsError(res)
	}

	var wres WorkspacesResponse
	return wres, json.NewDecoder(res.Body).Decode(&wres)
}

// WorkspaceByOwnerAndName returns a workspace by the owner's UUID and the workspace's name.
func (c *Client) WorkspaceByOwnerAndName(ctx context.Context, owner string, name string, params WorkspaceOptions) (Workspace, error) {
	res, err := c.Request(ctx, http.MethodGet, fmt.Sprintf("/api/v2/users/%s/workspace/%s", owner, name), nil, func(r *http.Request) {
		q := r.URL.Query()
		q.Set("include_deleted", fmt.Sprintf("%t", params.IncludeDeleted))
		r.URL.RawQuery = q.Encode()
	})
	if err != nil {
		return Workspace{}, err
	}
	defer res.Body.Close()

	if res.StatusCode != http.StatusOK {
		return Workspace{}, ReadBodyAsError(res)
	}

	var workspace Workspace
	return workspace, json.NewDecoder(res.Body).Decode(&workspace)
}

type WorkspaceQuota struct {
	CreditsConsumed int `json:"credits_consumed"`
	Budget          int `json:"budget"`
}

func (c *Client) WorkspaceQuota(ctx context.Context, organizationID string, userID string) (WorkspaceQuota, error) {
	res, err := c.Request(ctx, http.MethodGet, fmt.Sprintf("/api/v2/organizations/%s/members/%s/workspace-quota", organizationID, userID), nil)
	if err != nil {
		return WorkspaceQuota{}, err
	}
	defer res.Body.Close()
	if res.StatusCode != http.StatusOK {
		return WorkspaceQuota{}, ReadBodyAsError(res)
	}
	var quota WorkspaceQuota
	return quota, json.NewDecoder(res.Body).Decode(&quota)
}

type ResolveAutostartResponse struct {
	ParameterMismatch bool `json:"parameter_mismatch"`
}

func (c *Client) ResolveAutostart(ctx context.Context, workspaceID string) (ResolveAutostartResponse, error) {
	res, err := c.Request(ctx, http.MethodGet, fmt.Sprintf("/api/v2/workspaces/%s/resolve-autostart", workspaceID), nil)
	if err != nil {
		return ResolveAutostartResponse{}, err
	}
	defer res.Body.Close()
	if res.StatusCode != http.StatusOK {
		return ResolveAutostartResponse{}, ReadBodyAsError(res)
	}
	var response ResolveAutostartResponse
	return response, json.NewDecoder(res.Body).Decode(&response)
}

func (c *Client) FavoriteWorkspace(ctx context.Context, workspaceID uuid.UUID) error {
	res, err := c.Request(ctx, http.MethodPut, fmt.Sprintf("/api/v2/workspaces/%s/favorite", workspaceID), nil)
	if err != nil {
		return err
	}
	defer res.Body.Close()
	if res.StatusCode != http.StatusNoContent {
		return ReadBodyAsError(res)
	}
	return nil
}

func (c *Client) UnfavoriteWorkspace(ctx context.Context, workspaceID uuid.UUID) error {
	res, err := c.Request(ctx, http.MethodDelete, fmt.Sprintf("/api/v2/workspaces/%s/favorite", workspaceID), nil)
	if err != nil {
		return err
	}
	defer res.Body.Close()
	if res.StatusCode != http.StatusNoContent {
		return ReadBodyAsError(res)
	}
	return nil
}

func (c *Client) WorkspaceTimings(ctx context.Context, id uuid.UUID) (WorkspaceBuildTimings, error) {
	path := fmt.Sprintf("/api/v2/workspaces/%s/timings", id.String())
	res, err := c.Request(ctx, http.MethodGet, path, nil)
	if err != nil {
		return WorkspaceBuildTimings{}, err
	}
	defer res.Body.Close()
	if res.StatusCode != http.StatusOK {
		return WorkspaceBuildTimings{}, ReadBodyAsError(res)
	}
	var timings WorkspaceBuildTimings
	return timings, json.NewDecoder(res.Body).Decode(&timings)
}

<<<<<<< HEAD
// ExternalAgentCredentials contains the credentials needed for an external agent to connect to Coder.
type ExternalAgentCredentials struct {
	AgentToken string `json:"agent_token"`
}

func (c *Client) WorkspaceExternalAgentCredential(ctx context.Context, workspaceID uuid.UUID, agentName string) (ExternalAgentCredentials, error) {
	path := fmt.Sprintf("/api/v2/workspaces/%s/external-agent/%s/credentials", workspaceID.String(), agentName)
	res, err := c.Request(ctx, http.MethodGet, path, nil)
	if err != nil {
		return ExternalAgentCredentials{}, err
	}
	defer res.Body.Close()
	if res.StatusCode != http.StatusOK {
		return ExternalAgentCredentials{}, ReadBodyAsError(res)
	}
	var credentials ExternalAgentCredentials
	return credentials, json.NewDecoder(res.Body).Decode(&credentials)
=======
type UpdateWorkspaceACL struct {
	// Keys must be valid UUIDs. To remove a user/group from the ACL use "" as the
	// role name (available as a constant named `codersdk.WorkspaceRoleDeleted`)
	UserRoles  map[string]WorkspaceRole `json:"user_roles,omitempty"`
	GroupRoles map[string]WorkspaceRole `json:"group_roles,omitempty"`
}

type WorkspaceRole string

const (
	WorkspaceRoleAdmin   WorkspaceRole = "admin"
	WorkspaceRoleUse     WorkspaceRole = "use"
	WorkspaceRoleDeleted WorkspaceRole = ""
)

func (c *Client) UpdateWorkspaceACL(ctx context.Context, workspaceID uuid.UUID, req UpdateWorkspaceACL) error {
	res, err := c.Request(ctx, http.MethodPatch, fmt.Sprintf("/api/v2/workspaces/%s/acl", workspaceID), req)
	if err != nil {
		return err
	}
	defer res.Body.Close()
	if res.StatusCode != http.StatusNoContent {
		return ReadBodyAsError(res)
	}
	return nil
>>>>>>> 8b66a5ad
}<|MERGE_RESOLUTION|>--- conflicted
+++ resolved
@@ -663,25 +663,6 @@
 	return timings, json.NewDecoder(res.Body).Decode(&timings)
 }
 
-<<<<<<< HEAD
-// ExternalAgentCredentials contains the credentials needed for an external agent to connect to Coder.
-type ExternalAgentCredentials struct {
-	AgentToken string `json:"agent_token"`
-}
-
-func (c *Client) WorkspaceExternalAgentCredential(ctx context.Context, workspaceID uuid.UUID, agentName string) (ExternalAgentCredentials, error) {
-	path := fmt.Sprintf("/api/v2/workspaces/%s/external-agent/%s/credentials", workspaceID.String(), agentName)
-	res, err := c.Request(ctx, http.MethodGet, path, nil)
-	if err != nil {
-		return ExternalAgentCredentials{}, err
-	}
-	defer res.Body.Close()
-	if res.StatusCode != http.StatusOK {
-		return ExternalAgentCredentials{}, ReadBodyAsError(res)
-	}
-	var credentials ExternalAgentCredentials
-	return credentials, json.NewDecoder(res.Body).Decode(&credentials)
-=======
 type UpdateWorkspaceACL struct {
 	// Keys must be valid UUIDs. To remove a user/group from the ACL use "" as the
 	// role name (available as a constant named `codersdk.WorkspaceRoleDeleted`)
@@ -707,5 +688,23 @@
 		return ReadBodyAsError(res)
 	}
 	return nil
->>>>>>> 8b66a5ad
+}
+
+// ExternalAgentCredentials contains the credentials needed for an external agent to connect to Coder.
+type ExternalAgentCredentials struct {
+	AgentToken string `json:"agent_token"`
+}
+
+func (c *Client) WorkspaceExternalAgentCredential(ctx context.Context, workspaceID uuid.UUID, agentName string) (ExternalAgentCredentials, error) {
+	path := fmt.Sprintf("/api/v2/workspaces/%s/external-agent/%s/credentials", workspaceID.String(), agentName)
+	res, err := c.Request(ctx, http.MethodGet, path, nil)
+	if err != nil {
+		return ExternalAgentCredentials{}, err
+	}
+	defer res.Body.Close()
+	if res.StatusCode != http.StatusOK {
+		return ExternalAgentCredentials{}, ReadBodyAsError(res)
+	}
+	var credentials ExternalAgentCredentials
+	return credentials, json.NewDecoder(res.Body).Decode(&credentials)
 }