package codersdk

import (
	"context"
	"encoding/json"
	"flag"
	"fmt"
	"net/http"
	"os"
	"path/filepath"
	"reflect"
	"slices"
	"strconv"
	"strings"
	"time"

	"github.com/google/uuid"
	"golang.org/x/mod/semver"
	"golang.org/x/xerrors"

	"github.com/coreos/go-oidc/v3/oidc"

	"github.com/coder/serpent"

	"github.com/coder/coder/v2/buildinfo"
	"github.com/coder/coder/v2/coderd/agentmetrics"
	"github.com/coder/coder/v2/coderd/workspaceapps/appurl"
)

// Entitlement represents whether a feature is licensed.
type Entitlement string

const (
	EntitlementEntitled    Entitlement = "entitled"
	EntitlementGracePeriod Entitlement = "grace_period"
	EntitlementNotEntitled Entitlement = "not_entitled"
)

// Entitled returns if the entitlement can be used. So this is true if it
// is entitled or still in it's grace period.
func (e Entitlement) Entitled() bool {
	return e == EntitlementEntitled || e == EntitlementGracePeriod
}

// Weight converts the enum types to a numerical value for easier
// comparisons. Easier than sets of if statements.
func (e Entitlement) Weight() int {
	switch e {
	case EntitlementEntitled:
		return 2
	case EntitlementGracePeriod:
		return 1
	case EntitlementNotEntitled:
		return -1
	default:
		return -2
	}
}

// FeatureName represents the internal name of a feature.
// To add a new feature, add it to this set of enums as well as the FeatureNames
// array below.
type FeatureName string

const (
	FeatureUserLimit                  FeatureName = "user_limit"
	FeatureAuditLog                   FeatureName = "audit_log"
	FeatureBrowserOnly                FeatureName = "browser_only"
	FeatureSCIM                       FeatureName = "scim"
	FeatureTemplateRBAC               FeatureName = "template_rbac"
	FeatureUserRoleManagement         FeatureName = "user_role_management"
	FeatureHighAvailability           FeatureName = "high_availability"
	FeatureMultipleExternalAuth       FeatureName = "multiple_external_auth"
	FeatureExternalProvisionerDaemons FeatureName = "external_provisioner_daemons"
	FeatureAppearance                 FeatureName = "appearance"
	FeatureAdvancedTemplateScheduling FeatureName = "advanced_template_scheduling"
	FeatureWorkspaceProxy             FeatureName = "workspace_proxy"
	FeatureExternalTokenEncryption    FeatureName = "external_token_encryption"
	FeatureWorkspaceBatchActions      FeatureName = "workspace_batch_actions"
	FeatureAccessControl              FeatureName = "access_control"
	FeatureControlSharedPorts         FeatureName = "control_shared_ports"
	FeatureCustomRoles                FeatureName = "custom_roles"
	FeatureMultipleOrganizations      FeatureName = "multiple_organizations"
	FeatureWorkspacePrebuilds         FeatureName = "workspace_prebuilds"
)

// FeatureNames must be kept in-sync with the Feature enum above.
var FeatureNames = []FeatureName{
	FeatureUserLimit,
	FeatureAuditLog,
	FeatureBrowserOnly,
	FeatureSCIM,
	FeatureTemplateRBAC,
	FeatureHighAvailability,
	FeatureMultipleExternalAuth,
	FeatureExternalProvisionerDaemons,
	FeatureAppearance,
	FeatureAdvancedTemplateScheduling,
	FeatureWorkspaceProxy,
	FeatureUserRoleManagement,
	FeatureExternalTokenEncryption,
	FeatureWorkspaceBatchActions,
	FeatureAccessControl,
	FeatureControlSharedPorts,
	FeatureCustomRoles,
	FeatureMultipleOrganizations,
	FeatureWorkspacePrebuilds,
}

// Humanize returns the feature name in a human-readable format.
func (n FeatureName) Humanize() string {
	switch n {
	case FeatureTemplateRBAC:
		return "Template RBAC"
	case FeatureSCIM:
		return "SCIM"
	default:
		return strings.Title(strings.ReplaceAll(string(n), "_", " "))
	}
}

// AlwaysEnable returns if the feature is always enabled if entitled.
// This is required because some features are only enabled if they are entitled
// and not required.
// E.g: "multiple-organizations" is disabled by default in AGPL and enterprise
// deployments. This feature should only be enabled for premium deployments
// when it is entitled.
func (n FeatureName) AlwaysEnable() bool {
	return map[FeatureName]bool{
		FeatureMultipleExternalAuth:       true,
		FeatureExternalProvisionerDaemons: true,
		FeatureAppearance:                 true,
		FeatureWorkspaceBatchActions:      true,
		FeatureHighAvailability:           true,
		FeatureCustomRoles:                true,
		FeatureMultipleOrganizations:      true,
		FeatureWorkspacePrebuilds:         true,
	}[n]
}

// Enterprise returns true if the feature is an enterprise feature.
func (n FeatureName) Enterprise() bool {
	switch n {
	// Add all features that should be excluded in the Enterprise feature set.
	case FeatureMultipleOrganizations, FeatureCustomRoles:
		return false
	default:
		return true
	}
}

// FeatureSet represents a grouping of features. Rather than manually
// assigning features al-la-carte when making a license, a set can be specified.
// Sets are dynamic in the sense a feature can be added to a set, granting the
// feature to existing licenses out in the wild.
// If features were granted al-la-carte, we would need to reissue the existing
// old licenses to include the new feature.
type FeatureSet string

const (
	FeatureSetNone       FeatureSet = ""
	FeatureSetEnterprise FeatureSet = "enterprise"
	FeatureSetPremium    FeatureSet = "premium"
)

func (set FeatureSet) Features() []FeatureName {
	switch FeatureSet(strings.ToLower(string(set))) {
	case FeatureSetEnterprise:
		// Enterprise is the set 'AllFeatures' minus some select features.

		// Copy the list of all features
		enterpriseFeatures := make([]FeatureName, len(FeatureNames))
		copy(enterpriseFeatures, FeatureNames)
		// Remove the selection
		enterpriseFeatures = slices.DeleteFunc(enterpriseFeatures, func(f FeatureName) bool {
			return !f.Enterprise()
		})

		return enterpriseFeatures
	case FeatureSetPremium:
		premiumFeatures := make([]FeatureName, len(FeatureNames))
		copy(premiumFeatures, FeatureNames)
		// FeatureSetPremium is just all features.
		return premiumFeatures
	}
	// By default, return an empty set.
	return []FeatureName{}
}

type Feature struct {
	Entitlement Entitlement `json:"entitlement"`
	Enabled     bool        `json:"enabled"`
	Limit       *int64      `json:"limit,omitempty"`
	Actual      *int64      `json:"actual,omitempty"`
}

// Compare compares two features and returns an integer representing
// if the first feature (f) is greater than, equal to, or less than the second
// feature (b). "Greater than" means the first feature has more functionality
// than the second feature. It is assumed the features are for the same FeatureName.
//
// A feature is considered greater than another feature if:
// 1. Graceful & capable > Entitled & not capable
// 2. The entitlement is greater
// 3. The limit is greater
// 4. Enabled is greater than disabled
// 5. The actual is greater
func (f Feature) Compare(b Feature) int {
	if !f.Capable() || !b.Capable() {
		// If either is incapable, then it is possible a grace period
		// feature can be "greater" than an entitled.
		// If either is "NotEntitled" then we can defer to a strict entitlement
		// check.
		if f.Entitlement.Weight() >= 0 && b.Entitlement.Weight() >= 0 {
			if f.Capable() && !b.Capable() {
				return 1
			}
			if b.Capable() && !f.Capable() {
				return -1
			}
		}
	}

	// Strict entitlement check. Higher is better
	entitlementDifference := f.Entitlement.Weight() - b.Entitlement.Weight()
	if entitlementDifference != 0 {
		return entitlementDifference
	}

	// If the entitlement is the same, then we can compare the limits.
	if f.Limit == nil && b.Limit != nil {
		return -1
	}
	if f.Limit != nil && b.Limit == nil {
		return 1
	}
	if f.Limit != nil && b.Limit != nil {
		difference := *f.Limit - *b.Limit
		if difference != 0 {
			return int(difference)
		}
	}

	// Enabled is better than disabled.
	if f.Enabled && !b.Enabled {
		return 1
	}
	if !f.Enabled && b.Enabled {
		return -1
	}

	// Higher actual is better
	if f.Actual == nil && b.Actual != nil {
		return -1
	}
	if f.Actual != nil && b.Actual == nil {
		return 1
	}
	if f.Actual != nil && b.Actual != nil {
		difference := *f.Actual - *b.Actual
		if difference != 0 {
			return int(difference)
		}
	}

	return 0
}

// Capable is a helper function that returns if a given feature has a limit
// that is greater than or equal to the actual.
// If this condition is not true, then the feature is not capable of being used
// since the limit is not high enough.
func (f Feature) Capable() bool {
	if f.Limit != nil && f.Actual != nil {
		return *f.Limit >= *f.Actual
	}
	return true
}

type Entitlements struct {
	Features         map[FeatureName]Feature `json:"features"`
	Warnings         []string                `json:"warnings"`
	Errors           []string                `json:"errors"`
	HasLicense       bool                    `json:"has_license"`
	Trial            bool                    `json:"trial"`
	RequireTelemetry bool                    `json:"require_telemetry"`
	RefreshedAt      time.Time               `json:"refreshed_at" format:"date-time"`
}

// AddFeature will add the feature to the entitlements iff it expands
// the set of features granted by the entitlements. If it does not, it will
// be ignored and the existing feature with the same name will remain.
//
// All features should be added as atomic items, and not merged in any way.
// Merging entitlements could lead to unexpected behavior, like a larger user
// limit in grace period merging with a smaller one in an "entitled" state. This
// could lead to the larger limit being extended as "entitled", which is not correct.
func (e *Entitlements) AddFeature(name FeatureName, add Feature) {
	existing, ok := e.Features[name]
	if !ok {
		e.Features[name] = add
		return
	}

	// Compare the features, keep the one that is "better"
	comparison := add.Compare(existing)
	if comparison > 0 {
		e.Features[name] = add
		return
	}
}

func (c *Client) Entitlements(ctx context.Context) (Entitlements, error) {
	res, err := c.Request(ctx, http.MethodGet, "/api/v2/entitlements", nil)
	if err != nil {
		return Entitlements{}, err
	}
	defer res.Body.Close()
	if res.StatusCode != http.StatusOK {
		return Entitlements{}, ReadBodyAsError(res)
	}
	var ent Entitlements
	return ent, json.NewDecoder(res.Body).Decode(&ent)
}

type PostgresAuth string

const (
	PostgresAuthPassword  PostgresAuth = "password"
	PostgresAuthAWSIAMRDS PostgresAuth = "awsiamrds"
)

var PostgresAuthDrivers = []string{
	string(PostgresAuthPassword),
	string(PostgresAuthAWSIAMRDS),
}

// DeploymentValues is the central configuration values the coder server.
type DeploymentValues struct {
	Verbose             serpent.Bool   `json:"verbose,omitempty"`
	AccessURL           serpent.URL    `json:"access_url,omitempty"`
	WildcardAccessURL   serpent.String `json:"wildcard_access_url,omitempty"`
	DocsURL             serpent.URL    `json:"docs_url,omitempty"`
	RedirectToAccessURL serpent.Bool   `json:"redirect_to_access_url,omitempty"`
	// HTTPAddress is a string because it may be set to zero to disable.
	HTTPAddress                     serpent.String                       `json:"http_address,omitempty" typescript:",notnull"`
	AutobuildPollInterval           serpent.Duration                     `json:"autobuild_poll_interval,omitempty"`
	JobHangDetectorInterval         serpent.Duration                     `json:"job_hang_detector_interval,omitempty"`
	DERP                            DERP                                 `json:"derp,omitempty" typescript:",notnull"`
	Prometheus                      PrometheusConfig                     `json:"prometheus,omitempty" typescript:",notnull"`
	Pprof                           PprofConfig                          `json:"pprof,omitempty" typescript:",notnull"`
	ProxyTrustedHeaders             serpent.StringArray                  `json:"proxy_trusted_headers,omitempty" typescript:",notnull"`
	ProxyTrustedOrigins             serpent.StringArray                  `json:"proxy_trusted_origins,omitempty" typescript:",notnull"`
	CacheDir                        serpent.String                       `json:"cache_directory,omitempty" typescript:",notnull"`
	InMemoryDatabase                serpent.Bool                         `json:"in_memory_database,omitempty" typescript:",notnull"`
	EphemeralDeployment             serpent.Bool                         `json:"ephemeral_deployment,omitempty" typescript:",notnull"`
	PostgresURL                     serpent.String                       `json:"pg_connection_url,omitempty" typescript:",notnull"`
	PostgresAuth                    string                               `json:"pg_auth,omitempty" typescript:",notnull"`
	OAuth2                          OAuth2Config                         `json:"oauth2,omitempty" typescript:",notnull"`
	OIDC                            OIDCConfig                           `json:"oidc,omitempty" typescript:",notnull"`
	Telemetry                       TelemetryConfig                      `json:"telemetry,omitempty" typescript:",notnull"`
	TLS                             TLSConfig                            `json:"tls,omitempty" typescript:",notnull"`
	Trace                           TraceConfig                          `json:"trace,omitempty" typescript:",notnull"`
	HTTPCookies                     HTTPCookieConfig                     `json:"http_cookies,omitempty" typescript:",notnull"`
	StrictTransportSecurity         serpent.Int64                        `json:"strict_transport_security,omitempty" typescript:",notnull"`
	StrictTransportSecurityOptions  serpent.StringArray                  `json:"strict_transport_security_options,omitempty" typescript:",notnull"`
	SSHKeygenAlgorithm              serpent.String                       `json:"ssh_keygen_algorithm,omitempty" typescript:",notnull"`
	MetricsCacheRefreshInterval     serpent.Duration                     `json:"metrics_cache_refresh_interval,omitempty" typescript:",notnull"`
	AgentStatRefreshInterval        serpent.Duration                     `json:"agent_stat_refresh_interval,omitempty" typescript:",notnull"`
	AgentFallbackTroubleshootingURL serpent.URL                          `json:"agent_fallback_troubleshooting_url,omitempty" typescript:",notnull"`
	BrowserOnly                     serpent.Bool                         `json:"browser_only,omitempty" typescript:",notnull"`
	SCIMAPIKey                      serpent.String                       `json:"scim_api_key,omitempty" typescript:",notnull"`
	ExternalTokenEncryptionKeys     serpent.StringArray                  `json:"external_token_encryption_keys,omitempty" typescript:",notnull"`
	Provisioner                     ProvisionerConfig                    `json:"provisioner,omitempty" typescript:",notnull"`
	RateLimit                       RateLimitConfig                      `json:"rate_limit,omitempty" typescript:",notnull"`
	Experiments                     serpent.StringArray                  `json:"experiments,omitempty" typescript:",notnull"`
	UpdateCheck                     serpent.Bool                         `json:"update_check,omitempty" typescript:",notnull"`
	Swagger                         SwaggerConfig                        `json:"swagger,omitempty" typescript:",notnull"`
	Logging                         LoggingConfig                        `json:"logging,omitempty" typescript:",notnull"`
	Dangerous                       DangerousConfig                      `json:"dangerous,omitempty" typescript:",notnull"`
	DisablePathApps                 serpent.Bool                         `json:"disable_path_apps,omitempty" typescript:",notnull"`
	Sessions                        SessionLifetime                      `json:"session_lifetime,omitempty" typescript:",notnull"`
	DisablePasswordAuth             serpent.Bool                         `json:"disable_password_auth,omitempty" typescript:",notnull"`
	Support                         SupportConfig                        `json:"support,omitempty" typescript:",notnull"`
	ExternalAuthConfigs             serpent.Struct[[]ExternalAuthConfig] `json:"external_auth,omitempty" typescript:",notnull"`
	SSHConfig                       SSHConfig                            `json:"config_ssh,omitempty" typescript:",notnull"`
	WgtunnelHost                    serpent.String                       `json:"wgtunnel_host,omitempty" typescript:",notnull"`
	DisableOwnerWorkspaceExec       serpent.Bool                         `json:"disable_owner_workspace_exec,omitempty" typescript:",notnull"`
	ProxyHealthStatusInterval       serpent.Duration                     `json:"proxy_health_status_interval,omitempty" typescript:",notnull"`
	EnableTerraformDebugMode        serpent.Bool                         `json:"enable_terraform_debug_mode,omitempty" typescript:",notnull"`
	UserQuietHoursSchedule          UserQuietHoursScheduleConfig         `json:"user_quiet_hours_schedule,omitempty" typescript:",notnull"`
	WebTerminalRenderer             serpent.String                       `json:"web_terminal_renderer,omitempty" typescript:",notnull"`
	AllowWorkspaceRenames           serpent.Bool                         `json:"allow_workspace_renames,omitempty" typescript:",notnull"`
	Healthcheck                     HealthcheckConfig                    `json:"healthcheck,omitempty" typescript:",notnull"`
	CLIUpgradeMessage               serpent.String                       `json:"cli_upgrade_message,omitempty" typescript:",notnull"`
	TermsOfServiceURL               serpent.String                       `json:"terms_of_service_url,omitempty" typescript:",notnull"`
	Notifications                   NotificationsConfig                  `json:"notifications,omitempty" typescript:",notnull"`
	AdditionalCSPPolicy             serpent.StringArray                  `json:"additional_csp_policy,omitempty" typescript:",notnull"`
	Prebuilds                       PrebuildsConfig                      `json:"workspace_prebuilds,omitempty" typescript:",notnull"`
	WorkspaceHostnameSuffix         serpent.String                       `json:"workspace_hostname_suffix,omitempty" typescript:",notnull"`

	Config      serpent.YAMLConfigPath `json:"config,omitempty" typescript:",notnull"`
	WriteConfig serpent.Bool           `json:"write_config,omitempty" typescript:",notnull"`

	// Deprecated: Use HTTPAddress or TLS.Address instead.
	Address serpent.HostPort `json:"address,omitempty" typescript:",notnull"`
}

// SSHConfig is configuration the cli & vscode extension use for configuring
// ssh connections.
type SSHConfig struct {
	// DeploymentName is the config-ssh Hostname prefix
	DeploymentName serpent.String
	// SSHConfigOptions are additional options to add to the ssh config file.
	// This will override defaults.
	SSHConfigOptions serpent.StringArray
}

func (c SSHConfig) ParseOptions() (map[string]string, error) {
	m := make(map[string]string)
	for _, opt := range c.SSHConfigOptions {
		key, value, err := ParseSSHConfigOption(opt)
		if err != nil {
			return nil, err
		}
		m[key] = value
	}
	return m, nil
}

// ParseSSHConfigOption parses a single ssh config option into it's key/value pair.
func ParseSSHConfigOption(opt string) (key string, value string, err error) {
	// An equal sign or whitespace is the separator between the key and value.
	idx := strings.IndexFunc(opt, func(r rune) bool {
		return r == ' ' || r == '='
	})
	if idx == -1 {
		return "", "", xerrors.Errorf("invalid config-ssh option %q", opt)
	}
	return opt[:idx], opt[idx+1:], nil
}

// SessionLifetime refers to "sessions" authenticating into Coderd. Coder has
// multiple different session types: api keys, tokens, workspace app tokens,
// agent tokens, etc. This configuration struct should be used to group all
// settings referring to any of these session lifetime controls.
// TODO: These config options were created back when coder only had api keys.
// Today, the config is ambigously used for all of them. For example:
// - cli based api keys ignore all settings
// - login uses the default lifetime, not the MaximumTokenDuration
// - Tokens use the Default & MaximumTokenDuration
// - ... etc ...
// The rational behind each decision is undocumented. The naming behind these
// config options is also confusing without any clear documentation.
// 'CreateAPIKey' is used to make all sessions, and it's parameters are just
// 'LifetimeSeconds' and 'DefaultLifetime'. Which does not directly correlate to
// the config options here.
type SessionLifetime struct {
	// DisableExpiryRefresh will disable automatically refreshing api
	// keys when they are used from the api. This means the api key lifetime at
	// creation is the lifetime of the api key.
	DisableExpiryRefresh serpent.Bool `json:"disable_expiry_refresh,omitempty" typescript:",notnull"`

	// DefaultDuration is only for browser, workspace app and oauth sessions.
	DefaultDuration serpent.Duration `json:"default_duration" typescript:",notnull"`

	DefaultTokenDuration serpent.Duration `json:"default_token_lifetime,omitempty" typescript:",notnull"`

	MaximumTokenDuration serpent.Duration `json:"max_token_lifetime,omitempty" typescript:",notnull"`
}

type DERP struct {
	Server DERPServerConfig `json:"server" typescript:",notnull"`
	Config DERPConfig       `json:"config" typescript:",notnull"`
}

type DERPServerConfig struct {
	Enable        serpent.Bool        `json:"enable" typescript:",notnull"`
	RegionID      serpent.Int64       `json:"region_id" typescript:",notnull"`
	RegionCode    serpent.String      `json:"region_code" typescript:",notnull"`
	RegionName    serpent.String      `json:"region_name" typescript:",notnull"`
	STUNAddresses serpent.StringArray `json:"stun_addresses" typescript:",notnull"`
	RelayURL      serpent.URL         `json:"relay_url" typescript:",notnull"`
}

type DERPConfig struct {
	BlockDirect     serpent.Bool   `json:"block_direct" typescript:",notnull"`
	ForceWebSockets serpent.Bool   `json:"force_websockets" typescript:",notnull"`
	URL             serpent.String `json:"url" typescript:",notnull"`
	Path            serpent.String `json:"path" typescript:",notnull"`
}

type PrometheusConfig struct {
	Enable                serpent.Bool        `json:"enable" typescript:",notnull"`
	Address               serpent.HostPort    `json:"address" typescript:",notnull"`
	CollectAgentStats     serpent.Bool        `json:"collect_agent_stats" typescript:",notnull"`
	CollectDBMetrics      serpent.Bool        `json:"collect_db_metrics" typescript:",notnull"`
	AggregateAgentStatsBy serpent.StringArray `json:"aggregate_agent_stats_by" typescript:",notnull"`
}

type PprofConfig struct {
	Enable  serpent.Bool     `json:"enable" typescript:",notnull"`
	Address serpent.HostPort `json:"address" typescript:",notnull"`
}

type OAuth2Config struct {
	Github OAuth2GithubConfig `json:"github" typescript:",notnull"`
}

type OAuth2GithubConfig struct {
	ClientID              serpent.String      `json:"client_id" typescript:",notnull"`
	ClientSecret          serpent.String      `json:"client_secret" typescript:",notnull"`
	DeviceFlow            serpent.Bool        `json:"device_flow" typescript:",notnull"`
	DefaultProviderEnable serpent.Bool        `json:"default_provider_enable" typescript:",notnull"`
	AllowedOrgs           serpent.StringArray `json:"allowed_orgs" typescript:",notnull"`
	AllowedTeams          serpent.StringArray `json:"allowed_teams" typescript:",notnull"`
	AllowSignups          serpent.Bool        `json:"allow_signups" typescript:",notnull"`
	AllowEveryone         serpent.Bool        `json:"allow_everyone" typescript:",notnull"`
	EnterpriseBaseURL     serpent.String      `json:"enterprise_base_url" typescript:",notnull"`
}

type OIDCConfig struct {
	AllowSignups serpent.Bool   `json:"allow_signups" typescript:",notnull"`
	ClientID     serpent.String `json:"client_id" typescript:",notnull"`
	ClientSecret serpent.String `json:"client_secret" typescript:",notnull"`
	// ClientKeyFile & ClientCertFile are used in place of ClientSecret for PKI auth.
	ClientKeyFile       serpent.String                    `json:"client_key_file" typescript:",notnull"`
	ClientCertFile      serpent.String                    `json:"client_cert_file" typescript:",notnull"`
	EmailDomain         serpent.StringArray               `json:"email_domain" typescript:",notnull"`
	IssuerURL           serpent.String                    `json:"issuer_url" typescript:",notnull"`
	Scopes              serpent.StringArray               `json:"scopes" typescript:",notnull"`
	IgnoreEmailVerified serpent.Bool                      `json:"ignore_email_verified" typescript:",notnull"`
	UsernameField       serpent.String                    `json:"username_field" typescript:",notnull"`
	NameField           serpent.String                    `json:"name_field" typescript:",notnull"`
	EmailField          serpent.String                    `json:"email_field" typescript:",notnull"`
	AuthURLParams       serpent.Struct[map[string]string] `json:"auth_url_params" typescript:",notnull"`
	// IgnoreUserInfo & UserInfoFromAccessToken are mutually exclusive. Only 1
	// can be set to true. Ideally this would be an enum with 3 states, ['none',
	// 'userinfo', 'access_token']. However, for backward compatibility,
	// `ignore_user_info` must remain. And `access_token` is a niche, non-spec
	// compliant edge case. So it's use is rare, and should not be advised.
	IgnoreUserInfo serpent.Bool `json:"ignore_user_info" typescript:",notnull"`
	// UserInfoFromAccessToken as mentioned above is an edge case. This allows
	// sourcing the user_info from the access token itself instead of a user_info
	// endpoint. This assumes the access token is a valid JWT with a set of claims to
	// be merged with the id_token.
	UserInfoFromAccessToken   serpent.Bool                           `json:"source_user_info_from_access_token" typescript:",notnull"`
	OrganizationField         serpent.String                         `json:"organization_field" typescript:",notnull"`
	OrganizationMapping       serpent.Struct[map[string][]uuid.UUID] `json:"organization_mapping" typescript:",notnull"`
	OrganizationAssignDefault serpent.Bool                           `json:"organization_assign_default" typescript:",notnull"`
	GroupAutoCreate           serpent.Bool                           `json:"group_auto_create" typescript:",notnull"`
	GroupRegexFilter          serpent.Regexp                         `json:"group_regex_filter" typescript:",notnull"`
	GroupAllowList            serpent.StringArray                    `json:"group_allow_list" typescript:",notnull"`
	GroupField                serpent.String                         `json:"groups_field" typescript:",notnull"`
	GroupMapping              serpent.Struct[map[string]string]      `json:"group_mapping" typescript:",notnull"`
	UserRoleField             serpent.String                         `json:"user_role_field" typescript:",notnull"`
	UserRoleMapping           serpent.Struct[map[string][]string]    `json:"user_role_mapping" typescript:",notnull"`
	UserRolesDefault          serpent.StringArray                    `json:"user_roles_default" typescript:",notnull"`
	SignInText                serpent.String                         `json:"sign_in_text" typescript:",notnull"`
	IconURL                   serpent.URL                            `json:"icon_url" typescript:",notnull"`
	SignupsDisabledText       serpent.String                         `json:"signups_disabled_text" typescript:",notnull"`
	SkipIssuerChecks          serpent.Bool                           `json:"skip_issuer_checks" typescript:",notnull"`
}

type TelemetryConfig struct {
	Enable serpent.Bool `json:"enable" typescript:",notnull"`
	Trace  serpent.Bool `json:"trace" typescript:",notnull"`
	URL    serpent.URL  `json:"url" typescript:",notnull"`
}

type TLSConfig struct {
	Enable               serpent.Bool        `json:"enable" typescript:",notnull"`
	Address              serpent.HostPort    `json:"address" typescript:",notnull"`
	RedirectHTTP         serpent.Bool        `json:"redirect_http" typescript:",notnull"`
	CertFiles            serpent.StringArray `json:"cert_file" typescript:",notnull"`
	ClientAuth           serpent.String      `json:"client_auth" typescript:",notnull"`
	ClientCAFile         serpent.String      `json:"client_ca_file" typescript:",notnull"`
	KeyFiles             serpent.StringArray `json:"key_file" typescript:",notnull"`
	MinVersion           serpent.String      `json:"min_version" typescript:",notnull"`
	ClientCertFile       serpent.String      `json:"client_cert_file" typescript:",notnull"`
	ClientKeyFile        serpent.String      `json:"client_key_file" typescript:",notnull"`
	SupportedCiphers     serpent.StringArray `json:"supported_ciphers" typescript:",notnull"`
	AllowInsecureCiphers serpent.Bool        `json:"allow_insecure_ciphers" typescript:",notnull"`
}

type TraceConfig struct {
	Enable          serpent.Bool   `json:"enable" typescript:",notnull"`
	HoneycombAPIKey serpent.String `json:"honeycomb_api_key" typescript:",notnull"`
	CaptureLogs     serpent.Bool   `json:"capture_logs" typescript:",notnull"`
	DataDog         serpent.Bool   `json:"data_dog" typescript:",notnull"`
}

type HTTPCookieConfig struct {
	Secure   serpent.Bool `json:"secure_auth_cookie,omitempty" typescript:",notnull"`
	SameSite string       `json:"same_site,omitempty" typescript:",notnull"`
}

func (cfg *HTTPCookieConfig) Apply(c *http.Cookie) *http.Cookie {
	c.Secure = cfg.Secure.Value()
	c.SameSite = cfg.HTTPSameSite()
	return c
}

func (cfg HTTPCookieConfig) HTTPSameSite() http.SameSite {
	switch strings.ToLower(cfg.SameSite) {
	case "lax":
		return http.SameSiteLaxMode
	case "strict":
		return http.SameSiteStrictMode
	case "none":
		return http.SameSiteNoneMode
	default:
		return http.SameSiteDefaultMode
	}
}

type ExternalAuthConfig struct {
	// Type is the type of external auth config.
	Type         string `json:"type" yaml:"type"`
	ClientID     string `json:"client_id" yaml:"client_id"`
	ClientSecret string `json:"-" yaml:"client_secret"`
	// ID is a unique identifier for the auth config.
	// It defaults to `type` when not provided.
	ID                  string   `json:"id" yaml:"id"`
	AuthURL             string   `json:"auth_url" yaml:"auth_url"`
	TokenURL            string   `json:"token_url" yaml:"token_url"`
	ValidateURL         string   `json:"validate_url" yaml:"validate_url"`
	AppInstallURL       string   `json:"app_install_url" yaml:"app_install_url"`
	AppInstallationsURL string   `json:"app_installations_url" yaml:"app_installations_url"`
	NoRefresh           bool     `json:"no_refresh" yaml:"no_refresh"`
	Scopes              []string `json:"scopes" yaml:"scopes"`
	ExtraTokenKeys      []string `json:"-" yaml:"extra_token_keys"`
	DeviceFlow          bool     `json:"device_flow" yaml:"device_flow"`
	DeviceCodeURL       string   `json:"device_code_url" yaml:"device_code_url"`
	// Regex allows API requesters to match an auth config by
	// a string (e.g. coder.com) instead of by it's type.
	//
	// Git clone makes use of this by parsing the URL from:
	// 'Username for "https://github.com":'
	// And sending it to the Coder server to match against the Regex.
	Regex string `json:"regex" yaml:"regex"`
	// DisplayName is shown in the UI to identify the auth config.
	DisplayName string `json:"display_name" yaml:"display_name"`
	// DisplayIcon is a URL to an icon to display in the UI.
	DisplayIcon string `json:"display_icon" yaml:"display_icon"`
}

type ProvisionerConfig struct {
	// Daemons is the number of built-in terraform provisioners.
	Daemons             serpent.Int64       `json:"daemons" typescript:",notnull"`
	DaemonTypes         serpent.StringArray `json:"daemon_types" typescript:",notnull"`
	DaemonPollInterval  serpent.Duration    `json:"daemon_poll_interval" typescript:",notnull"`
	DaemonPollJitter    serpent.Duration    `json:"daemon_poll_jitter" typescript:",notnull"`
	ForceCancelInterval serpent.Duration    `json:"force_cancel_interval" typescript:",notnull"`
	DaemonPSK           serpent.String      `json:"daemon_psk" typescript:",notnull"`
}

type RateLimitConfig struct {
	DisableAll serpent.Bool  `json:"disable_all" typescript:",notnull"`
	API        serpent.Int64 `json:"api" typescript:",notnull"`
}

type SwaggerConfig struct {
	Enable serpent.Bool `json:"enable" typescript:",notnull"`
}

type LoggingConfig struct {
	Filter      serpent.StringArray `json:"log_filter" typescript:",notnull"`
	Human       serpent.String      `json:"human" typescript:",notnull"`
	JSON        serpent.String      `json:"json" typescript:",notnull"`
	Stackdriver serpent.String      `json:"stackdriver" typescript:",notnull"`
}

type DangerousConfig struct {
	AllowPathAppSharing         serpent.Bool `json:"allow_path_app_sharing" typescript:",notnull"`
	AllowPathAppSiteOwnerAccess serpent.Bool `json:"allow_path_app_site_owner_access" typescript:",notnull"`
	AllowAllCors                serpent.Bool `json:"allow_all_cors" typescript:",notnull"`
}

type UserQuietHoursScheduleConfig struct {
	DefaultSchedule serpent.String `json:"default_schedule" typescript:",notnull"`
	AllowUserCustom serpent.Bool   `json:"allow_user_custom" typescript:",notnull"`
	// TODO: add WindowDuration and the ability to postpone max_deadline by this
	// amount
	// WindowDuration  serpent.Duration `json:"window_duration" typescript:",notnull"`
}

// HealthcheckConfig contains configuration for healthchecks.
type HealthcheckConfig struct {
	Refresh           serpent.Duration `json:"refresh" typescript:",notnull"`
	ThresholdDatabase serpent.Duration `json:"threshold_database" typescript:",notnull"`
}

type NotificationsConfig struct {
	// The upper limit of attempts to send a notification.
	MaxSendAttempts serpent.Int64 `json:"max_send_attempts" typescript:",notnull"`
	// The minimum time between retries.
	RetryInterval serpent.Duration `json:"retry_interval" typescript:",notnull"`

	// The notifications system buffers message updates in memory to ease pressure on the database.
	// This option controls how often it synchronizes its state with the database. The shorter this value the
	// lower the change of state inconsistency in a non-graceful shutdown - but it also increases load on the
	// database. It is recommended to keep this option at its default value.
	StoreSyncInterval serpent.Duration `json:"sync_interval" typescript:",notnull"`
	// The notifications system buffers message updates in memory to ease pressure on the database.
	// This option controls how many updates are kept in memory. The lower this value the
	// lower the change of state inconsistency in a non-graceful shutdown - but it also increases load on the
	// database. It is recommended to keep this option at its default value.
	StoreSyncBufferSize serpent.Int64 `json:"sync_buffer_size" typescript:",notnull"`

	// How long a notifier should lease a message. This is effectively how long a notification is 'owned'
	// by a notifier, and once this period expires it will be available for lease by another notifier. Leasing
	// is important in order for multiple running notifiers to not pick the same messages to deliver concurrently.
	// This lease period will only expire if a notifier shuts down ungracefully; a dispatch of the notification
	// releases the lease.
	LeasePeriod serpent.Duration `json:"lease_period"`
	// How many notifications a notifier should lease per fetch interval.
	LeaseCount serpent.Int64 `json:"lease_count"`
	// How often to query the database for queued notifications.
	FetchInterval serpent.Duration `json:"fetch_interval"`

	// Which delivery method to use (available options: 'smtp', 'webhook').
	Method serpent.String `json:"method"`
	// How long to wait while a notification is being sent before giving up.
	DispatchTimeout serpent.Duration `json:"dispatch_timeout"`
	// SMTP settings.
	SMTP NotificationsEmailConfig `json:"email" typescript:",notnull"`
	// Webhook settings.
	Webhook NotificationsWebhookConfig `json:"webhook" typescript:",notnull"`
	// Inbox settings.
	Inbox NotificationsInboxConfig `json:"inbox" typescript:",notnull"`
}

// Are either of the notification methods enabled?
func (n *NotificationsConfig) Enabled() bool {
	return n.SMTP.Smarthost != "" || n.Webhook.Endpoint != serpent.URL{}
}

type NotificationsInboxConfig struct {
	Enabled serpent.Bool `json:"enabled" typescript:",notnull"`
}

type NotificationsEmailConfig struct {
	// The sender's address.
	From serpent.String `json:"from" typescript:",notnull"`
	// The intermediary SMTP host through which emails are sent (host:port).
	Smarthost serpent.String `json:"smarthost" typescript:",notnull"`
	// The hostname identifying the SMTP server.
	Hello serpent.String `json:"hello" typescript:",notnull"`

	// Authentication details.
	Auth NotificationsEmailAuthConfig `json:"auth" typescript:",notnull"`
	// TLS details.
	TLS NotificationsEmailTLSConfig `json:"tls" typescript:",notnull"`
	// ForceTLS causes a TLS connection to be attempted.
	ForceTLS serpent.Bool `json:"force_tls" typescript:",notnull"`
}

type NotificationsEmailAuthConfig struct {
	// Identity for PLAIN auth.
	Identity serpent.String `json:"identity" typescript:",notnull"`
	// Username for LOGIN/PLAIN auth.
	Username serpent.String `json:"username" typescript:",notnull"`
	// Password for LOGIN/PLAIN auth.
	Password serpent.String `json:"password" typescript:",notnull"`
	// File from which to load the password for LOGIN/PLAIN auth.
	PasswordFile serpent.String `json:"password_file" typescript:",notnull"`
}

func (c *NotificationsEmailAuthConfig) Empty() bool {
	return reflect.ValueOf(*c).IsZero()
}

type NotificationsEmailTLSConfig struct {
	// StartTLS attempts to upgrade plain connections to TLS.
	StartTLS serpent.Bool `json:"start_tls" typescript:",notnull"`
	// ServerName to verify the hostname for the targets.
	ServerName serpent.String `json:"server_name" typescript:",notnull"`
	// InsecureSkipVerify skips target certificate validation.
	InsecureSkipVerify serpent.Bool `json:"insecure_skip_verify" typescript:",notnull"`
	// CAFile specifies the location of the CA certificate to use.
	CAFile serpent.String `json:"ca_file" typescript:",notnull"`
	// CertFile specifies the location of the certificate to use.
	CertFile serpent.String `json:"cert_file" typescript:",notnull"`
	// KeyFile specifies the location of the key to use.
	KeyFile serpent.String `json:"key_file" typescript:",notnull"`
}

func (c *NotificationsEmailTLSConfig) Empty() bool {
	return reflect.ValueOf(*c).IsZero()
}

type NotificationsWebhookConfig struct {
	// The URL to which the payload will be sent with an HTTP POST request.
	Endpoint serpent.URL `json:"endpoint" typescript:",notnull"`
}

type PrebuildsConfig struct {
<<<<<<< HEAD
	ReconciliationInterval        serpent.Duration `json:"reconciliation_interval" typescript:",notnull"`
	ReconciliationBackoffInterval serpent.Duration `json:"reconciliation_backoff_interval" typescript:",notnull"`
=======
	// ReconciliationInterval defines how often the workspace prebuilds state should be reconciled.
	ReconciliationInterval serpent.Duration `json:"reconciliation_interval" typescript:",notnull"`

	// ReconciliationBackoffInterval specifies the amount of time to increase the backoff interval
	// when errors occur during reconciliation.
	ReconciliationBackoffInterval serpent.Duration `json:"reconciliation_backoff_interval" typescript:",notnull"`

	// ReconciliationBackoffLookback determines the time window to look back when calculating
	// the number of failed prebuilds, which influences the backoff strategy.
>>>>>>> 172177f2
	ReconciliationBackoffLookback serpent.Duration `json:"reconciliation_backoff_lookback" typescript:",notnull"`
}

const (
	annotationFormatDuration = "format_duration"
	annotationEnterpriseKey  = "enterprise"
	annotationSecretKey      = "secret"
	// annotationExternalProxies is used to mark options that are used by workspace
	// proxies. This is used to filter out options that are not relevant.
	annotationExternalProxies = "external_workspace_proxies"
)

// IsWorkspaceProxies returns true if the cli option is used by workspace proxies.
func IsWorkspaceProxies(opt serpent.Option) bool {
	// If it is a bool, use the bool value.
	b, _ := strconv.ParseBool(opt.Annotations[annotationExternalProxies])
	return b
}

func IsSecretDeploymentOption(opt serpent.Option) bool {
	return opt.Annotations.IsSet(annotationSecretKey)
}

func DefaultCacheDir() string {
	defaultCacheDir, err := os.UserCacheDir()
	if err != nil {
		defaultCacheDir = os.TempDir()
	}
	if dir := os.Getenv("CACHE_DIRECTORY"); dir != "" {
		// For compatibility with systemd.
		defaultCacheDir = dir
	}
	if dir := os.Getenv("CLIDOCGEN_CACHE_DIRECTORY"); dir != "" {
		defaultCacheDir = dir
	}
	return filepath.Join(defaultCacheDir, "coder")
}

func DefaultSupportLinks(docsURL string) []LinkConfig {
	version := buildinfo.Version()
	buildInfo := fmt.Sprintf("Version: [`%s`](%s)", version, buildinfo.ExternalURL())

	return []LinkConfig{
		{
			Name:   "Documentation",
			Target: docsURL,
			Icon:   "docs",
		},
		{
			Name:   "Report a bug",
			Target: "https://github.com/coder/coder/issues/new?labels=needs+triage&body=" + buildInfo,
			Icon:   "bug",
		},
		{
			Name:   "Join the Coder Discord",
			Target: "https://coder.com/chat?utm_source=coder&utm_medium=coder&utm_campaign=server-footer",
			Icon:   "chat",
		},
		{
			Name:   "Star the Repo",
			Target: "https://github.com/coder/coder",
			Icon:   "star",
		},
	}
}

func removeTrailingVersionInfo(v string) string {
	return strings.Split(strings.Split(v, "-")[0], "+")[0]
}

func DefaultDocsURL() string {
	version := removeTrailingVersionInfo(buildinfo.Version())
	if version == "v0.0.0" {
		return "https://coder.com/docs"
	}
	return "https://coder.com/docs/@" + version
}

// DeploymentConfig contains both the deployment values and how they're set.
type DeploymentConfig struct {
	Values  *DeploymentValues `json:"config,omitempty"`
	Options serpent.OptionSet `json:"options,omitempty"`
}

func (c *DeploymentValues) Options() serpent.OptionSet {
	// The deploymentGroup variables are used to organize the myriad server options.
	var (
		deploymentGroupNetworking = serpent.Group{
			Name: "Networking",
			YAML: "networking",
		}
		deploymentGroupNetworkingTLS = serpent.Group{
			Parent: &deploymentGroupNetworking,
			Name:   "TLS",
			Description: `Configure TLS / HTTPS for your Coder deployment. If you're running
 Coder behind a TLS-terminating reverse proxy or are accessing Coder over a
 secure link, you can safely ignore these settings.`,
			YAML: "tls",
		}
		deploymentGroupNetworkingHTTP = serpent.Group{
			Parent: &deploymentGroupNetworking,
			Name:   "HTTP",
			YAML:   "http",
		}
		deploymentGroupNetworkingDERP = serpent.Group{
			Parent: &deploymentGroupNetworking,
			Name:   "DERP",
			Description: `Most Coder deployments never have to think about DERP because all connections
 between workspaces and users are peer-to-peer. However, when Coder cannot establish
 a peer to peer connection, Coder uses a distributed relay network backed by
 Tailscale and WireGuard.`,
			YAML: "derp",
		}
		deploymentGroupIntrospection = serpent.Group{
			Name:        "Introspection",
			Description: `Configure logging, tracing, and metrics exporting.`,
			YAML:        "introspection",
		}
		deploymentGroupIntrospectionPPROF = serpent.Group{
			Parent: &deploymentGroupIntrospection,
			Name:   "pprof",
			YAML:   "pprof",
		}
		deploymentGroupIntrospectionPrometheus = serpent.Group{
			Parent: &deploymentGroupIntrospection,
			Name:   "Prometheus",
			YAML:   "prometheus",
		}
		deploymentGroupIntrospectionTracing = serpent.Group{
			Parent: &deploymentGroupIntrospection,
			Name:   "Tracing",
			YAML:   "tracing",
		}
		deploymentGroupIntrospectionLogging = serpent.Group{
			Parent: &deploymentGroupIntrospection,
			Name:   "Logging",
			YAML:   "logging",
		}
		deploymentGroupIntrospectionHealthcheck = serpent.Group{
			Parent: &deploymentGroupIntrospection,
			Name:   "Health Check",
			YAML:   "healthcheck",
		}
		deploymentGroupOAuth2 = serpent.Group{
			Name:        "OAuth2",
			Description: `Configure login and user-provisioning with GitHub via oAuth2.`,
			YAML:        "oauth2",
		}
		deploymentGroupOAuth2GitHub = serpent.Group{
			Parent: &deploymentGroupOAuth2,
			Name:   "GitHub",
			YAML:   "github",
		}
		deploymentGroupOIDC = serpent.Group{
			Name: "OIDC",
			YAML: "oidc",
		}
		deploymentGroupTelemetry = serpent.Group{
			Name: "Telemetry",
			YAML: "telemetry",
			Description: `Telemetry is critical to our ability to improve Coder. We strip all personal
 information before sending data to our servers. Please only disable telemetry
 when required by your organization's security policy.`,
		}
		deploymentGroupProvisioning = serpent.Group{
			Name:        "Provisioning",
			Description: `Tune the behavior of the provisioner, which is responsible for creating, updating, and deleting workspace resources.`,
			YAML:        "provisioning",
		}
		deploymentGroupUserQuietHoursSchedule = serpent.Group{
			Name:        "User Quiet Hours Schedule",
			Description: "Allow users to set quiet hours schedules each day for workspaces to avoid workspaces stopping during the day due to template scheduling.",
			YAML:        "userQuietHoursSchedule",
		}
		deploymentGroupDangerous = serpent.Group{
			Name: "⚠️ Dangerous",
			YAML: "dangerous",
		}
		deploymentGroupClient = serpent.Group{
			Name: "Client",
			Description: "These options change the behavior of how clients interact with the Coder. " +
				"Clients include the Coder CLI, Coder Desktop, IDE extensions, and the web UI.",
			YAML: "client",
		}
		deploymentGroupConfig = serpent.Group{
			Name:        "Config",
			Description: `Use a YAML configuration file when your server launch become unwieldy.`,
		}
		deploymentGroupEmail = serpent.Group{
			Name:        "Email",
			Description: "Configure how emails are sent.",
			YAML:        "email",
		}
		deploymentGroupEmailAuth = serpent.Group{
			Name:        "Email Authentication",
			Parent:      &deploymentGroupEmail,
			Description: "Configure SMTP authentication options.",
			YAML:        "emailAuth",
		}
		deploymentGroupEmailTLS = serpent.Group{
			Name:        "Email TLS",
			Parent:      &deploymentGroupEmail,
			Description: "Configure TLS for your SMTP server target.",
			YAML:        "emailTLS",
		}
		deploymentGroupNotifications = serpent.Group{
			Name:        "Notifications",
			YAML:        "notifications",
			Description: "Configure how notifications are processed and delivered.",
		}
		deploymentGroupNotificationsEmail = serpent.Group{
			Name:        "Email",
			Parent:      &deploymentGroupNotifications,
			Description: "Configure how email notifications are sent.",
			YAML:        "email",
		}
		deploymentGroupNotificationsEmailAuth = serpent.Group{
			Name:        "Email Authentication",
			Parent:      &deploymentGroupNotificationsEmail,
			Description: "Configure SMTP authentication options.",
			YAML:        "emailAuth",
		}
		deploymentGroupNotificationsEmailTLS = serpent.Group{
			Name:        "Email TLS",
			Parent:      &deploymentGroupNotificationsEmail,
			Description: "Configure TLS for your SMTP server target.",
			YAML:        "emailTLS",
		}
		deploymentGroupNotificationsWebhook = serpent.Group{
			Name:   "Webhook",
			Parent: &deploymentGroupNotifications,
			YAML:   "webhook",
		}
		deploymentGroupPrebuilds = serpent.Group{
			Name:        "Workspace Prebuilds",
			YAML:        "workspace_prebuilds",
			Description: "Configure how workspace prebuilds behave.",
		}
		deploymentGroupInbox = serpent.Group{
			Name:   "Inbox",
			Parent: &deploymentGroupNotifications,
			YAML:   "inbox",
		}
	)

	httpAddress := serpent.Option{
		Name:        "HTTP Address",
		Description: "HTTP bind address of the server. Unset to disable the HTTP endpoint.",
		Flag:        "http-address",
		Env:         "CODER_HTTP_ADDRESS",
		Default:     "127.0.0.1:3000",
		Value:       &c.HTTPAddress,
		Group:       &deploymentGroupNetworkingHTTP,
		YAML:        "httpAddress",
		Annotations: serpent.Annotations{}.Mark(annotationExternalProxies, "true"),
	}
	tlsBindAddress := serpent.Option{
		Name:        "TLS Address",
		Description: "HTTPS bind address of the server.",
		Flag:        "tls-address",
		Env:         "CODER_TLS_ADDRESS",
		Default:     "127.0.0.1:3443",
		Value:       &c.TLS.Address,
		Group:       &deploymentGroupNetworkingTLS,
		YAML:        "address",
		Annotations: serpent.Annotations{}.Mark(annotationExternalProxies, "true"),
	}
	redirectToAccessURL := serpent.Option{
		Name:        "Redirect to Access URL",
		Description: "Specifies whether to redirect requests that do not match the access URL host.",
		Flag:        "redirect-to-access-url",
		Env:         "CODER_REDIRECT_TO_ACCESS_URL",
		Value:       &c.RedirectToAccessURL,
		Group:       &deploymentGroupNetworking,
		YAML:        "redirectToAccessURL",
	}
	logFilter := serpent.Option{
		Name:          "Log Filter",
		Description:   "Filter debug logs by matching against a given regex. Use .* to match all debug logs.",
		Flag:          "log-filter",
		FlagShorthand: "l",
		Env:           "CODER_LOG_FILTER",
		Value:         &c.Logging.Filter,
		Group:         &deploymentGroupIntrospectionLogging,
		YAML:          "filter",
	}
	emailFrom := serpent.Option{
		Name:        "Email: From Address",
		Description: "The sender's address to use.",
		Flag:        "email-from",
		Env:         "CODER_EMAIL_FROM",
		Value:       &c.Notifications.SMTP.From,
		Group:       &deploymentGroupEmail,
		YAML:        "from",
	}
	emailSmarthost := serpent.Option{
		Name:        "Email: Smarthost",
		Description: "The intermediary SMTP host through which emails are sent.",
		Flag:        "email-smarthost",
		Env:         "CODER_EMAIL_SMARTHOST",
		Value:       &c.Notifications.SMTP.Smarthost,
		Group:       &deploymentGroupEmail,
		YAML:        "smarthost",
	}
	emailHello := serpent.Option{
		Name:        "Email: Hello",
		Description: "The hostname identifying the SMTP server.",
		Flag:        "email-hello",
		Env:         "CODER_EMAIL_HELLO",
		Default:     "localhost",
		Value:       &c.Notifications.SMTP.Hello,
		Group:       &deploymentGroupEmail,
		YAML:        "hello",
	}
	emailForceTLS := serpent.Option{
		Name:        "Email: Force TLS",
		Description: "Force a TLS connection to the configured SMTP smarthost.",
		Flag:        "email-force-tls",
		Env:         "CODER_EMAIL_FORCE_TLS",
		Default:     "false",
		Value:       &c.Notifications.SMTP.ForceTLS,
		Group:       &deploymentGroupEmail,
		YAML:        "forceTLS",
	}
	emailAuthIdentity := serpent.Option{
		Name:        "Email Auth: Identity",
		Description: "Identity to use with PLAIN authentication.",
		Flag:        "email-auth-identity",
		Env:         "CODER_EMAIL_AUTH_IDENTITY",
		Value:       &c.Notifications.SMTP.Auth.Identity,
		Group:       &deploymentGroupEmailAuth,
		YAML:        "identity",
	}
	emailAuthUsername := serpent.Option{
		Name:        "Email Auth: Username",
		Description: "Username to use with PLAIN/LOGIN authentication.",
		Flag:        "email-auth-username",
		Env:         "CODER_EMAIL_AUTH_USERNAME",
		Value:       &c.Notifications.SMTP.Auth.Username,
		Group:       &deploymentGroupEmailAuth,
		YAML:        "username",
	}
	emailAuthPassword := serpent.Option{
		Name:        "Email Auth: Password",
		Description: "Password to use with PLAIN/LOGIN authentication.",
		Flag:        "email-auth-password",
		Env:         "CODER_EMAIL_AUTH_PASSWORD",
		Annotations: serpent.Annotations{}.Mark(annotationSecretKey, "true"),
		Value:       &c.Notifications.SMTP.Auth.Password,
		Group:       &deploymentGroupEmailAuth,
	}
	emailAuthPasswordFile := serpent.Option{
		Name:        "Email Auth: Password File",
		Description: "File from which to load password for use with PLAIN/LOGIN authentication.",
		Flag:        "email-auth-password-file",
		Env:         "CODER_EMAIL_AUTH_PASSWORD_FILE",
		Value:       &c.Notifications.SMTP.Auth.PasswordFile,
		Group:       &deploymentGroupEmailAuth,
		YAML:        "passwordFile",
	}
	emailTLSStartTLS := serpent.Option{
		Name:        "Email TLS: StartTLS",
		Description: "Enable STARTTLS to upgrade insecure SMTP connections using TLS.",
		Flag:        "email-tls-starttls",
		Env:         "CODER_EMAIL_TLS_STARTTLS",
		Value:       &c.Notifications.SMTP.TLS.StartTLS,
		Group:       &deploymentGroupEmailTLS,
		YAML:        "startTLS",
	}
	emailTLSServerName := serpent.Option{
		Name:        "Email TLS: Server Name",
		Description: "Server name to verify against the target certificate.",
		Flag:        "email-tls-server-name",
		Env:         "CODER_EMAIL_TLS_SERVERNAME",
		Value:       &c.Notifications.SMTP.TLS.ServerName,
		Group:       &deploymentGroupEmailTLS,
		YAML:        "serverName",
	}
	emailTLSSkipCertVerify := serpent.Option{
		Name:        "Email TLS: Skip Certificate Verification (Insecure)",
		Description: "Skip verification of the target server's certificate (insecure).",
		Flag:        "email-tls-skip-verify",
		Env:         "CODER_EMAIL_TLS_SKIPVERIFY",
		Value:       &c.Notifications.SMTP.TLS.InsecureSkipVerify,
		Group:       &deploymentGroupEmailTLS,
		YAML:        "insecureSkipVerify",
	}
	emailTLSCertAuthorityFile := serpent.Option{
		Name:        "Email TLS: Certificate Authority File",
		Description: "CA certificate file to use.",
		Flag:        "email-tls-ca-cert-file",
		Env:         "CODER_EMAIL_TLS_CACERTFILE",
		Value:       &c.Notifications.SMTP.TLS.CAFile,
		Group:       &deploymentGroupEmailTLS,
		YAML:        "caCertFile",
	}
	emailTLSCertFile := serpent.Option{
		Name:        "Email TLS: Certificate File",
		Description: "Certificate file to use.",
		Flag:        "email-tls-cert-file",
		Env:         "CODER_EMAIL_TLS_CERTFILE",
		Value:       &c.Notifications.SMTP.TLS.CertFile,
		Group:       &deploymentGroupEmailTLS,
		YAML:        "certFile",
	}
	emailTLSCertKeyFile := serpent.Option{
		Name:        "Email TLS: Certificate Key File",
		Description: "Certificate key file to use.",
		Flag:        "email-tls-cert-key-file",
		Env:         "CODER_EMAIL_TLS_CERTKEYFILE",
		Value:       &c.Notifications.SMTP.TLS.KeyFile,
		Group:       &deploymentGroupEmailTLS,
		YAML:        "certKeyFile",
	}
	telemetryEnable := serpent.Option{
		Name:        "Telemetry Enable",
		Description: "Whether telemetry is enabled or not. Coder collects anonymized usage data to help improve our product.",
		Flag:        "telemetry",
		Env:         "CODER_TELEMETRY_ENABLE",
		Default:     strconv.FormatBool(flag.Lookup("test.v") == nil || os.Getenv("CODER_TEST_TELEMETRY_DEFAULT_ENABLE") == "true"),
		Value:       &c.Telemetry.Enable,
		Group:       &deploymentGroupTelemetry,
		YAML:        "enable",
	}
	opts := serpent.OptionSet{
		{
			Name:        "Access URL",
			Description: `The URL that users will use to access the Coder deployment.`,
			Value:       &c.AccessURL,
			Flag:        "access-url",
			Env:         "CODER_ACCESS_URL",
			Group:       &deploymentGroupNetworking,
			YAML:        "accessURL",
			Annotations: serpent.Annotations{}.Mark(annotationExternalProxies, "true"),
		},
		{
			Name:        "Wildcard Access URL",
			Description: "Specifies the wildcard hostname to use for workspace applications in the form \"*.example.com\".",
			Flag:        "wildcard-access-url",
			Env:         "CODER_WILDCARD_ACCESS_URL",
			// Do not use a serpent.URL here. We are intentionally omitting the
			// scheme part of the url (https://), so the standard url parsing
			// will yield unexpected results.
			//
			// We have a validation function to ensure the wildcard url is correct,
			// so use that instead.
			Value: serpent.Validate(&c.WildcardAccessURL, func(value *serpent.String) error {
				if value.Value() == "" {
					return nil
				}
				_, err := appurl.CompileHostnamePattern(value.Value())
				return err
			}),
			Group:       &deploymentGroupNetworking,
			YAML:        "wildcardAccessURL",
			Annotations: serpent.Annotations{}.Mark(annotationExternalProxies, "true"),
		},
		{
			Name:        "Docs URL",
			Description: "Specifies the custom docs URL.",
			Value:       &c.DocsURL,
			Default:     DefaultDocsURL(),
			Flag:        "docs-url",
			Env:         "CODER_DOCS_URL",
			Group:       &deploymentGroupNetworking,
			YAML:        "docsURL",
			Annotations: serpent.Annotations{}.Mark(annotationExternalProxies, "true"),
		},
		redirectToAccessURL,
		{
			Name:        "Autobuild Poll Interval",
			Description: "Interval to poll for scheduled workspace builds.",
			Flag:        "autobuild-poll-interval",
			Env:         "CODER_AUTOBUILD_POLL_INTERVAL",
			Hidden:      true,
			Default:     time.Minute.String(),
			Value:       &c.AutobuildPollInterval,
			YAML:        "autobuildPollInterval",
			Annotations: serpent.Annotations{}.Mark(annotationFormatDuration, "true"),
		},
		{
			Name:        "Job Hang Detector Interval",
			Description: "Interval to poll for hung jobs and automatically terminate them.",
			Flag:        "job-hang-detector-interval",
			Env:         "CODER_JOB_HANG_DETECTOR_INTERVAL",
			Hidden:      true,
			Default:     time.Minute.String(),
			Value:       &c.JobHangDetectorInterval,
			YAML:        "jobHangDetectorInterval",
			Annotations: serpent.Annotations{}.Mark(annotationFormatDuration, "true"),
		},
		httpAddress,
		tlsBindAddress,
		{
			Name:          "Address",
			Description:   "Bind address of the server.",
			Flag:          "address",
			FlagShorthand: "a",
			Env:           "CODER_ADDRESS",
			Hidden:        true,
			Value:         &c.Address,
			UseInstead: serpent.OptionSet{
				httpAddress,
				tlsBindAddress,
			},
			Group:       &deploymentGroupNetworking,
			Annotations: serpent.Annotations{}.Mark(annotationExternalProxies, "true"),
		},
		// TLS settings
		{
			Name:        "TLS Enable",
			Description: "Whether TLS will be enabled.",
			Flag:        "tls-enable",
			Env:         "CODER_TLS_ENABLE",
			Value:       &c.TLS.Enable,
			Group:       &deploymentGroupNetworkingTLS,
			YAML:        "enable",
			Annotations: serpent.Annotations{}.Mark(annotationExternalProxies, "true"),
		},
		{
			Name:        "Redirect HTTP to HTTPS",
			Description: "Whether HTTP requests will be redirected to the access URL (if it's a https URL and TLS is enabled). Requests to local IP addresses are never redirected regardless of this setting.",
			Flag:        "tls-redirect-http-to-https",
			Env:         "CODER_TLS_REDIRECT_HTTP_TO_HTTPS",
			Default:     "true",
			Hidden:      true,
			Value:       &c.TLS.RedirectHTTP,
			UseInstead:  serpent.OptionSet{redirectToAccessURL},
			Group:       &deploymentGroupNetworkingTLS,
			YAML:        "redirectHTTP",
			Annotations: serpent.Annotations{}.Mark(annotationExternalProxies, "true"),
		},
		{
			Name:        "TLS Certificate Files",
			Description: "Path to each certificate for TLS. It requires a PEM-encoded file. To configure the listener to use a CA certificate, concatenate the primary certificate and the CA certificate together. The primary certificate should appear first in the combined file.",
			Flag:        "tls-cert-file",
			Env:         "CODER_TLS_CERT_FILE",
			Value:       &c.TLS.CertFiles,
			Group:       &deploymentGroupNetworkingTLS,
			YAML:        "certFiles",
			Annotations: serpent.Annotations{}.Mark(annotationExternalProxies, "true"),
		},
		{
			Name:        "TLS Client CA Files",
			Description: "PEM-encoded Certificate Authority file used for checking the authenticity of client.",
			Flag:        "tls-client-ca-file",
			Env:         "CODER_TLS_CLIENT_CA_FILE",
			Value:       &c.TLS.ClientCAFile,
			Group:       &deploymentGroupNetworkingTLS,
			YAML:        "clientCAFile",
			Annotations: serpent.Annotations{}.Mark(annotationExternalProxies, "true"),
		},
		{
			Name:        "TLS Client Auth",
			Description: "Policy the server will follow for TLS Client Authentication. Accepted values are \"none\", \"request\", \"require-any\", \"verify-if-given\", or \"require-and-verify\".",
			Flag:        "tls-client-auth",
			Env:         "CODER_TLS_CLIENT_AUTH",
			Default:     "none",
			Value:       &c.TLS.ClientAuth,
			Group:       &deploymentGroupNetworkingTLS,
			YAML:        "clientAuth",
			Annotations: serpent.Annotations{}.Mark(annotationExternalProxies, "true"),
		},
		{
			Name:        "TLS Key Files",
			Description: "Paths to the private keys for each of the certificates. It requires a PEM-encoded file.",
			Flag:        "tls-key-file",
			Env:         "CODER_TLS_KEY_FILE",
			Value:       &c.TLS.KeyFiles,
			Group:       &deploymentGroupNetworkingTLS,
			YAML:        "keyFiles",
			Annotations: serpent.Annotations{}.Mark(annotationExternalProxies, "true"),
		},
		{
			Name:        "TLS Minimum Version",
			Description: "Minimum supported version of TLS. Accepted values are \"tls10\", \"tls11\", \"tls12\" or \"tls13\".",
			Flag:        "tls-min-version",
			Env:         "CODER_TLS_MIN_VERSION",
			Default:     "tls12",
			Value:       &c.TLS.MinVersion,
			Group:       &deploymentGroupNetworkingTLS,
			YAML:        "minVersion",
			Annotations: serpent.Annotations{}.Mark(annotationExternalProxies, "true"),
		},
		{
			Name:        "TLS Client Cert File",
			Description: "Path to certificate for client TLS authentication. It requires a PEM-encoded file.",
			Flag:        "tls-client-cert-file",
			Env:         "CODER_TLS_CLIENT_CERT_FILE",
			Value:       &c.TLS.ClientCertFile,
			Group:       &deploymentGroupNetworkingTLS,
			YAML:        "clientCertFile",
			Annotations: serpent.Annotations{}.Mark(annotationExternalProxies, "true"),
		},
		{
			Name:        "TLS Client Key File",
			Description: "Path to key for client TLS authentication. It requires a PEM-encoded file.",
			Flag:        "tls-client-key-file",
			Env:         "CODER_TLS_CLIENT_KEY_FILE",
			Value:       &c.TLS.ClientKeyFile,
			Group:       &deploymentGroupNetworkingTLS,
			YAML:        "clientKeyFile",
			Annotations: serpent.Annotations{}.Mark(annotationExternalProxies, "true"),
		},
		{
			Name:        "TLS Ciphers",
			Description: "Specify specific TLS ciphers that allowed to be used. See https://github.com/golang/go/blob/master/src/crypto/tls/cipher_suites.go#L53-L75.",
			Flag:        "tls-ciphers",
			Env:         "CODER_TLS_CIPHERS",
			Default:     "",
			Value:       &c.TLS.SupportedCiphers,
			Group:       &deploymentGroupNetworkingTLS,
			YAML:        "tlsCiphers",
			Annotations: serpent.Annotations{}.Mark(annotationExternalProxies, "true"),
		},
		{
			Name:        "TLS Allow Insecure Ciphers",
			Description: "By default, only ciphers marked as 'secure' are allowed to be used. See https://github.com/golang/go/blob/master/src/crypto/tls/cipher_suites.go#L82-L95.",
			Flag:        "tls-allow-insecure-ciphers",
			Env:         "CODER_TLS_ALLOW_INSECURE_CIPHERS",
			Default:     "false",
			Value:       &c.TLS.AllowInsecureCiphers,
			Group:       &deploymentGroupNetworkingTLS,
			YAML:        "tlsAllowInsecureCiphers",
			Annotations: serpent.Annotations{}.Mark(annotationExternalProxies, "true"),
		},
		// Derp settings
		{
			Name:        "DERP Server Enable",
			Description: "Whether to enable or disable the embedded DERP relay server.",
			Flag:        "derp-server-enable",
			Env:         "CODER_DERP_SERVER_ENABLE",
			Default:     "true",
			Value:       &c.DERP.Server.Enable,
			Group:       &deploymentGroupNetworkingDERP,
			YAML:        "enable",
			Annotations: serpent.Annotations{}.Mark(annotationExternalProxies, "true"),
		},
		{
			Name:        "DERP Server Region ID",
			Description: "Region ID to use for the embedded DERP server.",
			Flag:        "derp-server-region-id",
			Env:         "CODER_DERP_SERVER_REGION_ID",
			Default:     "999",
			Value:       &c.DERP.Server.RegionID,
			Group:       &deploymentGroupNetworkingDERP,
			YAML:        "regionID",
			Hidden:      true,
			// Does not apply to external proxies as this value is generated.
		},
		{
			Name:        "DERP Server Region Code",
			Description: "Region code to use for the embedded DERP server.",
			Flag:        "derp-server-region-code",
			Env:         "CODER_DERP_SERVER_REGION_CODE",
			Default:     "coder",
			Value:       &c.DERP.Server.RegionCode,
			Group:       &deploymentGroupNetworkingDERP,
			YAML:        "regionCode",
			Hidden:      true,
			// Does not apply to external proxies as we use the proxy name.
		},
		{
			Name:        "DERP Server Region Name",
			Description: "Region name that for the embedded DERP server.",
			Flag:        "derp-server-region-name",
			Env:         "CODER_DERP_SERVER_REGION_NAME",
			Default:     "Coder Embedded Relay",
			Value:       &c.DERP.Server.RegionName,
			Group:       &deploymentGroupNetworkingDERP,
			YAML:        "regionName",
			// Does not apply to external proxies as we use the proxy name.
		},
		{
			Name:        "DERP Server STUN Addresses",
			Description: "Addresses for STUN servers to establish P2P connections. It's recommended to have at least two STUN servers to give users the best chance of connecting P2P to workspaces. Each STUN server will get it's own DERP region, with region IDs starting at `--derp-server-region-id + 1`. Use special value 'disable' to turn off STUN completely.",
			Flag:        "derp-server-stun-addresses",
			Env:         "CODER_DERP_SERVER_STUN_ADDRESSES",
			Default:     "stun.l.google.com:19302,stun1.l.google.com:19302,stun2.l.google.com:19302,stun3.l.google.com:19302,stun4.l.google.com:19302",
			Value:       &c.DERP.Server.STUNAddresses,
			Group:       &deploymentGroupNetworkingDERP,
			YAML:        "stunAddresses",
		},
		{
			Name:        "DERP Server Relay URL",
			Description: "An HTTP URL that is accessible by other replicas to relay DERP traffic. Required for high availability.",
			Flag:        "derp-server-relay-url",
			Env:         "CODER_DERP_SERVER_RELAY_URL",
			Value:       &c.DERP.Server.RelayURL,
			Group:       &deploymentGroupNetworkingDERP,
			YAML:        "relayURL",
			Annotations: serpent.Annotations{}.
				Mark(annotationEnterpriseKey, "true").
				Mark(annotationExternalProxies, "true"),
		},
		{
			Name:        "Block Direct Connections",
			Description: "Block peer-to-peer (aka. direct) workspace connections. All workspace connections from the CLI will be proxied through Coder (or custom configured DERP servers) and will never be peer-to-peer when enabled. Workspaces may still reach out to STUN servers to get their address until they are restarted after this change has been made, but new connections will still be proxied regardless.",
			// This cannot be called `disable-direct-connections` because that's
			// already a global CLI flag for CLI connections. This is a
			// deployment-wide flag.
			Flag:  "block-direct-connections",
			Env:   "CODER_BLOCK_DIRECT",
			Value: &c.DERP.Config.BlockDirect,
			Group: &deploymentGroupNetworkingDERP,
			YAML:  "blockDirect", Annotations: serpent.Annotations{}.
				Mark(annotationExternalProxies, "true"),
		},
		{
			Name:        "DERP Force WebSockets",
			Description: "Force clients and agents to always use WebSocket to connect to DERP relay servers. By default, DERP uses `Upgrade: derp`, which may cause issues with some reverse proxies. Clients may automatically fallback to WebSocket if they detect an issue with `Upgrade: derp`, but this does not work in all situations.",
			Flag:        "derp-force-websockets",
			Env:         "CODER_DERP_FORCE_WEBSOCKETS",
			Value:       &c.DERP.Config.ForceWebSockets,
			Group:       &deploymentGroupNetworkingDERP,
			YAML:        "forceWebSockets",
		},
		{
			Name:        "DERP Config URL",
			Description: "URL to fetch a DERP mapping on startup. See: https://tailscale.com/kb/1118/custom-derp-servers/.",
			Flag:        "derp-config-url",
			Env:         "CODER_DERP_CONFIG_URL",
			Value:       &c.DERP.Config.URL,
			Group:       &deploymentGroupNetworkingDERP,
			YAML:        "url",
		},
		{
			Name:        "DERP Config Path",
			Description: "Path to read a DERP mapping from. See: https://tailscale.com/kb/1118/custom-derp-servers/.",
			Flag:        "derp-config-path",
			Env:         "CODER_DERP_CONFIG_PATH",
			Value:       &c.DERP.Config.Path,
			Group:       &deploymentGroupNetworkingDERP,
			YAML:        "configPath",
		},
		// TODO: support Git Auth settings.
		// Prometheus settings
		{
			Name:        "Prometheus Enable",
			Description: "Serve prometheus metrics on the address defined by prometheus address.",
			Flag:        "prometheus-enable",
			Env:         "CODER_PROMETHEUS_ENABLE",
			Value:       &c.Prometheus.Enable,
			Group:       &deploymentGroupIntrospectionPrometheus,
			YAML:        "enable",
			Annotations: serpent.Annotations{}.Mark(annotationExternalProxies, "true"),
		},
		{
			Name:        "Prometheus Address",
			Description: "The bind address to serve prometheus metrics.",
			Flag:        "prometheus-address",
			Env:         "CODER_PROMETHEUS_ADDRESS",
			Default:     "127.0.0.1:2112",
			Value:       &c.Prometheus.Address,
			Group:       &deploymentGroupIntrospectionPrometheus,
			YAML:        "address",
			Annotations: serpent.Annotations{}.Mark(annotationExternalProxies, "true"),
		},
		{
			Name:        "Prometheus Collect Agent Stats",
			Description: "Collect agent stats (may increase charges for metrics storage).",
			Flag:        "prometheus-collect-agent-stats",
			Env:         "CODER_PROMETHEUS_COLLECT_AGENT_STATS",
			Value:       &c.Prometheus.CollectAgentStats,
			Group:       &deploymentGroupIntrospectionPrometheus,
			YAML:        "collect_agent_stats",
		},
		{
			Name:        "Prometheus Aggregate Agent Stats By",
			Description: fmt.Sprintf("When collecting agent stats, aggregate metrics by a given set of comma-separated labels to reduce cardinality. Accepted values are %s.", strings.Join(agentmetrics.LabelAll, ", ")),
			Flag:        "prometheus-aggregate-agent-stats-by",
			Env:         "CODER_PROMETHEUS_AGGREGATE_AGENT_STATS_BY",
			Value: serpent.Validate(&c.Prometheus.AggregateAgentStatsBy, func(value *serpent.StringArray) error {
				if value == nil {
					return nil
				}

				return agentmetrics.ValidateAggregationLabels(value.Value())
			}),
			Group:   &deploymentGroupIntrospectionPrometheus,
			YAML:    "aggregate_agent_stats_by",
			Default: strings.Join(agentmetrics.LabelAll, ","),
		},
		{
			Name: "Prometheus Collect Database Metrics",
			// Some db metrics like transaction information will still be collected.
			// Query metrics blow up the number of unique time series with labels
			// and can be very expensive. So default to not capturing query metrics.
			Description: "Collect database query metrics (may increase charges for metrics storage). " +
				"If set to false, a reduced set of database metrics are still collected.",
			Flag:    "prometheus-collect-db-metrics",
			Env:     "CODER_PROMETHEUS_COLLECT_DB_METRICS",
			Value:   &c.Prometheus.CollectDBMetrics,
			Group:   &deploymentGroupIntrospectionPrometheus,
			YAML:    "collect_db_metrics",
			Default: "false",
		},
		// Pprof settings
		{
			Name:        "pprof Enable",
			Description: "Serve pprof metrics on the address defined by pprof address.",
			Flag:        "pprof-enable",
			Env:         "CODER_PPROF_ENABLE",
			Value:       &c.Pprof.Enable,
			Group:       &deploymentGroupIntrospectionPPROF,
			YAML:        "enable",
			Annotations: serpent.Annotations{}.Mark(annotationExternalProxies, "true"),
		},
		{
			Name:        "pprof Address",
			Description: "The bind address to serve pprof.",
			Flag:        "pprof-address",
			Env:         "CODER_PPROF_ADDRESS",
			Default:     "127.0.0.1:6060",
			Value:       &c.Pprof.Address,
			Group:       &deploymentGroupIntrospectionPPROF,
			YAML:        "address",
			Annotations: serpent.Annotations{}.Mark(annotationExternalProxies, "true"),
		},
		// oAuth settings
		{
			Name:        "OAuth2 GitHub Client ID",
			Description: "Client ID for Login with GitHub.",
			Flag:        "oauth2-github-client-id",
			Env:         "CODER_OAUTH2_GITHUB_CLIENT_ID",
			Value:       &c.OAuth2.Github.ClientID,
			Group:       &deploymentGroupOAuth2GitHub,
			YAML:        "clientID",
		},
		{
			Name:        "OAuth2 GitHub Client Secret",
			Description: "Client secret for Login with GitHub.",
			Flag:        "oauth2-github-client-secret",
			Env:         "CODER_OAUTH2_GITHUB_CLIENT_SECRET",
			Value:       &c.OAuth2.Github.ClientSecret,
			Annotations: serpent.Annotations{}.Mark(annotationSecretKey, "true"),
			Group:       &deploymentGroupOAuth2GitHub,
		},
		{
			Name:        "OAuth2 GitHub Device Flow",
			Description: "Enable device flow for Login with GitHub.",
			Flag:        "oauth2-github-device-flow",
			Env:         "CODER_OAUTH2_GITHUB_DEVICE_FLOW",
			Value:       &c.OAuth2.Github.DeviceFlow,
			Group:       &deploymentGroupOAuth2GitHub,
			YAML:        "deviceFlow",
			Default:     "false",
		},
		{
			Name:        "OAuth2 GitHub Default Provider Enable",
			Description: "Enable the default GitHub OAuth2 provider managed by Coder.",
			Flag:        "oauth2-github-default-provider-enable",
			Env:         "CODER_OAUTH2_GITHUB_DEFAULT_PROVIDER_ENABLE",
			Value:       &c.OAuth2.Github.DefaultProviderEnable,
			Group:       &deploymentGroupOAuth2GitHub,
			YAML:        "defaultProviderEnable",
			Default:     "true",
		},
		{
			Name:        "OAuth2 GitHub Allowed Orgs",
			Description: "Organizations the user must be a member of to Login with GitHub.",
			Flag:        "oauth2-github-allowed-orgs",
			Env:         "CODER_OAUTH2_GITHUB_ALLOWED_ORGS",
			Value:       &c.OAuth2.Github.AllowedOrgs,
			Group:       &deploymentGroupOAuth2GitHub,
			YAML:        "allowedOrgs",
		},
		{
			Name:        "OAuth2 GitHub Allowed Teams",
			Description: "Teams inside organizations the user must be a member of to Login with GitHub. Structured as: <organization-name>/<team-slug>.",
			Flag:        "oauth2-github-allowed-teams",
			Env:         "CODER_OAUTH2_GITHUB_ALLOWED_TEAMS",
			Value:       &c.OAuth2.Github.AllowedTeams,
			Group:       &deploymentGroupOAuth2GitHub,
			YAML:        "allowedTeams",
		},
		{
			Name:        "OAuth2 GitHub Allow Signups",
			Description: "Whether new users can sign up with GitHub.",
			Flag:        "oauth2-github-allow-signups",
			Env:         "CODER_OAUTH2_GITHUB_ALLOW_SIGNUPS",
			Value:       &c.OAuth2.Github.AllowSignups,
			Group:       &deploymentGroupOAuth2GitHub,
			YAML:        "allowSignups",
		},
		{
			Name:        "OAuth2 GitHub Allow Everyone",
			Description: "Allow all logins, setting this option means allowed orgs and teams must be empty.",
			Flag:        "oauth2-github-allow-everyone",
			Env:         "CODER_OAUTH2_GITHUB_ALLOW_EVERYONE",
			Value:       &c.OAuth2.Github.AllowEveryone,
			Group:       &deploymentGroupOAuth2GitHub,
			YAML:        "allowEveryone",
		},
		{
			Name:        "OAuth2 GitHub Enterprise Base URL",
			Description: "Base URL of a GitHub Enterprise deployment to use for Login with GitHub.",
			Flag:        "oauth2-github-enterprise-base-url",
			Env:         "CODER_OAUTH2_GITHUB_ENTERPRISE_BASE_URL",
			Value:       &c.OAuth2.Github.EnterpriseBaseURL,
			Group:       &deploymentGroupOAuth2GitHub,
			YAML:        "enterpriseBaseURL",
		},
		// OIDC settings.
		{
			Name:        "OIDC Allow Signups",
			Description: "Whether new users can sign up with OIDC.",
			Flag:        "oidc-allow-signups",
			Env:         "CODER_OIDC_ALLOW_SIGNUPS",
			Default:     "true",
			Value:       &c.OIDC.AllowSignups,
			Group:       &deploymentGroupOIDC,
			YAML:        "allowSignups",
		},
		{
			Name:        "OIDC Client ID",
			Description: "Client ID to use for Login with OIDC.",
			Flag:        "oidc-client-id",
			Env:         "CODER_OIDC_CLIENT_ID",
			Value:       &c.OIDC.ClientID,
			Group:       &deploymentGroupOIDC,
			YAML:        "clientID",
		},
		{
			Name:        "OIDC Client Secret",
			Description: "Client secret to use for Login with OIDC.",
			Flag:        "oidc-client-secret",
			Env:         "CODER_OIDC_CLIENT_SECRET",
			Annotations: serpent.Annotations{}.Mark(annotationSecretKey, "true"),
			Value:       &c.OIDC.ClientSecret,
			Group:       &deploymentGroupOIDC,
		},
		{
			Name: "OIDC Client Key File",
			Description: "Pem encoded RSA private key to use for oauth2 PKI/JWT authorization. " +
				"This can be used instead of oidc-client-secret if your IDP supports it.",
			Flag:  "oidc-client-key-file",
			Env:   "CODER_OIDC_CLIENT_KEY_FILE",
			YAML:  "oidcClientKeyFile",
			Value: &c.OIDC.ClientKeyFile,
			Group: &deploymentGroupOIDC,
		},
		{
			Name: "OIDC Client Cert File",
			Description: "Pem encoded certificate file to use for oauth2 PKI/JWT authorization. " +
				"The public certificate that accompanies oidc-client-key-file. A standard x509 certificate is expected.",
			Flag:  "oidc-client-cert-file",
			Env:   "CODER_OIDC_CLIENT_CERT_FILE",
			YAML:  "oidcClientCertFile",
			Value: &c.OIDC.ClientCertFile,
			Group: &deploymentGroupOIDC,
		},
		{
			Name:        "OIDC Email Domain",
			Description: "Email domains that clients logging in with OIDC must match.",
			Flag:        "oidc-email-domain",
			Env:         "CODER_OIDC_EMAIL_DOMAIN",
			Value:       &c.OIDC.EmailDomain,
			Group:       &deploymentGroupOIDC,
			YAML:        "emailDomain",
		},
		{
			Name:        "OIDC Issuer URL",
			Description: "Issuer URL to use for Login with OIDC.",
			Flag:        "oidc-issuer-url",
			Env:         "CODER_OIDC_ISSUER_URL",
			Value:       &c.OIDC.IssuerURL,
			Group:       &deploymentGroupOIDC,
			YAML:        "issuerURL",
		},
		{
			Name:        "OIDC Scopes",
			Description: "Scopes to grant when authenticating with OIDC.",
			Flag:        "oidc-scopes",
			Env:         "CODER_OIDC_SCOPES",
			Default:     strings.Join([]string{oidc.ScopeOpenID, "profile", "email"}, ","),
			Value:       &c.OIDC.Scopes,
			Group:       &deploymentGroupOIDC,
			YAML:        "scopes",
		},
		{
			Name:        "OIDC Ignore Email Verified",
			Description: "Ignore the email_verified claim from the upstream provider.",
			Flag:        "oidc-ignore-email-verified",
			Env:         "CODER_OIDC_IGNORE_EMAIL_VERIFIED",
			Value:       &c.OIDC.IgnoreEmailVerified,
			Group:       &deploymentGroupOIDC,
			YAML:        "ignoreEmailVerified",
		},
		{
			Name:        "OIDC Username Field",
			Description: "OIDC claim field to use as the username.",
			Flag:        "oidc-username-field",
			Env:         "CODER_OIDC_USERNAME_FIELD",
			Default:     "preferred_username",
			Value:       &c.OIDC.UsernameField,
			Group:       &deploymentGroupOIDC,
			YAML:        "usernameField",
		},
		{
			Name:        "OIDC Name Field",
			Description: "OIDC claim field to use as the name.",
			Flag:        "oidc-name-field",
			Env:         "CODER_OIDC_NAME_FIELD",
			Default:     "name",
			Value:       &c.OIDC.NameField,
			Group:       &deploymentGroupOIDC,
			YAML:        "nameField",
		},
		{
			Name:        "OIDC Email Field",
			Description: "OIDC claim field to use as the email.",
			Flag:        "oidc-email-field",
			Env:         "CODER_OIDC_EMAIL_FIELD",
			Default:     "email",
			Value:       &c.OIDC.EmailField,
			Group:       &deploymentGroupOIDC,
			YAML:        "emailField",
		},
		{
			Name:        "OIDC Auth URL Parameters",
			Description: "OIDC auth URL parameters to pass to the upstream provider.",
			Flag:        "oidc-auth-url-params",
			Env:         "CODER_OIDC_AUTH_URL_PARAMS",
			Default:     `{"access_type": "offline"}`,
			Value:       &c.OIDC.AuthURLParams,
			Group:       &deploymentGroupOIDC,
			YAML:        "authURLParams",
		},
		{
			Name:        "OIDC Ignore UserInfo",
			Description: "Ignore the userinfo endpoint and only use the ID token for user information.",
			Flag:        "oidc-ignore-userinfo",
			Env:         "CODER_OIDC_IGNORE_USERINFO",
			Default:     "false",
			Value:       &c.OIDC.IgnoreUserInfo,
			Group:       &deploymentGroupOIDC,
			YAML:        "ignoreUserInfo",
		},
		{
			Name: "OIDC Access Token Claims",
			// This is a niche edge case that should not be advertised. Alternatives should
			// be investigated before turning this on. A properly configured IdP should
			// always have a userinfo endpoint which is preferred.
			Hidden: true,
			Description: "Source supplemental user claims from the 'access_token'. This assumes the " +
				"token is a jwt signed by the same issuer as the id_token. Using this requires setting " +
				"'oidc-ignore-userinfo' to true. This setting is not compliant with the OIDC specification " +
				"and is not recommended. Use at your own risk.",
			Flag:    "oidc-access-token-claims",
			Env:     "CODER_OIDC_ACCESS_TOKEN_CLAIMS",
			Default: "false",
			Value:   &c.OIDC.UserInfoFromAccessToken,
			Group:   &deploymentGroupOIDC,
			YAML:    "accessTokenClaims",
		},
		{
			Name: "OIDC Organization Field",
			Description: "This field must be set if using the organization sync feature." +
				" Set to the claim to be used for organizations.",
			Flag: "oidc-organization-field",
			Env:  "CODER_OIDC_ORGANIZATION_FIELD",
			// Empty value means sync is disabled
			Default: "",
			Value:   &c.OIDC.OrganizationField,
			Group:   &deploymentGroupOIDC,
			YAML:    "organizationField",
			Hidden:  true, // Use db runtime config instead
		},
		{
			Name: "OIDC Assign Default Organization",
			Description: "If set to true, users will always be added to the default organization. " +
				"If organization sync is enabled, then the default org is always added to the user's set of expected" +
				"organizations.",
			Flag: "oidc-organization-assign-default",
			Env:  "CODER_OIDC_ORGANIZATION_ASSIGN_DEFAULT",
			// Single org deployments should always have this enabled.
			Default: "true",
			Value:   &c.OIDC.OrganizationAssignDefault,
			Group:   &deploymentGroupOIDC,
			YAML:    "organizationAssignDefault",
			Hidden:  true, // Use db runtime config instead
		},
		{
			Name: "OIDC Organization Sync Mapping",
			Description: "A map of OIDC claims and the organizations in Coder it should map to. " +
				"This is required because organization IDs must be used within Coder.",
			Flag:    "oidc-organization-mapping",
			Env:     "CODER_OIDC_ORGANIZATION_MAPPING",
			Default: "{}",
			Value:   &c.OIDC.OrganizationMapping,
			Group:   &deploymentGroupOIDC,
			YAML:    "organizationMapping",
			Hidden:  true, // Use db runtime config instead
		},
		{
			Name:        "OIDC Group Field",
			Description: "This field must be set if using the group sync feature and the scope name is not 'groups'. Set to the claim to be used for groups.",
			Flag:        "oidc-group-field",
			Env:         "CODER_OIDC_GROUP_FIELD",
			// This value is intentionally blank. If this is empty, then OIDC group
			// behavior is disabled. If 'oidc-scopes' contains 'groups', then the
			// default value will be 'groups'. If the user wants to use a different claim
			// such as 'memberOf', they can override the default 'groups' claim value
			// that comes from the oidc scopes.
			Default: "",
			Value:   &c.OIDC.GroupField,
			Group:   &deploymentGroupOIDC,
			YAML:    "groupField",
		},
		{
			Name:        "OIDC Group Mapping",
			Description: "A map of OIDC group IDs and the group in Coder it should map to. This is useful for when OIDC providers only return group IDs.",
			Flag:        "oidc-group-mapping",
			Env:         "CODER_OIDC_GROUP_MAPPING",
			Default:     "{}",
			Value:       &c.OIDC.GroupMapping,
			Group:       &deploymentGroupOIDC,
			YAML:        "groupMapping",
		},
		{
			Name:        "Enable OIDC Group Auto Create",
			Description: "Automatically creates missing groups from a user's groups claim.",
			Flag:        "oidc-group-auto-create",
			Env:         "CODER_OIDC_GROUP_AUTO_CREATE",
			Default:     "false",
			Value:       &c.OIDC.GroupAutoCreate,
			Group:       &deploymentGroupOIDC,
			YAML:        "enableGroupAutoCreate",
		},
		{
			Name:        "OIDC Regex Group Filter",
			Description: "If provided any group name not matching the regex is ignored. This allows for filtering out groups that are not needed. This filter is applied after the group mapping.",
			Flag:        "oidc-group-regex-filter",
			Env:         "CODER_OIDC_GROUP_REGEX_FILTER",
			Default:     ".*",
			Value:       &c.OIDC.GroupRegexFilter,
			Group:       &deploymentGroupOIDC,
			YAML:        "groupRegexFilter",
		},
		{
			Name:        "OIDC Allowed Groups",
			Description: "If provided any group name not in the list will not be allowed to authenticate. This allows for restricting access to a specific set of groups. This filter is applied after the group mapping and before the regex filter.",
			Flag:        "oidc-allowed-groups",
			Env:         "CODER_OIDC_ALLOWED_GROUPS",
			Default:     "",
			Value:       &c.OIDC.GroupAllowList,
			Group:       &deploymentGroupOIDC,
			YAML:        "groupAllowed",
		},
		{
			Name:        "OIDC User Role Field",
			Description: "This field must be set if using the user roles sync feature. Set this to the name of the claim used to store the user's role. The roles should be sent as an array of strings.",
			Flag:        "oidc-user-role-field",
			Env:         "CODER_OIDC_USER_ROLE_FIELD",
			// This value is intentionally blank. If this is empty, then OIDC user role
			// sync behavior is disabled.
			Default: "",
			Value:   &c.OIDC.UserRoleField,
			Group:   &deploymentGroupOIDC,
			YAML:    "userRoleField",
		},
		{
			Name:        "OIDC User Role Mapping",
			Description: "A map of the OIDC passed in user roles and the groups in Coder it should map to. This is useful if the group names do not match. If mapped to the empty string, the role will ignored.",
			Flag:        "oidc-user-role-mapping",
			Env:         "CODER_OIDC_USER_ROLE_MAPPING",
			Default:     "{}",
			Value:       &c.OIDC.UserRoleMapping,
			Group:       &deploymentGroupOIDC,
			YAML:        "userRoleMapping",
		},
		{
			Name:        "OIDC User Role Default",
			Description: "If user role sync is enabled, these roles are always included for all authenticated users. The 'member' role is always assigned.",
			Flag:        "oidc-user-role-default",
			Env:         "CODER_OIDC_USER_ROLE_DEFAULT",
			Default:     "",
			Value:       &c.OIDC.UserRolesDefault,
			Group:       &deploymentGroupOIDC,
			YAML:        "userRoleDefault",
		},
		{
			Name:        "OpenID Connect sign in text",
			Description: "The text to show on the OpenID Connect sign in button.",
			Flag:        "oidc-sign-in-text",
			Env:         "CODER_OIDC_SIGN_IN_TEXT",
			Default:     "OpenID Connect",
			Value:       &c.OIDC.SignInText,
			Group:       &deploymentGroupOIDC,
			YAML:        "signInText",
		},
		{
			Name:        "OpenID connect icon URL",
			Description: "URL pointing to the icon to use on the OpenID Connect login button.",
			Flag:        "oidc-icon-url",
			Env:         "CODER_OIDC_ICON_URL",
			Value:       &c.OIDC.IconURL,
			Group:       &deploymentGroupOIDC,
			YAML:        "iconURL",
		},
		{
			Name:        "Signups disabled text",
			Description: "The custom text to show on the error page informing about disabled OIDC signups. Markdown format is supported.",
			Flag:        "oidc-signups-disabled-text",
			Env:         "CODER_OIDC_SIGNUPS_DISABLED_TEXT",
			Value:       &c.OIDC.SignupsDisabledText,
			Group:       &deploymentGroupOIDC,
			YAML:        "signupsDisabledText",
		},
		{
			Name: "Skip OIDC issuer checks (not recommended)",
			Description: "OIDC issuer urls must match in the request, the id_token 'iss' claim, and in the well-known configuration. " +
				"This flag disables that requirement, and can lead to an insecure OIDC configuration. It is not recommended to use this flag.",
			Flag:  "dangerous-oidc-skip-issuer-checks",
			Env:   "CODER_DANGEROUS_OIDC_SKIP_ISSUER_CHECKS",
			Value: &c.OIDC.SkipIssuerChecks,
			Group: &deploymentGroupOIDC,
			YAML:  "dangerousSkipIssuerChecks",
		},
		// Telemetry settings
		telemetryEnable,
		{
			Hidden: true,
			Name:   "Telemetry (backwards compatibility)",
			// Note the flip-flop of flag and env to maintain backwards
			// compatibility and consistency. Inconsistently, the env
			// was renamed to CODER_TELEMETRY_ENABLE in the past, but
			// the flag was not renamed -enable.
			Flag:       "telemetry-enable",
			Env:        "CODER_TELEMETRY",
			Value:      &c.Telemetry.Enable,
			Group:      &deploymentGroupTelemetry,
			UseInstead: []serpent.Option{telemetryEnable},
		},
		{
			Name:        "Telemetry URL",
			Description: "URL to send telemetry.",
			Flag:        "telemetry-url",
			Env:         "CODER_TELEMETRY_URL",
			Hidden:      true,
			Default:     "https://telemetry.coder.com",
			Value:       &c.Telemetry.URL,
			Group:       &deploymentGroupTelemetry,
			YAML:        "url",
		},
		// Trace settings
		{
			Name:        "Trace Enable",
			Description: "Whether application tracing data is collected. It exports to a backend configured by environment variables. See: https://github.com/open-telemetry/opentelemetry-specification/blob/main/specification/protocol/exporter.md.",
			Flag:        "trace",
			Env:         "CODER_TRACE_ENABLE",
			Value:       &c.Trace.Enable,
			Group:       &deploymentGroupIntrospectionTracing,
			YAML:        "enable",
			Annotations: serpent.Annotations{}.Mark(annotationExternalProxies, "true"),
		},
		{
			Name:        "Trace Honeycomb API Key",
			Description: "Enables trace exporting to Honeycomb.io using the provided API Key.",
			Flag:        "trace-honeycomb-api-key",
			Env:         "CODER_TRACE_HONEYCOMB_API_KEY",
			Annotations: serpent.Annotations{}.Mark(annotationSecretKey, "true").Mark(annotationExternalProxies, "true"),
			Value:       &c.Trace.HoneycombAPIKey,
			Group:       &deploymentGroupIntrospectionTracing,
		},
		{
			Name:        "Capture Logs in Traces",
			Description: "Enables capturing of logs as events in traces. This is useful for debugging, but may result in a very large amount of events being sent to the tracing backend which may incur significant costs.",
			Flag:        "trace-logs",
			Env:         "CODER_TRACE_LOGS",
			Value:       &c.Trace.CaptureLogs,
			Group:       &deploymentGroupIntrospectionTracing,
			YAML:        "captureLogs",
			Annotations: serpent.Annotations{}.Mark(annotationExternalProxies, "true"),
		},
		{
			Name:        "Send Go runtime traces to DataDog",
			Description: "Enables sending Go runtime traces to the local DataDog agent.",
			Flag:        "trace-datadog",
			Env:         "CODER_TRACE_DATADOG",
			Value:       &c.Trace.DataDog,
			Group:       &deploymentGroupIntrospectionTracing,
			YAML:        "dataDog",
			// Hidden until an external user asks for it. For the time being,
			// it's used to detect leaks in dogfood.
			Hidden: true,
			// Default is false because datadog creates a bunch of goroutines that
			// don't get cleaned up and trip the leak detector.
			Default:     "false",
			Annotations: serpent.Annotations{}.Mark(annotationExternalProxies, "true"),
		},
		// Provisioner settings
		{
			Name:        "Provisioner Daemons",
			Description: "Number of provisioner daemons to create on start. If builds are stuck in queued state for a long time, consider increasing this.",
			Flag:        "provisioner-daemons",
			Env:         "CODER_PROVISIONER_DAEMONS",
			Default:     "3",
			Value:       &c.Provisioner.Daemons,
			Group:       &deploymentGroupProvisioning,
			YAML:        "daemons",
		},
		{
			Name: "Provisioner Daemon Types",
			Description: fmt.Sprintf("The supported job types for the built-in provisioners. By default, this is only the terraform type. Supported types: %s.",
				strings.Join([]string{
					string(ProvisionerTypeTerraform), string(ProvisionerTypeEcho),
				}, ",")),
			Flag:    "provisioner-types",
			Env:     "CODER_PROVISIONER_TYPES",
			Hidden:  true,
			Default: string(ProvisionerTypeTerraform),
			Value: serpent.Validate(&c.Provisioner.DaemonTypes, func(values *serpent.StringArray) error {
				if values == nil {
					return nil
				}

				for _, value := range *values {
					if err := ProvisionerTypeValid(value); err != nil {
						return err
					}
				}

				return nil
			}),
			Group: &deploymentGroupProvisioning,
			YAML:  "daemonTypes",
		},
		{
			Name:        "Poll Interval",
			Description: "Deprecated and ignored.",
			Flag:        "provisioner-daemon-poll-interval",
			Env:         "CODER_PROVISIONER_DAEMON_POLL_INTERVAL",
			Default:     time.Second.String(),
			Value:       &c.Provisioner.DaemonPollInterval,
			Group:       &deploymentGroupProvisioning,
			YAML:        "daemonPollInterval",
			Annotations: serpent.Annotations{}.Mark(annotationFormatDuration, "true"),
		},
		{
			Name:        "Poll Jitter",
			Description: "Deprecated and ignored.",
			Flag:        "provisioner-daemon-poll-jitter",
			Env:         "CODER_PROVISIONER_DAEMON_POLL_JITTER",
			Default:     (100 * time.Millisecond).String(),
			Value:       &c.Provisioner.DaemonPollJitter,
			Group:       &deploymentGroupProvisioning,
			YAML:        "daemonPollJitter",
			Annotations: serpent.Annotations{}.Mark(annotationFormatDuration, "true"),
		},
		{
			Name:        "Force Cancel Interval",
			Description: "Time to force cancel provisioning tasks that are stuck.",
			Flag:        "provisioner-force-cancel-interval",
			Env:         "CODER_PROVISIONER_FORCE_CANCEL_INTERVAL",
			Default:     (10 * time.Minute).String(),
			Value:       &c.Provisioner.ForceCancelInterval,
			Group:       &deploymentGroupProvisioning,
			YAML:        "forceCancelInterval",
			Annotations: serpent.Annotations{}.Mark(annotationFormatDuration, "true"),
		},
		{
			Name:        "Provisioner Daemon Pre-shared Key (PSK)",
			Description: "Pre-shared key to authenticate external provisioner daemons to Coder server.",
			Flag:        "provisioner-daemon-psk",
			Env:         "CODER_PROVISIONER_DAEMON_PSK",
			Value:       &c.Provisioner.DaemonPSK,
			Group:       &deploymentGroupProvisioning,
			Annotations: serpent.Annotations{}.Mark(annotationSecretKey, "true"),
		},
		// RateLimit settings
		{
			Name:        "Disable All Rate Limits",
			Description: "Disables all rate limits. This is not recommended in production.",
			Flag:        "dangerous-disable-rate-limits",
			Env:         "CODER_DANGEROUS_DISABLE_RATE_LIMITS",

			Value:       &c.RateLimit.DisableAll,
			Hidden:      true,
			Annotations: serpent.Annotations{}.Mark(annotationExternalProxies, "true"),
		},
		{
			Name:        "API Rate Limit",
			Description: "Maximum number of requests per minute allowed to the API per user, or per IP address for unauthenticated users. Negative values mean no rate limit. Some API endpoints have separate strict rate limits regardless of this value to prevent denial-of-service or brute force attacks.",
			// Change the env from the auto-generated CODER_RATE_LIMIT_API to the
			// old value to avoid breaking existing deployments.
			Env:         "CODER_API_RATE_LIMIT",
			Flag:        "api-rate-limit",
			Default:     "512",
			Value:       &c.RateLimit.API,
			Hidden:      true,
			Annotations: serpent.Annotations{}.Mark(annotationExternalProxies, "true"),
		},
		// Logging settings
		{
			Name:          "Verbose",
			Description:   "Output debug-level logs.",
			Flag:          "verbose",
			Env:           "CODER_VERBOSE",
			FlagShorthand: "v",
			Hidden:        true,
			UseInstead:    []serpent.Option{logFilter},
			Value:         &c.Verbose,
			Group:         &deploymentGroupIntrospectionLogging,
			YAML:          "verbose",
			Annotations:   serpent.Annotations{}.Mark(annotationExternalProxies, "true"),
		},
		logFilter,
		{
			Name:        "Human Log Location",
			Description: "Output human-readable logs to a given file.",
			Flag:        "log-human",
			Env:         "CODER_LOGGING_HUMAN",
			Default:     "/dev/stderr",
			Value:       &c.Logging.Human,
			Group:       &deploymentGroupIntrospectionLogging,
			YAML:        "humanPath",
			Annotations: serpent.Annotations{}.Mark(annotationExternalProxies, "true"),
		},
		{
			Name:        "JSON Log Location",
			Description: "Output JSON logs to a given file.",
			Flag:        "log-json",
			Env:         "CODER_LOGGING_JSON",
			Default:     "",
			Value:       &c.Logging.JSON,
			Group:       &deploymentGroupIntrospectionLogging,
			YAML:        "jsonPath",
			Annotations: serpent.Annotations{}.Mark(annotationExternalProxies, "true"),
		},
		{
			Name:        "Stackdriver Log Location",
			Description: "Output Stackdriver compatible logs to a given file.",
			Flag:        "log-stackdriver",
			Env:         "CODER_LOGGING_STACKDRIVER",
			Default:     "",
			Value:       &c.Logging.Stackdriver,
			Group:       &deploymentGroupIntrospectionLogging,
			YAML:        "stackdriverPath",
			Annotations: serpent.Annotations{}.Mark(annotationExternalProxies, "true"),
		},
		{
			Name:        "Enable Terraform debug mode",
			Description: "Allow administrators to enable Terraform debug output.",
			Flag:        "enable-terraform-debug-mode",
			Env:         "CODER_ENABLE_TERRAFORM_DEBUG_MODE",
			Default:     "false",
			Value:       &c.EnableTerraformDebugMode,
			Group:       &deploymentGroupIntrospectionLogging,
			YAML:        "enableTerraformDebugMode",
		},
		{
			Name: "Additional CSP Policy",
			Description: "Coder configures a Content Security Policy (CSP) to protect against XSS attacks. " +
				"This setting allows you to add additional CSP directives, which can open the attack surface of the deployment. " +
				"Format matches the CSP directive format, e.g. --additional-csp-policy=\"script-src https://example.com\".",
			Flag:  "additional-csp-policy",
			Env:   "CODER_ADDITIONAL_CSP_POLICY",
			YAML:  "additionalCSPPolicy",
			Value: &c.AdditionalCSPPolicy,
			Group: &deploymentGroupNetworkingHTTP,
		},

		// ☢️ Dangerous settings
		{
			Name:        "DANGEROUS: Allow all CORS requests",
			Description: "For security reasons, CORS requests are blocked except between workspace apps owned by the same user. If external requests are required, setting this to true will set all cors headers as '*'. This should never be used in production.",
			Flag:        "dangerous-allow-cors-requests",
			Env:         "CODER_DANGEROUS_ALLOW_CORS_REQUESTS",
			Hidden:      true, // Hidden, should only be used by yarn dev server
			Value:       &c.Dangerous.AllowAllCors,
			Group:       &deploymentGroupDangerous,
			Annotations: serpent.Annotations{}.Mark(annotationExternalProxies, "true"),
		},
		{
			Name:        "DANGEROUS: Allow Path App Sharing",
			Description: "Allow workspace apps that are not served from subdomains to be shared. Path-based app sharing is DISABLED by default for security purposes. Path-based apps can make requests to the Coder API and pose a security risk when the workspace serves malicious JavaScript. Path-based apps can be disabled entirely with --disable-path-apps for further security.",
			Flag:        "dangerous-allow-path-app-sharing",
			Env:         "CODER_DANGEROUS_ALLOW_PATH_APP_SHARING",

			Value: &c.Dangerous.AllowPathAppSharing,
			Group: &deploymentGroupDangerous,
		},
		{
			Name:        "DANGEROUS: Allow Site Owners to Access Path Apps",
			Description: "Allow site-owners to access workspace apps from workspaces they do not own. Owners cannot access path-based apps they do not own by default. Path-based apps can make requests to the Coder API and pose a security risk when the workspace serves malicious JavaScript. Path-based apps can be disabled entirely with --disable-path-apps for further security.",
			Flag:        "dangerous-allow-path-app-site-owner-access",
			Env:         "CODER_DANGEROUS_ALLOW_PATH_APP_SITE_OWNER_ACCESS",

			Value: &c.Dangerous.AllowPathAppSiteOwnerAccess,
			Group: &deploymentGroupDangerous,
		},
		// Misc. settings
		{
			Name:        "Experiments",
			Description: "Enable one or more experiments. These are not ready for production. Separate multiple experiments with commas, or enter '*' to opt-in to all available experiments.",
			Flag:        "experiments",
			Env:         "CODER_EXPERIMENTS",
			Value:       &c.Experiments,
			YAML:        "experiments",
			Annotations: serpent.Annotations{}.Mark(annotationExternalProxies, "true"),
		},
		{
			Name:        "Update Check",
			Description: "Periodically check for new releases of Coder and inform the owner. The check is performed once per day.",
			Flag:        "update-check",
			Env:         "CODER_UPDATE_CHECK",
			Default: strconv.FormatBool(
				flag.Lookup("test.v") == nil && !buildinfo.IsDev(),
			),
			Value: &c.UpdateCheck,
			YAML:  "updateCheck",
		},
		{
			Name:        "Max Token Lifetime",
			Description: "The maximum lifetime duration users can specify when creating an API token.",
			Flag:        "max-token-lifetime",
			Env:         "CODER_MAX_TOKEN_LIFETIME",
			// The default value is essentially "forever", so just use 100 years.
			// We have to add in the 25 leap days for the frontend to show the
			// "100 years" correctly.
			Default:     ((100 * 365 * time.Hour * 24) + (25 * time.Hour * 24)).String(),
			Value:       &c.Sessions.MaximumTokenDuration,
			Group:       &deploymentGroupNetworkingHTTP,
			YAML:        "maxTokenLifetime",
			Annotations: serpent.Annotations{}.Mark(annotationFormatDuration, "true"),
		},
		{
			Name:        "Default Token Lifetime",
			Description: "The default lifetime duration for API tokens. This value is used when creating a token without specifying a duration, such as when authenticating the CLI or an IDE plugin.",
			Flag:        "default-token-lifetime",
			Env:         "CODER_DEFAULT_TOKEN_LIFETIME",
			Default:     (7 * 24 * time.Hour).String(),
			Value:       &c.Sessions.DefaultTokenDuration,
			YAML:        "defaultTokenLifetime",
			Annotations: serpent.Annotations{}.Mark(annotationFormatDuration, "true"),
		},
		{
			Name:        "Enable swagger endpoint",
			Description: "Expose the swagger endpoint via /swagger.",
			Flag:        "swagger-enable",
			Env:         "CODER_SWAGGER_ENABLE",

			Value: &c.Swagger.Enable,
			YAML:  "enableSwagger",
		},
		{
			Name:        "Proxy Trusted Headers",
			Flag:        "proxy-trusted-headers",
			Env:         "CODER_PROXY_TRUSTED_HEADERS",
			Description: "Headers to trust for forwarding IP addresses. e.g. Cf-Connecting-Ip, True-Client-Ip, X-Forwarded-For.",
			Value:       &c.ProxyTrustedHeaders,
			Group:       &deploymentGroupNetworking,
			YAML:        "proxyTrustedHeaders",
			Annotations: serpent.Annotations{}.Mark(annotationExternalProxies, "true"),
		},
		{
			Name:        "Proxy Trusted Origins",
			Flag:        "proxy-trusted-origins",
			Env:         "CODER_PROXY_TRUSTED_ORIGINS",
			Description: "Origin addresses to respect \"proxy-trusted-headers\". e.g. 192.168.1.0/24.",
			Value:       &c.ProxyTrustedOrigins,
			Group:       &deploymentGroupNetworking,
			YAML:        "proxyTrustedOrigins",
			Annotations: serpent.Annotations{}.Mark(annotationExternalProxies, "true"),
		},
		{
			Name: "Cache Directory",
			Description: "The directory to cache temporary files. If unspecified and $CACHE_DIRECTORY is set, it will be used for compatibility with systemd. " +
				"This directory is NOT safe to be configured as a shared directory across coderd/provisionerd replicas.",
			Flag:    "cache-dir",
			Env:     "CODER_CACHE_DIRECTORY",
			Default: DefaultCacheDir(),
			Value:   &c.CacheDir,
			YAML:    "cacheDir",
		},
		{
			Name:        "In Memory Database",
			Description: "Controls whether data will be stored in an in-memory database.",
			Flag:        "in-memory",
			Env:         "CODER_IN_MEMORY",
			Hidden:      true,
			Value:       &c.InMemoryDatabase,
			YAML:        "inMemoryDatabase",
		},
		{
			Name:        "Ephemeral Deployment",
			Description: "Controls whether Coder data, including built-in Postgres, will be stored in a temporary directory and deleted when the server is stopped.",
			Flag:        "ephemeral",
			Env:         "CODER_EPHEMERAL",
			Hidden:      true,
			Value:       &c.EphemeralDeployment,
			YAML:        "ephemeralDeployment",
		},
		{
			Name:        "Postgres Connection URL",
			Description: "URL of a PostgreSQL database. If empty, PostgreSQL binaries will be downloaded from Maven (https://repo1.maven.org/maven2) and store all data in the config root. Access the built-in database with \"coder server postgres-builtin-url\". Note that any special characters in the URL must be URL-encoded.",
			Flag:        "postgres-url",
			Env:         "CODER_PG_CONNECTION_URL",
			Annotations: serpent.Annotations{}.Mark(annotationSecretKey, "true"),
			Value:       &c.PostgresURL,
		},
		{
			Name:        "Postgres Auth",
			Description: "Type of auth to use when connecting to postgres. For AWS RDS, using IAM authentication (awsiamrds) is recommended.",
			Flag:        "postgres-auth",
			Env:         "CODER_PG_AUTH",
			Default:     "password",
			Value:       serpent.EnumOf(&c.PostgresAuth, PostgresAuthDrivers...),
			YAML:        "pgAuth",
		},
		{
			Name:        "Secure Auth Cookie",
			Description: "Controls if the 'Secure' property is set on browser session cookies.",
			Flag:        "secure-auth-cookie",
			Env:         "CODER_SECURE_AUTH_COOKIE",
			Value:       &c.HTTPCookies.Secure,
			Group:       &deploymentGroupNetworking,
			YAML:        "secureAuthCookie",
			Annotations: serpent.Annotations{}.Mark(annotationExternalProxies, "true"),
		},
		{
			Name:        "SameSite Auth Cookie",
			Description: "Controls the 'SameSite' property is set on browser session cookies.",
			Flag:        "samesite-auth-cookie",
			Env:         "CODER_SAMESITE_AUTH_COOKIE",
			// Do not allow "strict" same-site cookies. That would potentially break workspace apps.
			Value:       serpent.EnumOf(&c.HTTPCookies.SameSite, "lax", "none"),
			Default:     "lax",
			Group:       &deploymentGroupNetworking,
			YAML:        "sameSiteAuthCookie",
			Annotations: serpent.Annotations{}.Mark(annotationExternalProxies, "true"),
		},
		{
			Name:        "Terms of Service URL",
			Description: "A URL to an external Terms of Service that must be accepted by users when logging in.",
			Flag:        "terms-of-service-url",
			Env:         "CODER_TERMS_OF_SERVICE_URL",
			YAML:        "termsOfServiceURL",
			Value:       &c.TermsOfServiceURL,
		},
		{
			Name: "Strict-Transport-Security",
			Description: "Controls if the 'Strict-Transport-Security' header is set on all static file responses. " +
				"This header should only be set if the server is accessed via HTTPS. This value is the MaxAge in seconds of " +
				"the header.",
			Default:     "0",
			Flag:        "strict-transport-security",
			Env:         "CODER_STRICT_TRANSPORT_SECURITY",
			Value:       &c.StrictTransportSecurity,
			Group:       &deploymentGroupNetworkingTLS,
			YAML:        "strictTransportSecurity",
			Annotations: serpent.Annotations{}.Mark(annotationExternalProxies, "true"),
		},
		{
			Name: "Strict-Transport-Security Options",
			Description: "Two optional fields can be set in the Strict-Transport-Security header; 'includeSubDomains' and 'preload'. " +
				"The 'strict-transport-security' flag must be set to a non-zero value for these options to be used.",
			Flag:        "strict-transport-security-options",
			Env:         "CODER_STRICT_TRANSPORT_SECURITY_OPTIONS",
			Value:       &c.StrictTransportSecurityOptions,
			Group:       &deploymentGroupNetworkingTLS,
			YAML:        "strictTransportSecurityOptions",
			Annotations: serpent.Annotations{}.Mark(annotationExternalProxies, "true"),
		},
		{
			Name:        "SSH Keygen Algorithm",
			Description: "The algorithm to use for generating ssh keys. Accepted values are \"ed25519\", \"ecdsa\", or \"rsa4096\".",
			Flag:        "ssh-keygen-algorithm",
			Env:         "CODER_SSH_KEYGEN_ALGORITHM",
			Default:     "ed25519",
			Value:       &c.SSHKeygenAlgorithm,
			YAML:        "sshKeygenAlgorithm",
		},
		{
			Name:        "Metrics Cache Refresh Interval",
			Description: "How frequently metrics are refreshed.",
			Flag:        "metrics-cache-refresh-interval",
			Env:         "CODER_METRICS_CACHE_REFRESH_INTERVAL",
			Hidden:      true,
			Default:     (4 * time.Hour).String(),
			Value:       &c.MetricsCacheRefreshInterval,
			Annotations: serpent.Annotations{}.Mark(annotationFormatDuration, "true"),
		},
		{
			Name:        "Agent Stat Refresh Interval",
			Description: "How frequently agent stats are recorded.",
			Flag:        "agent-stats-refresh-interval",
			Env:         "CODER_AGENT_STATS_REFRESH_INTERVAL",
			Hidden:      true,
			Default:     (30 * time.Second).String(),
			Value:       &c.AgentStatRefreshInterval,
			Annotations: serpent.Annotations{}.Mark(annotationFormatDuration, "true"),
		},
		{
			Name:        "Agent Fallback Troubleshooting URL",
			Description: "URL to use for agent troubleshooting when not set in the template.",
			Flag:        "agent-fallback-troubleshooting-url",
			Env:         "CODER_AGENT_FALLBACK_TROUBLESHOOTING_URL",
			Hidden:      true,
			Default:     "https://coder.com/docs/admin/templates/troubleshooting",
			Value:       &c.AgentFallbackTroubleshootingURL,
			YAML:        "agentFallbackTroubleshootingURL",
		},
		{
			Name:        "Browser Only",
			Description: "Whether Coder only allows connections to workspaces via the browser.",
			Flag:        "browser-only",
			Env:         "CODER_BROWSER_ONLY",
			Annotations: serpent.Annotations{}.Mark(annotationEnterpriseKey, "true"),
			Value:       &c.BrowserOnly,
			Group:       &deploymentGroupNetworking,
			YAML:        "browserOnly",
		},
		{
			Name:        "SCIM API Key",
			Description: "Enables SCIM and sets the authentication header for the built-in SCIM server. New users are automatically created with OIDC authentication.",
			Flag:        "scim-auth-header",
			Env:         "CODER_SCIM_AUTH_HEADER",
			Annotations: serpent.Annotations{}.Mark(annotationEnterpriseKey, "true").Mark(annotationSecretKey, "true"),
			Value:       &c.SCIMAPIKey,
		},
		{
			Name:        "External Token Encryption Keys",
			Description: "Encrypt OIDC and Git authentication tokens with AES-256-GCM in the database. The value must be a comma-separated list of base64-encoded keys. Each key, when base64-decoded, must be exactly 32 bytes in length. The first key will be used to encrypt new values. Subsequent keys will be used as a fallback when decrypting. During normal operation it is recommended to only set one key unless you are in the process of rotating keys with the `coder server dbcrypt rotate` command.",
			Flag:        "external-token-encryption-keys",
			Env:         "CODER_EXTERNAL_TOKEN_ENCRYPTION_KEYS",
			Annotations: serpent.Annotations{}.Mark(annotationEnterpriseKey, "true").Mark(annotationSecretKey, "true"),
			Value:       &c.ExternalTokenEncryptionKeys,
		},
		{
			Name:        "Disable Path Apps",
			Description: "Disable workspace apps that are not served from subdomains. Path-based apps can make requests to the Coder API and pose a security risk when the workspace serves malicious JavaScript. This is recommended for security purposes if a --wildcard-access-url is configured.",
			Flag:        "disable-path-apps",
			Env:         "CODER_DISABLE_PATH_APPS",

			Value:       &c.DisablePathApps,
			YAML:        "disablePathApps",
			Annotations: serpent.Annotations{}.Mark(annotationExternalProxies, "true"),
		},
		{
			Name:        "Disable Owner Workspace Access",
			Description: "Remove the permission for the 'owner' role to have workspace execution on all workspaces. This prevents the 'owner' from ssh, apps, and terminal access based on the 'owner' role. They still have their user permissions to access their own workspaces.",
			Flag:        "disable-owner-workspace-access",
			Env:         "CODER_DISABLE_OWNER_WORKSPACE_ACCESS",

			Value:       &c.DisableOwnerWorkspaceExec,
			YAML:        "disableOwnerWorkspaceAccess",
			Annotations: serpent.Annotations{}.Mark(annotationExternalProxies, "true"),
		},
		{
			Name:        "Session Duration",
			Description: "The token expiry duration for browser sessions. Sessions may last longer if they are actively making requests, but this functionality can be disabled via --disable-session-expiry-refresh.",
			Flag:        "session-duration",
			Env:         "CODER_SESSION_DURATION",
			Default:     (24 * time.Hour).String(),
			Value:       &c.Sessions.DefaultDuration,
			Group:       &deploymentGroupNetworkingHTTP,
			YAML:        "sessionDuration",
			Annotations: serpent.Annotations{}.Mark(annotationFormatDuration, "true"),
		},
		{
			Name:        "Disable Session Expiry Refresh",
			Description: "Disable automatic session expiry bumping due to activity. This forces all sessions to become invalid after the session expiry duration has been reached.",
			Flag:        "disable-session-expiry-refresh",
			Env:         "CODER_DISABLE_SESSION_EXPIRY_REFRESH",

			Value: &c.Sessions.DisableExpiryRefresh,
			Group: &deploymentGroupNetworkingHTTP,
			YAML:  "disableSessionExpiryRefresh",
		},
		{
			Name:        "Disable Password Authentication",
			Description: "Disable password authentication. This is recommended for security purposes in production deployments that rely on an identity provider. Any user with the owner role will be able to sign in with their password regardless of this setting to avoid potential lock out. If you are locked out of your account, you can use the `coder server create-admin` command to create a new admin user directly in the database.",
			Flag:        "disable-password-auth",
			Env:         "CODER_DISABLE_PASSWORD_AUTH",

			Value: &c.DisablePasswordAuth,
			Group: &deploymentGroupNetworkingHTTP,
			YAML:  "disablePasswordAuth",
		},
		{
			Name:          "Config Path",
			Description:   `Specify a YAML file to load configuration from.`,
			Flag:          "config",
			Env:           "CODER_CONFIG_PATH",
			FlagShorthand: "c",
			Hidden:        false,
			Group:         &deploymentGroupConfig,
			Value:         &c.Config,
		},
		{
			Name:        "SSH Host Prefix",
			Description: "The SSH deployment prefix is used in the Host of the ssh config.",
			Flag:        "ssh-hostname-prefix",
			Env:         "CODER_SSH_HOSTNAME_PREFIX",
			YAML:        "sshHostnamePrefix",
			Group:       &deploymentGroupClient,
			Value:       &c.SSHConfig.DeploymentName,
			Hidden:      false,
			Default:     "coder.",
		},
		{
			Name:        "Workspace Hostname Suffix",
			Description: "Workspace hostnames use this suffix in SSH config and Coder Connect on Coder Desktop. By default it is coder, resulting in names like myworkspace.coder.",
			Flag:        "workspace-hostname-suffix",
			Env:         "CODER_WORKSPACE_HOSTNAME_SUFFIX",
			YAML:        "workspaceHostnameSuffix",
			Group:       &deploymentGroupClient,
			Value:       &c.WorkspaceHostnameSuffix,
			Hidden:      false,
			Default:     "coder",
		},
		{
			Name: "SSH Config Options",
			Description: "These SSH config options will override the default SSH config options. " +
				"Provide options in \"key=value\" or \"key value\" format separated by commas." +
				"Using this incorrectly can break SSH to your deployment, use cautiously.",
			Flag:   "ssh-config-options",
			Env:    "CODER_SSH_CONFIG_OPTIONS",
			YAML:   "sshConfigOptions",
			Group:  &deploymentGroupClient,
			Value:  &c.SSHConfig.SSHConfigOptions,
			Hidden: false,
		},
		{
			Name:        "CLI Upgrade Message",
			Description: "The upgrade message to display to users when a client/server mismatch is detected. By default it instructs users to update using 'curl -L https://coder.com/install.sh | sh'.",
			Flag:        "cli-upgrade-message",
			Env:         "CODER_CLI_UPGRADE_MESSAGE",
			YAML:        "cliUpgradeMessage",
			Group:       &deploymentGroupClient,
			Value:       &c.CLIUpgradeMessage,
			Hidden:      false,
		},
		{
			Name: "Write Config",
			Description: `
Write out the current server config as YAML to stdout.`,
			Flag:        "write-config",
			Group:       &deploymentGroupConfig,
			Hidden:      false,
			Value:       &c.WriteConfig,
			Annotations: serpent.Annotations{}.Mark(annotationExternalProxies, "true"),
		},
		{
			Name:        "Support Links",
			Description: "Support links to display in the top right drop down menu.",
			Env:         "CODER_SUPPORT_LINKS",
			Flag:        "support-links",
			YAML:        "supportLinks",
			Value:       &c.Support.Links,
			Hidden:      false,
		},
		{
			// Env handling is done in cli.ReadGitAuthFromEnvironment
			Name:        "External Auth Providers",
			Description: "External Authentication providers.",
			YAML:        "externalAuthProviders",
			Flag:        "external-auth-providers",
			Value:       &c.ExternalAuthConfigs,
			Hidden:      true,
		},
		{
			Name:        "Custom wgtunnel Host",
			Description: `Hostname of HTTPS server that runs https://github.com/coder/wgtunnel. By default, this will pick the best available wgtunnel server hosted by Coder. e.g. "tunnel.example.com".`,
			Flag:        "wg-tunnel-host",
			Env:         "WGTUNNEL_HOST",
			YAML:        "wgtunnelHost",
			Value:       &c.WgtunnelHost,
			Default:     "", // empty string means pick best server
			Hidden:      true,
		},
		{
			Name:        "Proxy Health Check Interval",
			Description: "The interval in which coderd should be checking the status of workspace proxies.",
			Flag:        "proxy-health-interval",
			Env:         "CODER_PROXY_HEALTH_INTERVAL",
			Default:     (time.Minute).String(),
			Value:       &c.ProxyHealthStatusInterval,
			Group:       &deploymentGroupNetworkingHTTP,
			YAML:        "proxyHealthInterval",
			Annotations: serpent.Annotations{}.Mark(annotationFormatDuration, "true"),
		},
		{
			Name:        "Default Quiet Hours Schedule",
			Description: "The default daily cron schedule applied to users that haven't set a custom quiet hours schedule themselves. The quiet hours schedule determines when workspaces will be force stopped due to the template's autostop requirement, and will round the max deadline up to be within the user's quiet hours window (or default). The format is the same as the standard cron format, but the day-of-month, month and day-of-week must be *. Only one hour and minute can be specified (ranges or comma separated values are not supported).",
			Flag:        "default-quiet-hours-schedule",
			Env:         "CODER_QUIET_HOURS_DEFAULT_SCHEDULE",
			Default:     "CRON_TZ=UTC 0 0 * * *",
			Value:       &c.UserQuietHoursSchedule.DefaultSchedule,
			Group:       &deploymentGroupUserQuietHoursSchedule,
			YAML:        "defaultQuietHoursSchedule",
		},
		{
			Name:        "Allow Custom Quiet Hours",
			Description: "Allow users to set their own quiet hours schedule for workspaces to stop in (depending on template autostop requirement settings). If false, users can't change their quiet hours schedule and the site default is always used.",
			Flag:        "allow-custom-quiet-hours",
			Env:         "CODER_ALLOW_CUSTOM_QUIET_HOURS",
			Default:     "true",
			Value:       &c.UserQuietHoursSchedule.AllowUserCustom,
			Group:       &deploymentGroupUserQuietHoursSchedule,
			YAML:        "allowCustomQuietHours",
		},
		{
			Name:        "Web Terminal Renderer",
			Description: "The renderer to use when opening a web terminal. Valid values are 'canvas', 'webgl', or 'dom'.",
			Flag:        "web-terminal-renderer",
			Env:         "CODER_WEB_TERMINAL_RENDERER",
			Default:     "canvas",
			Value:       &c.WebTerminalRenderer,
			Group:       &deploymentGroupClient,
			YAML:        "webTerminalRenderer",
		},
		{
			Name:        "Allow Workspace Renames",
			Description: "DEPRECATED: Allow users to rename their workspaces. Use only for temporary compatibility reasons, this will be removed in a future release.",
			Flag:        "allow-workspace-renames",
			Env:         "CODER_ALLOW_WORKSPACE_RENAMES",
			Default:     "false",
			Value:       &c.AllowWorkspaceRenames,
			YAML:        "allowWorkspaceRenames",
		},
		// Healthcheck Options
		{
			Name:        "Health Check Refresh",
			Description: "Refresh interval for healthchecks.",
			Flag:        "health-check-refresh",
			Env:         "CODER_HEALTH_CHECK_REFRESH",
			Default:     (10 * time.Minute).String(),
			Value:       &c.Healthcheck.Refresh,
			Group:       &deploymentGroupIntrospectionHealthcheck,
			YAML:        "refresh",
			Annotations: serpent.Annotations{}.Mark(annotationFormatDuration, "true"),
		},
		{
			Name:        "Health Check Threshold: Database",
			Description: "The threshold for the database health check. If the median latency of the database exceeds this threshold over 5 attempts, the database is considered unhealthy. The default value is 15ms.",
			Flag:        "health-check-threshold-database",
			Env:         "CODER_HEALTH_CHECK_THRESHOLD_DATABASE",
			Default:     (15 * time.Millisecond).String(),
			Value:       &c.Healthcheck.ThresholdDatabase,
			Group:       &deploymentGroupIntrospectionHealthcheck,
			YAML:        "thresholdDatabase",
			Annotations: serpent.Annotations{}.Mark(annotationFormatDuration, "true"),
		},
		// Email options
		emailFrom,
		emailSmarthost,
		emailHello,
		emailForceTLS,
		emailAuthIdentity,
		emailAuthUsername,
		emailAuthPassword,
		emailAuthPasswordFile,
		emailTLSStartTLS,
		emailTLSServerName,
		emailTLSSkipCertVerify,
		emailTLSCertAuthorityFile,
		emailTLSCertFile,
		emailTLSCertKeyFile,
		// Notifications Options
		{
			Name:        "Notifications: Method",
			Description: "Which delivery method to use (available options: 'smtp', 'webhook').",
			Flag:        "notifications-method",
			Env:         "CODER_NOTIFICATIONS_METHOD",
			Value:       &c.Notifications.Method,
			Default:     "smtp",
			Group:       &deploymentGroupNotifications,
			YAML:        "method",
		},
		{
			Name:        "Notifications: Dispatch Timeout",
			Description: "How long to wait while a notification is being sent before giving up.",
			Flag:        "notifications-dispatch-timeout",
			Env:         "CODER_NOTIFICATIONS_DISPATCH_TIMEOUT",
			Value:       &c.Notifications.DispatchTimeout,
			Default:     time.Minute.String(),
			Group:       &deploymentGroupNotifications,
			YAML:        "dispatchTimeout",
			Annotations: serpent.Annotations{}.Mark(annotationFormatDuration, "true"),
		},
		{
			Name:        "Notifications: Email: From Address",
			Description: "The sender's address to use.",
			Flag:        "notifications-email-from",
			Env:         "CODER_NOTIFICATIONS_EMAIL_FROM",
			Value:       &c.Notifications.SMTP.From,
			Group:       &deploymentGroupNotificationsEmail,
			YAML:        "from",
			UseInstead:  serpent.OptionSet{emailFrom},
		},
		{
			Name:        "Notifications: Email: Smarthost",
			Description: "The intermediary SMTP host through which emails are sent.",
			Flag:        "notifications-email-smarthost",
			Env:         "CODER_NOTIFICATIONS_EMAIL_SMARTHOST",
			Value:       &c.Notifications.SMTP.Smarthost,
			Group:       &deploymentGroupNotificationsEmail,
			YAML:        "smarthost",
			UseInstead:  serpent.OptionSet{emailSmarthost},
		},
		{
			Name:        "Notifications: Email: Hello",
			Description: "The hostname identifying the SMTP server.",
			Flag:        "notifications-email-hello",
			Env:         "CODER_NOTIFICATIONS_EMAIL_HELLO",
			Value:       &c.Notifications.SMTP.Hello,
			Group:       &deploymentGroupNotificationsEmail,
			YAML:        "hello",
			UseInstead:  serpent.OptionSet{emailHello},
		},
		{
			Name:        "Notifications: Email: Force TLS",
			Description: "Force a TLS connection to the configured SMTP smarthost.",
			Flag:        "notifications-email-force-tls",
			Env:         "CODER_NOTIFICATIONS_EMAIL_FORCE_TLS",
			Value:       &c.Notifications.SMTP.ForceTLS,
			Group:       &deploymentGroupNotificationsEmail,
			YAML:        "forceTLS",
			UseInstead:  serpent.OptionSet{emailForceTLS},
		},
		{
			Name:        "Notifications: Email Auth: Identity",
			Description: "Identity to use with PLAIN authentication.",
			Flag:        "notifications-email-auth-identity",
			Env:         "CODER_NOTIFICATIONS_EMAIL_AUTH_IDENTITY",
			Value:       &c.Notifications.SMTP.Auth.Identity,
			Group:       &deploymentGroupNotificationsEmailAuth,
			YAML:        "identity",
			UseInstead:  serpent.OptionSet{emailAuthIdentity},
		},
		{
			Name:        "Notifications: Email Auth: Username",
			Description: "Username to use with PLAIN/LOGIN authentication.",
			Flag:        "notifications-email-auth-username",
			Env:         "CODER_NOTIFICATIONS_EMAIL_AUTH_USERNAME",
			Value:       &c.Notifications.SMTP.Auth.Username,
			Group:       &deploymentGroupNotificationsEmailAuth,
			YAML:        "username",
			UseInstead:  serpent.OptionSet{emailAuthUsername},
		},
		{
			Name:        "Notifications: Email Auth: Password",
			Description: "Password to use with PLAIN/LOGIN authentication.",
			Flag:        "notifications-email-auth-password",
			Env:         "CODER_NOTIFICATIONS_EMAIL_AUTH_PASSWORD",
			Annotations: serpent.Annotations{}.Mark(annotationSecretKey, "true"),
			Value:       &c.Notifications.SMTP.Auth.Password,
			Group:       &deploymentGroupNotificationsEmailAuth,
			UseInstead:  serpent.OptionSet{emailAuthPassword},
		},
		{
			Name:        "Notifications: Email Auth: Password File",
			Description: "File from which to load password for use with PLAIN/LOGIN authentication.",
			Flag:        "notifications-email-auth-password-file",
			Env:         "CODER_NOTIFICATIONS_EMAIL_AUTH_PASSWORD_FILE",
			Value:       &c.Notifications.SMTP.Auth.PasswordFile,
			Group:       &deploymentGroupNotificationsEmailAuth,
			YAML:        "passwordFile",
			UseInstead:  serpent.OptionSet{emailAuthPasswordFile},
		},
		{
			Name:        "Notifications: Email TLS: StartTLS",
			Description: "Enable STARTTLS to upgrade insecure SMTP connections using TLS.",
			Flag:        "notifications-email-tls-starttls",
			Env:         "CODER_NOTIFICATIONS_EMAIL_TLS_STARTTLS",
			Value:       &c.Notifications.SMTP.TLS.StartTLS,
			Group:       &deploymentGroupNotificationsEmailTLS,
			YAML:        "startTLS",
			UseInstead:  serpent.OptionSet{emailTLSStartTLS},
		},
		{
			Name:        "Notifications: Email TLS: Server Name",
			Description: "Server name to verify against the target certificate.",
			Flag:        "notifications-email-tls-server-name",
			Env:         "CODER_NOTIFICATIONS_EMAIL_TLS_SERVERNAME",
			Value:       &c.Notifications.SMTP.TLS.ServerName,
			Group:       &deploymentGroupNotificationsEmailTLS,
			YAML:        "serverName",
			UseInstead:  serpent.OptionSet{emailTLSServerName},
		},
		{
			Name:        "Notifications: Email TLS: Skip Certificate Verification (Insecure)",
			Description: "Skip verification of the target server's certificate (insecure).",
			Flag:        "notifications-email-tls-skip-verify",
			Env:         "CODER_NOTIFICATIONS_EMAIL_TLS_SKIPVERIFY",
			Value:       &c.Notifications.SMTP.TLS.InsecureSkipVerify,
			Group:       &deploymentGroupNotificationsEmailTLS,
			YAML:        "insecureSkipVerify",
			UseInstead:  serpent.OptionSet{emailTLSSkipCertVerify},
		},
		{
			Name:        "Notifications: Email TLS: Certificate Authority File",
			Description: "CA certificate file to use.",
			Flag:        "notifications-email-tls-ca-cert-file",
			Env:         "CODER_NOTIFICATIONS_EMAIL_TLS_CACERTFILE",
			Value:       &c.Notifications.SMTP.TLS.CAFile,
			Group:       &deploymentGroupNotificationsEmailTLS,
			YAML:        "caCertFile",
			UseInstead:  serpent.OptionSet{emailTLSCertAuthorityFile},
		},
		{
			Name:        "Notifications: Email TLS: Certificate File",
			Description: "Certificate file to use.",
			Flag:        "notifications-email-tls-cert-file",
			Env:         "CODER_NOTIFICATIONS_EMAIL_TLS_CERTFILE",
			Value:       &c.Notifications.SMTP.TLS.CertFile,
			Group:       &deploymentGroupNotificationsEmailTLS,
			YAML:        "certFile",
			UseInstead:  serpent.OptionSet{emailTLSCertFile},
		},
		{
			Name:        "Notifications: Email TLS: Certificate Key File",
			Description: "Certificate key file to use.",
			Flag:        "notifications-email-tls-cert-key-file",
			Env:         "CODER_NOTIFICATIONS_EMAIL_TLS_CERTKEYFILE",
			Value:       &c.Notifications.SMTP.TLS.KeyFile,
			Group:       &deploymentGroupNotificationsEmailTLS,
			YAML:        "certKeyFile",
			UseInstead:  serpent.OptionSet{emailTLSCertKeyFile},
		},
		{
			Name:        "Notifications: Webhook: Endpoint",
			Description: "The endpoint to which to send webhooks.",
			Flag:        "notifications-webhook-endpoint",
			Env:         "CODER_NOTIFICATIONS_WEBHOOK_ENDPOINT",
			Value:       &c.Notifications.Webhook.Endpoint,
			Group:       &deploymentGroupNotificationsWebhook,
			YAML:        "endpoint",
		},
		{
			Name:        "Notifications: Inbox: Enabled",
			Description: "Enable Coder Inbox.",
			Flag:        "notifications-inbox-enabled",
			Env:         "CODER_NOTIFICATIONS_INBOX_ENABLED",
			Value:       &c.Notifications.Inbox.Enabled,
			Default:     "true",
			Group:       &deploymentGroupInbox,
			YAML:        "enabled",
		},
		{
			Name:        "Notifications: Max Send Attempts",
			Description: "The upper limit of attempts to send a notification.",
			Flag:        "notifications-max-send-attempts",
			Env:         "CODER_NOTIFICATIONS_MAX_SEND_ATTEMPTS",
			Value:       &c.Notifications.MaxSendAttempts,
			Default:     "5",
			Group:       &deploymentGroupNotifications,
			YAML:        "maxSendAttempts",
		},
		{
			Name:        "Notifications: Retry Interval",
			Description: "The minimum time between retries.",
			Flag:        "notifications-retry-interval",
			Env:         "CODER_NOTIFICATIONS_RETRY_INTERVAL",
			Value:       &c.Notifications.RetryInterval,
			Default:     (time.Minute * 5).String(),
			Group:       &deploymentGroupNotifications,
			YAML:        "retryInterval",
			Annotations: serpent.Annotations{}.Mark(annotationFormatDuration, "true"),
			Hidden:      true, // Hidden because most operators should not need to modify this.
		},
		{
			Name: "Notifications: Store Sync Interval",
			Description: "The notifications system buffers message updates in memory to ease pressure on the database. " +
				"This option controls how often it synchronizes its state with the database. The shorter this value the " +
				"lower the change of state inconsistency in a non-graceful shutdown - but it also increases load on the " +
				"database. It is recommended to keep this option at its default value.",
			Flag:        "notifications-store-sync-interval",
			Env:         "CODER_NOTIFICATIONS_STORE_SYNC_INTERVAL",
			Value:       &c.Notifications.StoreSyncInterval,
			Default:     (time.Second * 2).String(),
			Group:       &deploymentGroupNotifications,
			YAML:        "storeSyncInterval",
			Annotations: serpent.Annotations{}.Mark(annotationFormatDuration, "true"),
			Hidden:      true, // Hidden because most operators should not need to modify this.
		},
		{
			Name: "Notifications: Store Sync Buffer Size",
			Description: "The notifications system buffers message updates in memory to ease pressure on the database. " +
				"This option controls how many updates are kept in memory. The lower this value the " +
				"lower the change of state inconsistency in a non-graceful shutdown - but it also increases load on the " +
				"database. It is recommended to keep this option at its default value.",
			Flag:    "notifications-store-sync-buffer-size",
			Env:     "CODER_NOTIFICATIONS_STORE_SYNC_BUFFER_SIZE",
			Value:   &c.Notifications.StoreSyncBufferSize,
			Default: "50",
			Group:   &deploymentGroupNotifications,
			YAML:    "storeSyncBufferSize",
			Hidden:  true, // Hidden because most operators should not need to modify this.
		},
		{
			Name: "Notifications: Lease Period",
			Description: "How long a notifier should lease a message. This is effectively how long a notification is 'owned' " +
				"by a notifier, and once this period expires it will be available for lease by another notifier. Leasing " +
				"is important in order for multiple running notifiers to not pick the same messages to deliver concurrently. " +
				"This lease period will only expire if a notifier shuts down ungracefully; a dispatch of the notification " +
				"releases the lease.",
			Flag:        "notifications-lease-period",
			Env:         "CODER_NOTIFICATIONS_LEASE_PERIOD",
			Value:       &c.Notifications.LeasePeriod,
			Default:     (time.Minute * 2).String(),
			Group:       &deploymentGroupNotifications,
			YAML:        "leasePeriod",
			Annotations: serpent.Annotations{}.Mark(annotationFormatDuration, "true"),
			Hidden:      true, // Hidden because most operators should not need to modify this.
		},
		{
			Name:        "Notifications: Lease Count",
			Description: "How many notifications a notifier should lease per fetch interval.",
			Flag:        "notifications-lease-count",
			Env:         "CODER_NOTIFICATIONS_LEASE_COUNT",
			Value:       &c.Notifications.LeaseCount,
			Default:     "20",
			Group:       &deploymentGroupNotifications,
			YAML:        "leaseCount",
			Hidden:      true, // Hidden because most operators should not need to modify this.
		},
		{
			Name:        "Notifications: Fetch Interval",
			Description: "How often to query the database for queued notifications.",
			Flag:        "notifications-fetch-interval",
			Env:         "CODER_NOTIFICATIONS_FETCH_INTERVAL",
			Value:       &c.Notifications.FetchInterval,
			Default:     (time.Second * 15).String(),
			Group:       &deploymentGroupNotifications,
			YAML:        "fetchInterval",
			Annotations: serpent.Annotations{}.Mark(annotationFormatDuration, "true"),
			Hidden:      true, // Hidden because most operators should not need to modify this.
		},
		{
			Name:        "Reconciliation Interval",
			Description: "How often to reconcile workspace prebuilds state.",
			Flag:        "workspace-prebuilds-reconciliation-interval",
			Env:         "CODER_WORKSPACE_PREBUILDS_RECONCILIATION_INTERVAL",
			Value:       &c.Prebuilds.ReconciliationInterval,
			Default:     (time.Second * 15).String(),
			Group:       &deploymentGroupPrebuilds,
			YAML:        "reconciliation_interval",
			Annotations: serpent.Annotations{}.Mark(annotationFormatDuration, "true"),
		},
		{
			Name:        "Reconciliation Backoff Interval",
			Description: "Interval to increase reconciliation backoff by when unrecoverable errors occur.",
			Flag:        "workspace-prebuilds-reconciliation-backoff-interval",
			Env:         "CODER_WORKSPACE_PREBUILDS_RECONCILIATION_BACKOFF_INTERVAL",
			Value:       &c.Prebuilds.ReconciliationBackoffInterval,
			Default:     (time.Second * 15).String(),
			Group:       &deploymentGroupPrebuilds,
			YAML:        "reconciliation_backoff_interval",
			Annotations: serpent.Annotations{}.Mark(annotationFormatDuration, "true"),
			Hidden:      true,
		},
		{
			Name:        "Reconciliation Backoff Lookback Period",
			Description: "Interval to look back to determine number of failed builds, which influences backoff.",
			Flag:        "workspace-prebuilds-reconciliation-backoff-lookback-period",
			Env:         "CODER_WORKSPACE_PREBUILDS_RECONCILIATION_BACKOFF_LOOKBACK_PERIOD",
			Value:       &c.Prebuilds.ReconciliationBackoffLookback,
			Default:     (time.Hour).String(), // TODO: use https://pkg.go.dev/github.com/jackc/pgtype@v1.12.0#Interval
			Group:       &deploymentGroupPrebuilds,
			YAML:        "reconciliation_backoff_lookback_period",
			Annotations: serpent.Annotations{}.Mark(annotationFormatDuration, "true"),
			Hidden:      true,
		},
		// Push notifications.
	}

	return opts
}

type SupportConfig struct {
	Links serpent.Struct[[]LinkConfig] `json:"links" typescript:",notnull"`
}

type LinkConfig struct {
	Name   string `json:"name" yaml:"name"`
	Target string `json:"target" yaml:"target"`
	Icon   string `json:"icon" yaml:"icon" enums:"bug,chat,docs"`
}

// DeploymentOptionsWithoutSecrets returns a copy of the OptionSet with secret values omitted.
func DeploymentOptionsWithoutSecrets(set serpent.OptionSet) serpent.OptionSet {
	cpy := make(serpent.OptionSet, 0, len(set))
	for _, opt := range set {
		cpyOpt := opt
		if IsSecretDeploymentOption(cpyOpt) {
			cpyOpt.Value = nil
		}
		cpy = append(cpy, cpyOpt)
	}
	return cpy
}

// WithoutSecrets returns a copy of the config without secret values.
func (c *DeploymentValues) WithoutSecrets() (*DeploymentValues, error) {
	var ff DeploymentValues

	// Create copy via JSON.
	byt, err := json.Marshal(c)
	if err != nil {
		return nil, err
	}
	err = json.Unmarshal(byt, &ff)
	if err != nil {
		return nil, err
	}

	for _, opt := range ff.Options() {
		if !IsSecretDeploymentOption(opt) {
			continue
		}

		// This only works with string values for now.
		switch v := opt.Value.(type) {
		case *serpent.String, *serpent.StringArray:
			err := v.Set("")
			if err != nil {
				panic(err)
			}
		default:
			return nil, xerrors.Errorf("unsupported type %T", v)
		}
	}

	return &ff, nil
}

// DeploymentConfig returns the deployment config for the coder server.
func (c *Client) DeploymentConfig(ctx context.Context) (*DeploymentConfig, error) {
	res, err := c.Request(ctx, http.MethodGet, "/api/v2/deployment/config", nil)
	if err != nil {
		return nil, xerrors.Errorf("execute request: %w", err)
	}
	defer res.Body.Close()

	if res.StatusCode != http.StatusOK {
		return nil, ReadBodyAsError(res)
	}

	conf := &DeploymentValues{}
	resp := &DeploymentConfig{
		Values:  conf,
		Options: conf.Options(),
	}
	return resp, json.NewDecoder(res.Body).Decode(resp)
}

func (c *Client) DeploymentStats(ctx context.Context) (DeploymentStats, error) {
	res, err := c.Request(ctx, http.MethodGet, "/api/v2/deployment/stats", nil)
	if err != nil {
		return DeploymentStats{}, xerrors.Errorf("execute request: %w", err)
	}
	defer res.Body.Close()

	if res.StatusCode != http.StatusOK {
		return DeploymentStats{}, ReadBodyAsError(res)
	}

	var df DeploymentStats
	return df, json.NewDecoder(res.Body).Decode(&df)
}

type AppearanceConfig struct {
	ApplicationName string `json:"application_name"`
	LogoURL         string `json:"logo_url"`
	DocsURL         string `json:"docs_url"`
	// Deprecated: ServiceBanner has been replaced by AnnouncementBanners.
	ServiceBanner       BannerConfig   `json:"service_banner"`
	AnnouncementBanners []BannerConfig `json:"announcement_banners"`
	SupportLinks        []LinkConfig   `json:"support_links,omitempty"`
}

type UpdateAppearanceConfig struct {
	ApplicationName string `json:"application_name"`
	LogoURL         string `json:"logo_url"`
	// Deprecated: ServiceBanner has been replaced by AnnouncementBanners.
	ServiceBanner       BannerConfig   `json:"service_banner"`
	AnnouncementBanners []BannerConfig `json:"announcement_banners"`
}

// Deprecated: ServiceBannerConfig has been renamed to BannerConfig.
type ServiceBannerConfig = BannerConfig

type BannerConfig struct {
	Enabled         bool   `json:"enabled"`
	Message         string `json:"message,omitempty"`
	BackgroundColor string `json:"background_color,omitempty"`
}

// Appearance returns the configuration that modifies the visual
// display of the dashboard.
func (c *Client) Appearance(ctx context.Context) (AppearanceConfig, error) {
	res, err := c.Request(ctx, http.MethodGet, "/api/v2/appearance", nil)
	if err != nil {
		return AppearanceConfig{}, err
	}
	defer res.Body.Close()
	if res.StatusCode != http.StatusOK {
		return AppearanceConfig{}, ReadBodyAsError(res)
	}
	var cfg AppearanceConfig
	return cfg, json.NewDecoder(res.Body).Decode(&cfg)
}

func (c *Client) UpdateAppearance(ctx context.Context, appearance UpdateAppearanceConfig) error {
	res, err := c.Request(ctx, http.MethodPut, "/api/v2/appearance", appearance)
	if err != nil {
		return err
	}
	defer res.Body.Close()
	if res.StatusCode != http.StatusOK {
		return ReadBodyAsError(res)
	}
	return nil
}

// BuildInfoResponse contains build information for this instance of Coder.
type BuildInfoResponse struct {
	// ExternalURL references the current Coder version.
	// For production builds, this will link directly to a release. For development builds, this will link to a commit.
	ExternalURL string `json:"external_url"`
	// Version returns the semantic version of the build.
	Version string `json:"version"`
	// DashboardURL is the URL to hit the deployment's dashboard.
	// For external workspace proxies, this is the coderd they are connected
	// to.
	DashboardURL string `json:"dashboard_url"`
	// Telemetry is a boolean that indicates whether telemetry is enabled.
	Telemetry bool `json:"telemetry"`

	WorkspaceProxy bool `json:"workspace_proxy"`

	// AgentAPIVersion is the current version of the Agent API (back versions
	// MAY still be supported).
	AgentAPIVersion string `json:"agent_api_version"`
	// ProvisionerAPIVersion is the current version of the Provisioner API
	ProvisionerAPIVersion string `json:"provisioner_api_version"`

	// UpgradeMessage is the message displayed to users when an outdated client
	// is detected.
	UpgradeMessage string `json:"upgrade_message"`

	// DeploymentID is the unique identifier for this deployment.
	DeploymentID string `json:"deployment_id"`

	// WebPushPublicKey is the public key for push notifications via Web Push.
	WebPushPublicKey string `json:"webpush_public_key,omitempty"`
}

type WorkspaceProxyBuildInfo struct {
	// TODO: @emyrk what should we include here?
	WorkspaceProxy bool `json:"workspace_proxy"`
	// DashboardURL is the URL of the coderd this proxy is connected to.
	DashboardURL string `json:"dashboard_url"`
}

// CanonicalVersion trims build information from the version.
// E.g. 'v0.7.4-devel+11573034' -> 'v0.7.4'.
func (b BuildInfoResponse) CanonicalVersion() string {
	// We do a little hack here to massage the string into a form
	// that works well with semver.
	trimmed := strings.ReplaceAll(b.Version, "-devel+", "+devel-")
	return semver.Canonical(trimmed)
}

// BuildInfo returns build information for this instance of Coder.
func (c *Client) BuildInfo(ctx context.Context) (BuildInfoResponse, error) {
	res, err := c.Request(ctx, http.MethodGet, "/api/v2/buildinfo", nil)
	if err != nil {
		return BuildInfoResponse{}, err
	}
	defer res.Body.Close()

	if res.StatusCode != http.StatusOK || ExpectJSONMime(res) != nil {
		return BuildInfoResponse{}, ReadBodyAsError(res)
	}

	var buildInfo BuildInfoResponse
	return buildInfo, json.NewDecoder(res.Body).Decode(&buildInfo)
}

type Experiment string

const (
	// Add new experiments here!
	ExperimentExample            Experiment = "example"              // This isn't used for anything.
	ExperimentAutoFillParameters Experiment = "auto-fill-parameters" // This should not be taken out of experiments until we have redesigned the feature.
	ExperimentNotifications      Experiment = "notifications"        // Sends notifications via SMTP and webhooks following certain events.
	ExperimentWorkspaceUsage     Experiment = "workspace-usage"      // Enables the new workspace usage tracking.
	ExperimentWorkspacePrebuilds Experiment = "workspace-prebuilds"  // Enables the new workspace prebuilds feature.
	ExperimentWebPush            Experiment = "web-push"             // Enables web push notifications through the browser.
	ExperimentDynamicParameters  Experiment = "dynamic-parameters"   // Enables dynamic parameters when creating a workspace.
)

// ExperimentsAll should include all experiments that are safe for
// users to opt-in to via --experimental='*'.
// Experiments that are not ready for consumption by all users should
// not be included here and will be essentially hidden.
var ExperimentsAll = Experiments{
	ExperimentWorkspacePrebuilds,
}

// Experiments is a list of experiments.
// Multiple experiments may be enabled at the same time.
// Experiments are not safe for production use, and are not guaranteed to
// be backwards compatible. They may be removed or renamed at any time.
type Experiments []Experiment

// Returns a list of experiments that are enabled for the deployment.
func (e Experiments) Enabled(ex Experiment) bool {
	for _, v := range e {
		if v == ex {
			return true
		}
	}
	return false
}

func (c *Client) Experiments(ctx context.Context) (Experiments, error) {
	res, err := c.Request(ctx, http.MethodGet, "/api/v2/experiments", nil)
	if err != nil {
		return nil, err
	}
	defer res.Body.Close()
	if res.StatusCode != http.StatusOK {
		return nil, ReadBodyAsError(res)
	}
	var exp []Experiment
	return exp, json.NewDecoder(res.Body).Decode(&exp)
}

// AvailableExperiments is an expandable type that returns all safe experiments
// available to be used with a deployment.
type AvailableExperiments struct {
	Safe []Experiment `json:"safe"`
}

func (c *Client) SafeExperiments(ctx context.Context) (AvailableExperiments, error) {
	res, err := c.Request(ctx, http.MethodGet, "/api/v2/experiments/available", nil)
	if err != nil {
		return AvailableExperiments{}, err
	}
	defer res.Body.Close()
	if res.StatusCode != http.StatusOK {
		return AvailableExperiments{}, ReadBodyAsError(res)
	}
	var exp AvailableExperiments
	return exp, json.NewDecoder(res.Body).Decode(&exp)
}

type DAUsResponse struct {
	Entries      []DAUEntry `json:"entries"`
	TZHourOffset int        `json:"tz_hour_offset"`
}

type DAUEntry struct {
	// Date is a string formatted as 2024-01-31.
	// Timezone and time information is not included.
	Date   string `json:"date"`
	Amount int    `json:"amount"`
}

type DAURequest struct {
	TZHourOffset int
}

func (d DAURequest) asRequestOption() RequestOption {
	return func(r *http.Request) {
		q := r.URL.Query()
		q.Set("tz_offset", strconv.Itoa(d.TZHourOffset))
		r.URL.RawQuery = q.Encode()
	}
}

// TimezoneOffsetHourWithTime is implemented to match the javascript 'getTimezoneOffset()' function.
// This is the amount of time between this date evaluated in UTC and evaluated in the 'loc'
// The trivial case of times being on the same day is:
// 'time.Now().UTC().Hour() - time.Now().In(loc).Hour()'
func TimezoneOffsetHourWithTime(now time.Time, loc *time.Location) int {
	if loc == nil {
		// Default to UTC time to be consistent across all callers.
		loc = time.UTC
	}
	_, offsetSec := now.In(loc).Zone()
	// Convert to hours and flip the sign
	return -1 * offsetSec / 60 / 60
}

func TimezoneOffsetHour(loc *time.Location) int {
	return TimezoneOffsetHourWithTime(time.Now(), loc)
}

func (c *Client) DeploymentDAUsLocalTZ(ctx context.Context) (*DAUsResponse, error) {
	return c.DeploymentDAUs(ctx, TimezoneOffsetHour(time.Local))
}

// DeploymentDAUs requires a tzOffset in hours. Use 0 for UTC, and TimezoneOffsetHour(time.Local) for the
// local timezone.
func (c *Client) DeploymentDAUs(ctx context.Context, tzOffset int) (*DAUsResponse, error) {
	res, err := c.Request(ctx, http.MethodGet, "/api/v2/insights/daus", nil, DAURequest{
		TZHourOffset: tzOffset,
	}.asRequestOption())
	if err != nil {
		return nil, xerrors.Errorf("execute request: %w", err)
	}
	defer res.Body.Close()

	if res.StatusCode != http.StatusOK {
		return nil, ReadBodyAsError(res)
	}

	var resp DAUsResponse
	return &resp, json.NewDecoder(res.Body).Decode(&resp)
}

type AppHostResponse struct {
	// Host is the externally accessible URL for the Coder instance.
	Host string `json:"host"`
}

// AppHost returns the site-wide application wildcard hostname
// e.g. "*--apps.coder.com". Apps are accessible at:
// "<app-name>--<agent-name>--<workspace-name>--<username><app-host>", e.g.
// "my-app--agent--workspace--username--apps.coder.com".
//
// If the app host is not set, the response will contain an empty string.
func (c *Client) AppHost(ctx context.Context) (AppHostResponse, error) {
	res, err := c.Request(ctx, http.MethodGet, "/api/v2/applications/host", nil)
	if err != nil {
		return AppHostResponse{}, err
	}
	defer res.Body.Close()

	if res.StatusCode != http.StatusOK {
		return AppHostResponse{}, ReadBodyAsError(res)
	}

	var host AppHostResponse
	return host, json.NewDecoder(res.Body).Decode(&host)
}

type WorkspaceConnectionLatencyMS struct {
	P50 float64
	P95 float64
}

type WorkspaceDeploymentStats struct {
	Pending  int64 `json:"pending"`
	Building int64 `json:"building"`
	Running  int64 `json:"running"`
	Failed   int64 `json:"failed"`
	Stopped  int64 `json:"stopped"`

	ConnectionLatencyMS WorkspaceConnectionLatencyMS `json:"connection_latency_ms"`
	RxBytes             int64                        `json:"rx_bytes"`
	TxBytes             int64                        `json:"tx_bytes"`
}

type SessionCountDeploymentStats struct {
	VSCode          int64 `json:"vscode"`
	SSH             int64 `json:"ssh"`
	JetBrains       int64 `json:"jetbrains"`
	ReconnectingPTY int64 `json:"reconnecting_pty"`
}

type DeploymentStats struct {
	// AggregatedFrom is the time in which stats are aggregated from.
	// This might be back in time a specific duration or interval.
	AggregatedFrom time.Time `json:"aggregated_from" format:"date-time"`
	// CollectedAt is the time in which stats are collected at.
	CollectedAt time.Time `json:"collected_at" format:"date-time"`
	// NextUpdateAt is the time when the next batch of stats will
	// be updated.
	NextUpdateAt time.Time `json:"next_update_at" format:"date-time"`

	Workspaces   WorkspaceDeploymentStats    `json:"workspaces"`
	SessionCount SessionCountDeploymentStats `json:"session_count"`
}

type SSHConfigResponse struct {
	// HostnamePrefix is the prefix we append to workspace names for SSH hostnames.
	// Deprecated: use HostnameSuffix instead.
	HostnamePrefix string `json:"hostname_prefix"`

	// HostnameSuffix is the suffix to append to workspace names for SSH hostnames.
	HostnameSuffix   string            `json:"hostname_suffix"`
	SSHConfigOptions map[string]string `json:"ssh_config_options"`
}

// SSHConfiguration returns information about the SSH configuration for the
// Coder instance.
func (c *Client) SSHConfiguration(ctx context.Context) (SSHConfigResponse, error) {
	res, err := c.Request(ctx, http.MethodGet, "/api/v2/deployment/ssh", nil)
	if err != nil {
		return SSHConfigResponse{}, err
	}
	defer res.Body.Close()

	if res.StatusCode != http.StatusOK {
		return SSHConfigResponse{}, ReadBodyAsError(res)
	}

	var sshConfig SSHConfigResponse
	return sshConfig, json.NewDecoder(res.Body).Decode(&sshConfig)
}

type CryptoKeyFeature string

const (
	CryptoKeyFeatureWorkspaceAppsAPIKey CryptoKeyFeature = "workspace_apps_api_key"
	//nolint:gosec // This denotes a type of key, not a literal.
	CryptoKeyFeatureWorkspaceAppsToken CryptoKeyFeature = "workspace_apps_token"
	CryptoKeyFeatureOIDCConvert        CryptoKeyFeature = "oidc_convert"
	CryptoKeyFeatureTailnetResume      CryptoKeyFeature = "tailnet_resume"
)

type CryptoKey struct {
	Feature   CryptoKeyFeature `json:"feature"`
	Secret    string           `json:"secret"`
	DeletesAt time.Time        `json:"deletes_at" format:"date-time"`
	Sequence  int32            `json:"sequence"`
	StartsAt  time.Time        `json:"starts_at" format:"date-time"`
}

func (c CryptoKey) CanSign(now time.Time) bool {
	now = now.UTC()
	isAfterStartsAt := !c.StartsAt.IsZero() && !now.Before(c.StartsAt)
	return isAfterStartsAt && c.CanVerify(now)
}

func (c CryptoKey) CanVerify(now time.Time) bool {
	now = now.UTC()
	hasSecret := c.Secret != ""
	beforeDelete := c.DeletesAt.IsZero() || now.Before(c.DeletesAt)
	return hasSecret && beforeDelete
}<|MERGE_RESOLUTION|>--- conflicted
+++ resolved
@@ -796,10 +796,6 @@
 }
 
 type PrebuildsConfig struct {
-<<<<<<< HEAD
-	ReconciliationInterval        serpent.Duration `json:"reconciliation_interval" typescript:",notnull"`
-	ReconciliationBackoffInterval serpent.Duration `json:"reconciliation_backoff_interval" typescript:",notnull"`
-=======
 	// ReconciliationInterval defines how often the workspace prebuilds state should be reconciled.
 	ReconciliationInterval serpent.Duration `json:"reconciliation_interval" typescript:",notnull"`
 
@@ -809,7 +805,6 @@
 
 	// ReconciliationBackoffLookback determines the time window to look back when calculating
 	// the number of failed prebuilds, which influences the backoff strategy.
->>>>>>> 172177f2
 	ReconciliationBackoffLookback serpent.Duration `json:"reconciliation_backoff_lookback" typescript:",notnull"`
 }
 
