--- conflicted
+++ resolved
@@ -3308,11 +3308,8 @@
 // Experiments that are not ready for consumption by all users should
 // not be included here and will be essentially hidden.
 var ExperimentsAll = Experiments{
-<<<<<<< HEAD
+	ExperimentDynamicParameters,
 	ExperimentWorkspacePrebuilds,
-=======
-	ExperimentDynamicParameters,
->>>>>>> afb175d9
 }
 
 // Experiments is a list of experiments.
